--- conflicted
+++ resolved
@@ -109,15 +109,11 @@
 COPY resources/gaming-fe /app
 RUN cd /app && yarn run build
 
-<<<<<<< HEAD
 # walletconnect automation build
 COPY resources/wc-stub/src /app/wc/src/
 COPY resources/wc-stub/tsconfig.json /app/wc/
 RUN cd /app/wc && yarn run build
 
-COPY resources/p2_delegated_puzzle_or_hidden_puzzle.clsp.hex /app/resources/p2_delegated_puzzle_or_hidden_puzzle.clsp.hex
-=======
->>>>>>> 7e6e024a
 RUN ln -s /app/resources /resources
 ADD clsp /app/clsp
 RUN ln -s /app/clsp /clsp
