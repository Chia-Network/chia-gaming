FROM node:20.0.0
RUN apt-get update -y
RUN apt-get install -y libc6
RUN apt-get install -y python3 python3-dev python3-pip python3-venv clang curl build-essential
RUN apt-get update
WORKDIR /app
RUN python3 -m venv ./test
RUN sh -c ". /app/test/bin/activate && python3 -m pip install chia-blockchain==2.5.5-rc3"
# Gross, check the hash at least.
RUN curl --proto '=https' --tlsv1.2 -sSf https://sh.rustup.rs > rustup.sh && sh ./rustup.sh -y
RUN echo 'source $HOME/.cargo/env' >> $HOME/.profile
ENV PATH="/root/.cargo/bin:${PATH}"
RUN . $HOME/.cargo/env && rustup default stable && rustup target add wasm32-unknown-unknown --toolchain stable && cargo +stable install --version 0.13.1 wasm-pack
ADD clsp /app/clsp
RUN mkdir -p /app/rust/src
COPY Cargo.toml /app/rust/Cargo.toml
COPY Cargo.lock /app/rust/Cargo.lock
ADD src /app/rust/src
RUN cd /app/rust && . $HOME/.cargo/env && . /app/test/bin/activate && pip install maturin==1.9.2
<<<<<<< HEAD
RUN cd /app/rust && . $HOME/.cargo/env && . /app/test/bin/activate && maturin build --release --features simulator && pip install `find . -name \*.whl`
=======
RUN cd /app/rust && . $HOME/.cargo/env && . /app/test/bin/activate && maturin build --release --features sim-tests && pip install `find . -name \*.whl`
>>>>>>> 20250723-services
ADD wasm /app/rust/wasm
RUN . $HOME/.cargo/env && cd /app/rust/wasm && wasm-pack build --release --target=web

#Stage front-end / UI / UX into the container
COPY resources/gaming-fe /app

# Place wasm backend in docker container
RUN mkdir -p /app/dist
RUN cp /app/rust/wasm/pkg/chia_gaming_wasm_bg.wasm /app/dist/chia_gaming_wasm_bg.wasm
RUN cp /app/rust/wasm/pkg/chia_gaming_wasm.js /app/dist/chia_gaming_wasm.js

# Build the front-end / UI / UX within the container env
RUN cd /app && npm install
RUN cd /app && npm run build

COPY resources/p2_delegated_puzzle_or_hidden_puzzle.clsp.hex /app/resources/p2_delegated_puzzle_or_hidden_puzzle.clsp.hex
ADD clsp /app/clsp
COPY resources/gaming-fe/package.json /app/package.json
<<<<<<< HEAD
<<<<<<< HEAD
RUN (echo 'from chia_gaming import chia_gaming' ; echo 'chia_gaming.service_main()') > run_simulator.sh
CMD /bin/sh -c "(node ./dist/lobby-rollup.cjs &) && (sleep 10 ; node ./dist/server-rollup.cjs --self http://localhost:3000 --tracker http://localhost:3001 &) && . /app/test/bin/activate && python run_simulator.sh"
=======
<<<<<<< HEAD
CMD /bin/sh -c "(. /app/test/bin/activate && ./chia-gaming &) && (node ./dist/lobby-rollup.cjs &) && (sleep 3 ; node ./dist/server-rollup.cjs --self http://localhost:3000 --tracker http://localhost:3001)"
=======
RUN (echo 'from chia_gaming import chia_gaming' ; echo 'chia_gaming.service_main()') > run_simulator.sh
CMD /bin/sh -c "(node ./dist/lobby-rollup.cjs &) && (sleep 10 ; npm run start &) && . /app/test/bin/activate && python run_simulator.sh"
>>>>>>> origin/20250807-python-upgrades-iii
>>>>>>> 20250723-services
=======
RUN (echo 'from chia_gaming import chia_gaming' ; echo 'chia_gaming.service_main()') > run_simulator.sh
CMD /bin/sh -c "(node ./dist/lobby-rollup.cjs &) && (sleep 10 ; node ./dist/server-rollup.cjs --self http://localhost:3000 --tracker http://localhost:3001) && ./app/test/activate && python run_simulator.sh"
>>>>>>> 88ae82c4
<|MERGE_RESOLUTION|>--- conflicted
+++ resolved
@@ -17,11 +17,7 @@
 COPY Cargo.lock /app/rust/Cargo.lock
 ADD src /app/rust/src
 RUN cd /app/rust && . $HOME/.cargo/env && . /app/test/bin/activate && pip install maturin==1.9.2
-<<<<<<< HEAD
-RUN cd /app/rust && . $HOME/.cargo/env && . /app/test/bin/activate && maturin build --release --features simulator && pip install `find . -name \*.whl`
-=======
 RUN cd /app/rust && . $HOME/.cargo/env && . /app/test/bin/activate && maturin build --release --features sim-tests && pip install `find . -name \*.whl`
->>>>>>> 20250723-services
 ADD wasm /app/rust/wasm
 RUN . $HOME/.cargo/env && cd /app/rust/wasm && wasm-pack build --release --target=web
 
@@ -40,19 +36,5 @@
 COPY resources/p2_delegated_puzzle_or_hidden_puzzle.clsp.hex /app/resources/p2_delegated_puzzle_or_hidden_puzzle.clsp.hex
 ADD clsp /app/clsp
 COPY resources/gaming-fe/package.json /app/package.json
-<<<<<<< HEAD
-<<<<<<< HEAD
 RUN (echo 'from chia_gaming import chia_gaming' ; echo 'chia_gaming.service_main()') > run_simulator.sh
-CMD /bin/sh -c "(node ./dist/lobby-rollup.cjs &) && (sleep 10 ; node ./dist/server-rollup.cjs --self http://localhost:3000 --tracker http://localhost:3001 &) && . /app/test/bin/activate && python run_simulator.sh"
-=======
-<<<<<<< HEAD
-CMD /bin/sh -c "(. /app/test/bin/activate && ./chia-gaming &) && (node ./dist/lobby-rollup.cjs &) && (sleep 3 ; node ./dist/server-rollup.cjs --self http://localhost:3000 --tracker http://localhost:3001)"
-=======
-RUN (echo 'from chia_gaming import chia_gaming' ; echo 'chia_gaming.service_main()') > run_simulator.sh
-CMD /bin/sh -c "(node ./dist/lobby-rollup.cjs &) && (sleep 10 ; npm run start &) && . /app/test/bin/activate && python run_simulator.sh"
->>>>>>> origin/20250807-python-upgrades-iii
->>>>>>> 20250723-services
-=======
-RUN (echo 'from chia_gaming import chia_gaming' ; echo 'chia_gaming.service_main()') > run_simulator.sh
-CMD /bin/sh -c "(node ./dist/lobby-rollup.cjs &) && (sleep 10 ; node ./dist/server-rollup.cjs --self http://localhost:3000 --tracker http://localhost:3001) && ./app/test/activate && python run_simulator.sh"
->>>>>>> 88ae82c4
+CMD /bin/sh -c "(node ./dist/lobby-rollup.cjs &) && (sleep 10 ; node ./dist/server-rollup.cjs --self http://localhost:3000 --tracker http://localhost:3001) && ./app/test/activate && python run_simulator.sh"