--- conflicted
+++ resolved
@@ -17,11 +17,10 @@
 # Start copying over source
 ADD clsp /app/clsp
 ADD src /app/rust/src
-<<<<<<< HEAD
-=======
+
 RUN cd /app/rust && . $HOME/.cargo/env && . /app/test/bin/activate && pip install maturin==1.9.2
 RUN cd /app/rust && . $HOME/.cargo/env && . /app/test/bin/activate && maturin build --release --features sim-tests && pip install `find . -name \*.whl`
->>>>>>> bea591b3
+
 ADD wasm /app/rust/wasm
 COPY Cargo.toml /app/rust/Cargo.toml
 COPY Cargo.lock /app/rust/Cargo.lock
