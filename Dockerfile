FROM node:20.18.1
RUN apt-get update -y
RUN apt-get install -y libc6
RUN apt-get install -y python3 python3-dev python3-pip python3-venv clang curl build-essential
RUN apt-get update
RUN npm install -g corepack
RUN yarn set version 1.22.22
WORKDIR /app
RUN python3 -m venv ./test
RUN . /app/test/bin/activate && pip install maturin==1.9.2
RUN sh -c ". /app/test/bin/activate && python3 -m pip install chia-blockchain==2.5.5-rc3"
# Gross, check the hash at least.
RUN curl --proto '=https' --tlsv1.2 -sSf https://sh.rustup.rs > rustup.sh && sh ./rustup.sh -y
RUN echo 'source $HOME/.cargo/env' >> $HOME/.profile
ENV PATH="/root/.cargo/bin:${PATH}"
RUN . $HOME/.cargo/env && rustup default stable && rustup target add wasm32-unknown-unknown --toolchain stable && cargo +stable install --version 0.13.1 wasm-pack
ADD clsp /app/clsp

# Setup to pre-build the dependencies
RUN mkdir -p /app/rust/src
COPY rust-toolchain.toml /app/rust/rust-toolchain.toml
COPY Cargo.toml /app/rust/Cargo.toml
COPY Cargo.lock /app/rust/Cargo.lock
RUN sh -c "echo > /app/rust/src/lib.rs"

# Setup pre-build wasm
RUN mkdir -p /app/rust/wasm/src
COPY wasm/Cargo.toml /app/rust/wasm/Cargo.toml
COPY wasm/Cargo.lock /app/rust/wasm/Cargo.lock
RUN sh -c "echo > /app/rust/wasm/src/mod.rs"

# Pre-build
RUN --mount=type=tmpfs,dst=/tmp/rust \
	(cd /app/rust && tar cf - .) | (cd /tmp/rust && tar xvf -) && \
	mkdir -p /tmp/rust/wasm && (cd /app/rust/wasm && tar cf - .) | (cd /tmp/rust/wasm && tar xf -) && \
	cd /tmp/rust && \
	. $HOME/.cargo/env && \
	. /app/test/bin/activate && \
	maturin build --release --features sim-tests && \
	cd /tmp/rust/wasm && \
	wasm-pack build --out-dir=/tmp/rust/wasm/node-pkg --release --target=nodejs && \
	wasm-pack build --out-dir=/tmp/rust/wasm/pkg --release --target=web && \
  rm -rf /tmp/rust/wasm/node-pkg /tmp/rust/wasm/pkg && \
	(cd /tmp/rust && tar cvf - .) | (cd /app/rust && tar xf -)

#Stage front-end / UI / UX into the container
COPY resources/gaming-fe/package.json /app/
COPY resources/gaming-fe/yarn.lock /app/
RUN cd /app && yarn install

<<<<<<< HEAD
# walletconnect automation
COPY resources/wc-stub/package.json /app/wc/
COPY resources/wc-stub/yarn.lock /app/wc/
RUN cd /app/wc && yarn install
=======
ADD src /app/rust/src
RUN touch /app/rust/src/lib.rs

ADD wasm/src /app/rust/wasm/src
RUN touch /app/rust/wasm/src/mod.rs

# Build
RUN --mount=type=tmpfs,dst=/tmp/rust \
	(cd /app/rust/ && tar cvf - .) | (cd /tmp/rust && tar xf -) && \
	cd /tmp/rust && \
	rm -rf `find . -name \*.whl` && \
	. $HOME/.cargo/env && \
	. /app/test/bin/activate && \
	maturin build --release --features sim-tests && \
	pip install `find . -name \*.whl` && \
	cp -r /tmp/rust/target/wheels/* /app/rust/target/wheels && \
	cd /tmp/rust/wasm && \
	cargo clean -p chia_gaming_wasm && \
	wasm-pack build --out-dir=/app/node-pkg --release --target=nodejs && \
	wasm-pack build --out-dir=/app/dist --release --target=web
>>>>>>> e8c42191

# Place wasm backend in docker container
RUN mkdir -p /app/dist

# Build the front-end / UI / UX within the container env
COPY resources/gaming-fe /app
RUN cd /app && yarn run build

# walletconnect automation build
COPY resources/wc-stub/src /app/wc/src/
COPY resources/wc-stub/tsconfig.json /app/wc/
RUN cd /app/wc && yarn run build

COPY resources/p2_delegated_puzzle_or_hidden_puzzle.clsp.hex /app/resources/p2_delegated_puzzle_or_hidden_puzzle.clsp.hex
RUN ln -s /app/resources /resources
ADD clsp /app/clsp
RUN ln -s /app/clsp /clsp
COPY resources/gaming-fe/package.json /app/package.json
RUN (echo 'from chia_gaming import chia_gaming' ; echo 'chia_gaming.service_main()') > run_simulator.py
<<<<<<< HEAD
CMD /bin/sh -c "(node ./dist/lobby-rollup.cjs &) && (sleep 10 ; node ./dist/server-rollup.cjs --self http://localhost:3000 --tracker http://localhost:3001 --coinset 'http://localhost:3002' &) && (cd /app/wc && node ./dist/index.js &) && . /app/test/bin/activate && python3 run_simulator.py"
=======
CMD /bin/sh -c "(node ./dist/lobby-rollup.cjs --self http://localhost:3001 &) && (sleep 10 ; node ./dist/server-rollup.cjs --self http://localhost:3000 --tracker http://localhost:3001 &) && . /app/test/bin/activate && python3 run_simulator.py"
>>>>>>> e8c42191
<|MERGE_RESOLUTION|>--- conflicted
+++ resolved
@@ -48,12 +48,11 @@
 COPY resources/gaming-fe/yarn.lock /app/
 RUN cd /app && yarn install
 
-<<<<<<< HEAD
 # walletconnect automation
 COPY resources/wc-stub/package.json /app/wc/
 COPY resources/wc-stub/yarn.lock /app/wc/
 RUN cd /app/wc && yarn install
-=======
+
 ADD src /app/rust/src
 RUN touch /app/rust/src/lib.rs
 
@@ -74,7 +73,6 @@
 	cargo clean -p chia_gaming_wasm && \
 	wasm-pack build --out-dir=/app/node-pkg --release --target=nodejs && \
 	wasm-pack build --out-dir=/app/dist --release --target=web
->>>>>>> e8c42191
 
 # Place wasm backend in docker container
 RUN mkdir -p /app/dist
@@ -94,8 +92,4 @@
 RUN ln -s /app/clsp /clsp
 COPY resources/gaming-fe/package.json /app/package.json
 RUN (echo 'from chia_gaming import chia_gaming' ; echo 'chia_gaming.service_main()') > run_simulator.py
-<<<<<<< HEAD
-CMD /bin/sh -c "(node ./dist/lobby-rollup.cjs &) && (sleep 10 ; node ./dist/server-rollup.cjs --self http://localhost:3000 --tracker http://localhost:3001 --coinset 'http://localhost:3002' &) && (cd /app/wc && node ./dist/index.js &) && . /app/test/bin/activate && python3 run_simulator.py"
-=======
-CMD /bin/sh -c "(node ./dist/lobby-rollup.cjs --self http://localhost:3001 &) && (sleep 10 ; node ./dist/server-rollup.cjs --self http://localhost:3000 --tracker http://localhost:3001 &) && . /app/test/bin/activate && python3 run_simulator.py"
->>>>>>> e8c42191
+CMD /bin/sh -c "(node ./dist/lobby-rollup.cjs --self http://localhost:3001 &) && (sleep 10 ; node ./dist/server-rollup.cjs --self http://localhost:3000 --tracker http://localhost:3001 --coinset 'http://localhost:3002' &) && (cd /app/wc && node ./dist/index.js &) && . /app/test/bin/activate && python3 run_simulator.py"