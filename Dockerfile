FROM node:20.0.0
RUN apt-get update -y
RUN apt-get install -y libc6
RUN apt-get install -y python3 python3-dev python3-pip python3-venv clang curl build-essential
RUN apt-get update
WORKDIR /app
RUN python3 -m venv ./test
RUN sh -c ". /app/test/bin/activate && python3 -m pip install chia-blockchain==2.5.5-rc3"
# Gross, check the hash at least.
RUN curl --proto '=https' --tlsv1.2 -sSf https://sh.rustup.rs > rustup.sh && sh ./rustup.sh -y
RUN echo 'source $HOME/.cargo/env' >> $HOME/.profile
ENV PATH="/root/.cargo/bin:${PATH}"
RUN . $HOME/.cargo/env && rustup default stable && rustup target add wasm32-unknown-unknown --toolchain stable && cargo +stable install --version 0.13.1 wasm-pack
ADD clsp /app/clsp
RUN mkdir -p /app/rust/src
COPY Cargo.toml /app/rust/Cargo.toml
COPY Cargo.lock /app/rust/Cargo.lock
ADD src /app/rust/src
RUN cd /app/rust && . $HOME/.cargo/env && . /app/test/bin/activate && pip install maturin==1.9.2
<<<<<<< HEAD
RUN cd /app/rust && . $HOME/.cargo/env && . /app/test/bin/activate && maturin build --release && pip install `find . -name \*.whl`
=======
RUN cd /app/rust && . $HOME/.cargo/env && . /app/test/bin/activate && maturin build --release --features sim-tests && pip install `find . -name \*.whl`
>>>>>>> 29584bd1
ADD wasm /app/rust/wasm
RUN . $HOME/.cargo/env && cd /app/rust/wasm && wasm-pack build --release --target=web

#Stage front-end / UI / UX into the container
COPY resources/gaming-fe /app

# Place wasm backend in docker container
RUN mkdir -p /app/dist
RUN cp /app/rust/wasm/pkg/chia_gaming_wasm_bg.wasm /app/dist/chia_gaming_wasm_bg.wasm
RUN cp /app/rust/wasm/pkg/chia_gaming_wasm.js /app/dist/chia_gaming_wasm.js

# Build the front-end / UI / UX within the container env
RUN cd /app && npm install
RUN cd /app && npm run build

COPY resources/p2_delegated_puzzle_or_hidden_puzzle.clsp.hex /app/resources/p2_delegated_puzzle_or_hidden_puzzle.clsp.hex
ADD clsp /app/clsp
COPY resources/gaming-fe/package.json /app/package.json
RUN (echo 'from chia_gaming import chia_gaming' ; echo 'chia_gaming.service_main()') > run_simulator.sh
CMD /bin/sh -c "(node ./dist/lobby-rollup.cjs &) && (sleep 10 ; npm run start &) && . /app/test/bin/activate && python run_simulator.sh"<|MERGE_RESOLUTION|>--- conflicted
+++ resolved
@@ -17,11 +17,7 @@
 COPY Cargo.lock /app/rust/Cargo.lock
 ADD src /app/rust/src
 RUN cd /app/rust && . $HOME/.cargo/env && . /app/test/bin/activate && pip install maturin==1.9.2
-<<<<<<< HEAD
-RUN cd /app/rust && . $HOME/.cargo/env && . /app/test/bin/activate && maturin build --release && pip install `find . -name \*.whl`
-=======
 RUN cd /app/rust && . $HOME/.cargo/env && . /app/test/bin/activate && maturin build --release --features sim-tests && pip install `find . -name \*.whl`
->>>>>>> 29584bd1
 ADD wasm /app/rust/wasm
 RUN . $HOME/.cargo/env && cd /app/rust/wasm && wasm-pack build --release --target=web
 
