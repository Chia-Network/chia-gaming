--- conflicted
+++ resolved
@@ -206,11 +206,7 @@
             pokere
             pokere_hash
             (list my_move (list ALICE_CARDS BOB_CARDS) ALICE_COMMIT_2)
-<<<<<<< HEAD
-            17
-=======
             18
->>>>>>> cf0a364f
             0
             calpoker_bob_driver_e
             0
