(import onchain.calpoker.make_card)
(import std.assert)
(import std.popcount)
(import std.map)
(import std.append)
(import std.sort)
(import std.deep_compare)

(defun split_cards (mask cards)
    (split_cards_inner mask cards 0 0)
)

; Use mask to determine which cards are prepended to leftcards and which to rightcards
(defun split_cards_inner (mask cards leftcards rightcards)
    (if (not cards)
        (list leftcards rightcards)
        (if (logand mask 1)
            (split_cards_inner (lsh mask -1) (r cards) leftcards (c (f cards) rightcards))
            (split_cards_inner (lsh mask -1) (r cards) (c (f cards) leftcards) rightcards)
        )
    )
)

(defun pull_out_cards_inner (selections cards)
    (if (not cards)
        0
        (if (logand selections 1)
            (c (make_card (f cards)) (pull_out_cards (lsh -1 selections) (r cards)))
            (pull_out_cards (lsh -1 selections) (r cards))
        )
    )
)

(defun pull_out_cards args
    (assert (= (popcount (f args)) 5)
        (pull_out_cards_inner &rest args)
<<<<<<< HEAD
        (x "pull_out_cards got bad data:" args)
    )
)

(defun get_final_cards_in_canonical_order (alice_cards alice_picks bob_cards bob_picks)
    (assign
        (my_cards_me my_cards_bob) (split_cards alice_picks alice_cards)
        (bob_cards_bob bob_cards_me) (split_cards bob_picks bob_cards)
        my_all_cards (sort deep< (append my_cards_me bob_cards_me))
        bob_all_cards (sort deep< (append bob_cards_bob my_cards_bob))
        (list my_all_cards bob_all_cards)
=======
>>>>>>> 833380cc
    )
)<|MERGE_RESOLUTION|>--- conflicted
+++ resolved
@@ -34,7 +34,6 @@
 (defun pull_out_cards args
     (assert (= (popcount (f args)) 5)
         (pull_out_cards_inner &rest args)
-<<<<<<< HEAD
         (x "pull_out_cards got bad data:" args)
     )
 )
@@ -46,7 +45,5 @@
         my_all_cards (sort deep< (append my_cards_me bob_cards_me))
         bob_all_cards (sort deep< (append bob_cards_bob my_cards_bob))
         (list my_all_cards bob_all_cards)
-=======
->>>>>>> 833380cc
     )
 )