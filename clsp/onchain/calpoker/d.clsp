--- conflicted
+++ resolved
@@ -10,7 +10,6 @@
 
 ; Alice challenging
 ; state is the cards for both players and alice's card pick commitment
-<<<<<<< HEAD
 ; MOVE is Bob's discards
 ; evidence is empty
 
@@ -28,19 +27,5 @@
             (list SLASH () "D" old_state bob_discards MAX_MOVE_SIZE)
             (list MAKE_MOVE ehash (print "output state from move D was" new_state) 18 "D")
         )
-=======
-; move is Bob's picks
-; evidence is empty
-(export (mod_hash (bob_picks new_validation_hash mover_share previous_validation_hash 
-    mover_puzzle_hash waiter_puzzle_hash amount timeout max_move_size referee_hash) 
-    (cards alice_commit) me previous_validation_program mover_puzzle solution evidence)
-    (if_any_fail
-        (= (strlen bob_picks) 1)
-        (= (popcount bob_picks) 4)
-        (= new_validation_hash (sha256 ehash (shatree (list bob_picks cards alice_commit))))
-        (= max_move_size 18)
-        0
-        (x)
->>>>>>> 833380cc
     )
 )