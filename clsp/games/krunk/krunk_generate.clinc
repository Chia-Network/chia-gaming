--- conflicted
+++ resolved
@@ -14,13 +14,8 @@
     (assert
         (= alice_contribution 100)
         (= bob_contribution 0)
-<<<<<<< HEAD
         (li alice_handler_commit bob_handler_commit 32 0 0
-            (commit_hash commit guess_hash guess clue_hash clue))
-=======
-        (li alice_driver_commit bob_driver_commit 32 0 0
             (commit_validate_hash commit_validate guess_hash guess clue_hash clue))
->>>>>>> 4cc2c7f5
     )
 )
 
@@ -49,24 +44,15 @@
 ; their turn handler
 ; checks for Bob's guess being in dictionary
 ; readable_move is Bob's guess
-<<<<<<< HEAD
 ; next turn handler is alice_handler_clue or nil if Bob guessed right or ran out of guesses
-(defun alice_handler_guess (PREIMAGE WORD remote_move pre_state post_state mover_share)
-=======
-; next turn handler is alice_driver_clue or nil if Bob guessed right or ran out of guesses
-(defun alice_driver_guess (SALT WORD remote_move pre_state post_state mover_share)
->>>>>>> 4cc2c7f5
+(defun alice_handler_guess (SALT WORD remote_move pre_state post_state mover_share)
     (assign
         evidence check_if_word_in_dictionary
         (if evidence
             (li 0 0 (li evidence))
             (assign
                 clue (make_clue WORD remote_move)
-<<<<<<< HEAD
-                (li (li remote_move (expand_clue clue)) (curry alice_handler_clue PREIMAGE WORD clue))
-=======
-                (li (li remote_move (expand_clue clue)) (curry alice_driver_clue SALT WORD clue))
->>>>>>> 4cc2c7f5
+                (li (li remote_move (expand_clue clue)) (curry alice_handler_clue SALT WORD clue))
             )
         )
     )
@@ -74,24 +60,14 @@
 
 ; my turn handler
 ; local_move is nil (should be called immediately)
-<<<<<<< HEAD
 ; next turn handler is alice_handler_guess
-(defun alice_handler_clue (PREIMAGE WORD CLUE local_move (bob_guesses alice_clues guess_validate_hash dictionary_key alice_commit)
-=======
-; next turn handler is alice_driver_guess
-(defun alice_driver_clue (SALT WORD CLUE local_move (bob_guesses alice_clues guess_validate_hash dictionary_key alice_commit)
->>>>>>> 4cc2c7f5
+(defun alice_handler_clue (SALT WORD CLUE local_move (bob_guesses alice_clues guess_validate_hash dictionary_key alice_commit)
         amount entropy raw_amount)
     (if (= CLUE right_word)
         (li (concat SALT WORD) 0 (index (li 100 100 20 5 1) (len alice_clues)))
         (= (len alice_clues 4))
-<<<<<<< HEAD
-        (li (concat PREIMAGE WORD) 0 0)
-        (li CLUE (curry alice_handler_guess PREIMAGE WORD))
-=======
         (li (concat SALT WORD) 0 0)
-        (li CLUE (curry alice_driver_guess SALT WORD))
->>>>>>> 4cc2c7f5
+        (li CLUE (curry alice_handler_guess SALT WORD))
     )
 )
 
@@ -113,13 +89,9 @@
     )
 )
 
-<<<<<<< HEAD
-; their turn handler
-=======
 (defconst evidences (li 0x00 1 2 3 4))
 
-; their turn driver
->>>>>>> 4cc2c7f5
+; their turn handler
 ; when there's a reveal, special check is Alice's word being in dictionary
 ; when there's a reveal possible evidence is indices of alice clues
 ; readable_move is a clue and optionally a reveal of Alice's word if done
