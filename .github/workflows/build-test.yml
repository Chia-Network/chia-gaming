--- conflicted
+++ resolved
@@ -250,32 +250,3 @@
 
     - name: Build Docker Images
       run: bash -x build-docker-images.sh
-<<<<<<< HEAD
-
-  build_npm:
-    name: Npm
-    runs-on: ubuntu-latest
-    needs: [unit_tests, build_and_test]
-    steps:
-      - name: Checkout code
-        uses: actions/checkout@v3
-        with:
-          fetch-depth: 1
-
-      - name: Set Env
-        uses: Chia-Network/actions/setjobenv@main
-        env:
-          GH_TOKEN: ${{ secrets.GITHUB_TOKEN }}
-
-      - name: Set up rust
-        # See also rust-toolchain.toml
-        uses: dtolnay/rust-toolchain@1.89.0  # ${{ RUST_VERSION }}
-        with:
-          components: "clippy, rustfmt"
-
-      - name: do wasm tests in frontend
-        run: |
-         docker build -t chia-gaming-sim .
-         docker run -t chia-gaming-sim /app/test.sh
-=======
->>>>>>> 1b257e03
