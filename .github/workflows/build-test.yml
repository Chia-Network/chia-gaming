--- conflicted
+++ resolved
@@ -119,13 +119,8 @@
           python -m pip install maturin==1.9.2
           maturin build --features sim-tests
           pip install `find . -name \*.whl`
-<<<<<<< HEAD
-          python -c "from chia_gaming import chia_gaming; chia_gaming.run_simulation_tests()"
-          python3 ./run-sim-tests.py
-=======
           # Run simulator tests
           python -c "from chia_gaming import chia_gaming; chia_gaming.run_simulation_tests()" 2>&1 | grep -v 'updating the mempool using the slow-path'
->>>>>>> b2db940f
 
   calpoker_onchain_tests:
     runs-on: ubuntu-22.04 # ${{ matrix.os }}
