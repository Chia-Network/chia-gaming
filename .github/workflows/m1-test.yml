--- conflicted
+++ resolved
@@ -54,14 +54,7 @@
 
     - name: Set up a venv for chia-blockchain
       run: |
-<<<<<<< HEAD
-        python3 -m venv ./test-init
-        source ./test-init/bin/activate
-        pip install virtualenv
-        python3 -m virtualenv -p python3.12 ./test
-=======
         python3 -m venv test
->>>>>>> 9b0b1480
         source ./test/bin/activate
         pip install chia-blockchain==2.3.0
 
