--- conflicted
+++ resolved
@@ -12,13 +12,10 @@
 ; two pair (2 2 1 high_pair_rank low_pair_rank kicker)
 ; pair (2 1 1 1 pair_rank first_kicker second_kicker third_kicker)
 ; high card (1 1 1 1 1 high_card first_kicker second_kicker third_kicker fourth_kicker)
-<<<<<<< HEAD
-=======
 
 (import std.map)
 (import std.relops)
 
->>>>>>> 2b1dde4b
 (defun hand_compare (a b)
     (if (= (f a) (f b))
         (if (r a)
