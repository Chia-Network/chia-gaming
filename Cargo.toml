[package]
name = "chia_gaming"
version = "0.1.0"
edition = "2021"

[features]
sim-tests = ["dep:pyo3","dep:tokio","dep:salvo","dep:exec"]
used_linker = []

[dependencies]
clvmr = { version = "=0.12.0", features = ["pre-eval"] }
serde_json = "1.0"
rand = "0.8.5"
rand_chacha = "0.3.1"
clvm-traits = "0.20.0"
blst = "^0.3.13"
subtle = "2.5.0"
num-bigint = "0.4.4"
num-traits = "0.2.15"
chia-bls = "=0.9.0"
clvm-utils = "0.20.0"
lazy_static = "1.4.0"
ff = { version = "0.13.0", features = ["derive"] }
bson = "2.13.0"
sha2 = "0.10.9"
indoc = "2.0.5"
serde = { version = "1.0.203", features = ["rc"] }
hex = "0.4.3"
salvo = { version = "0.64.0", optional = true }
tokio = { version = "1", features = ["macros"], optional = true }
tracing = "0.1"
ctor = "0.2.8"
log = "0.4.22"
exec = { version = "0.3.1", optional = true }
pyo3 = { version = "0.25.1", features = ["auto-initialize","extension-module"], optional = true }
tracing-core = "0.1.34"
tracing-subscriber = { version = "0.3", features = ["alloc"] }
simplelog = "0.12.2"
<<<<<<< HEAD
serde_json_any_key = "2.0.0"
=======
chia-puzzles = "0.20.2"
>>>>>>> a15649e2

[dev-dependencies]
bls12_381 = { version = "=0.8.0", features = ["experimental"] }
exec = "0.3.1"

[build-dependencies]
serde = "1.0.203"
toml = "0.8.14"
#chialisp = { git = "https://github.com/Chia-Network/chialisp.git", rev = "3cce0acf1a8b6fb8980fabcf62fd79ad762caa98" }
chialisp = { git = "https://github.com/Chia-Network/chialisp.git", rev = "5c22b475378e5f6bd0f928e000aded046b65431d" }
clvmr = { version = "=0.12.0", features = ["pre-eval"] }
colored = "3.0.0"

[lib]
name = "chia_gaming"
crate-type = ["cdylib", "rlib"]<|MERGE_RESOLUTION|>--- conflicted
+++ resolved
@@ -36,11 +36,8 @@
 tracing-core = "0.1.34"
 tracing-subscriber = { version = "0.3", features = ["alloc"] }
 simplelog = "0.12.2"
-<<<<<<< HEAD
 serde_json_any_key = "2.0.0"
-=======
 chia-puzzles = "0.20.2"
->>>>>>> a15649e2
 
 [dev-dependencies]
 bls12_381 = { version = "=0.8.0", features = ["experimental"] }
