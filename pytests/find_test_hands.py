--- conflicted
+++ resolved
@@ -186,29 +186,10 @@
     potential_choices = list(range(8))
     tried = set()
 
-<<<<<<< HEAD
-    for full_alice_choice in permutations(potential_choices):
-        alice_discards = full_alice_choice[:4]
-
-        bob_discards = [choice for choice in potential_choices if choice not in alice_discards]
-        alice_final_cards, bob_final_cards = exchange_cards(alice_initial_hand, bob_initial_hand, alice_discards, bob_discards)
-        alice_handcalc = handcalc(Hand(alice_final_cards))
-        bob_handcalc = handcalc(Hand(bob_final_cards))
-        alice_picked_hand = cards_for_discards(alice_final_cards, alice_handcalc[1])[0]
-        bob_picked_hand = cards_for_discards(bob_final_cards, bob_handcalc[1])[0]
-        alice_hand_rating = onehandcalc(Hand(alice_picked_hand))
-        bob_hand_rating = onehandcalc(Hand(bob_picked_hand))
-        print(f"checking alice discards {alice_discards}\n  alice rating {alice_hand_rating}\n    bob rating {bob_hand_rating}")
-        if alice_hand_rating < bob_hand_rating:
-            found_alice_win = (alice_discards, bob_discards)
-        if bob_hand_rating > bob_hand_rating:
-            found_bob_win = (alice_discards, bob_discards)
-=======
     for full_bob_choice in permutations(potential_choices):
         lose_bob_selects = full_bob_choice[:5]
         if lose_bob_selects in tried:
             continue
->>>>>>> c21697b1
 
         tried.add(lose_bob_selects)
         bob_hand = cards_for_picks(my_final_cards, lose_bob_selects)[0]
@@ -258,17 +239,11 @@
         alice_final_cards, bob_final_cards = exchange_cards(alice_initial_hand, bob_initial_hand, alice_discards, bob_discards)
         alice_handcalc = handcalc(Hand(alice_final_cards))
         bob_handcalc = handcalc(Hand(bob_final_cards))
-<<<<<<< HEAD
-        alice_picked_hand = cards_for_discards(alice_final_cards, alice_handcalc[1])[0]
-        bob_picked_hand = cards_for_discards(bob_final_cards, bob_handcalc[1])[0]
-=======
-
         alice_selects = alice_handcalc[1]
         bob_selects = bob_handcalc[1]
 
         alice_picked_hand = cards_for_picks(alice_final_cards, alice_selects)[0]
         bob_picked_hand = cards_for_picks(bob_final_cards, bob_selects)[0]
->>>>>>> c21697b1
 
         alice_hand_rating = onehandcalc(Hand(alice_picked_hand))
         bob_hand_rating = onehandcalc(Hand(bob_picked_hand))
@@ -288,13 +263,6 @@
 
     print(f"\n\n***\n\nTie found. int_seed={int_seed}")
     print("Alice hand:", alice_picked_hand)
-<<<<<<< HEAD
-    print(f"Alice win discards:", can_make_win_and_loss[0])
-    print(f"Alice win cards:", cards_for_discards(alice_final_cards, can_make_win_and_loss[0][0])[0])
-    print(f"Bob win discards:", can_make_win_and_loss[1])
-    printf("Bob win cards:", cards_for_discards(bob_final_cards, can_make_win_and_loss[1][1])[0])
-=======
->>>>>>> c21697b1
     print("  Bob hand:", [CardIndex(clvm_byte_to_int(i)) for i in r[1]])
     print(f"  Tie outcome: {alice_hand_rating}")
     print(f"Alice loss selects:", alice_loss_selects)
