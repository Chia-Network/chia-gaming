--- conflicted
+++ resolved
@@ -392,14 +392,10 @@
                     disassemble(allocator.allocator(), run_result, None)
                 )))
             } else if pl.len() < 3 {
-<<<<<<< HEAD
-                debug!("final move with data {}", disassemble(allocator.allocator(), pl[1], None));
-=======
                 debug!(
                     "final move with data {}",
                     disassemble(allocator.allocator(), pl[1], None)
                 );
->>>>>>> 65287cab
                 Ok(TheirTurnResult::FinalMove(pl[1]))
             } else {
                 let message_data = if pl.len() == 4 {
