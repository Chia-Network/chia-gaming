--- conflicted
+++ resolved
@@ -23,11 +23,6 @@
     unsafe_sign_partial,
 };
 use crate::common::types::{
-<<<<<<< HEAD
-    atom_from_clvm, usize_from_atom, Aggsig, AllocEncoder, Amount, BrokenOutCoinSpendInfo, CoinID,
-    CoinSpend, CoinString, Error, GameID, GetCoinStringParts, Hash, IntoErr, Node, PrivateKey,
-    Program, PublicKey, Puzzle, PuzzleHash, Sha256Input, Sha256tree, Spend, Timeout,
-=======
     atom_from_clvm, usize_from_atom, Aggsig, AllocEncoder, Amount, BrokenOutCoinSpendInfo,
     CoinCondition, CoinID, CoinSpend, CoinString, Error, GameID, Hash, IntoErr, Node, PrivateKey,
     Program, PublicKey, Puzzle, PuzzleHash, Sha256Input, Sha256tree, Spend, Timeout,
@@ -35,7 +30,6 @@
 use crate::referee::{
     GameMoveDetails, GameMoveWireData, RefereeMaker, RefereeOnChainTransaction,
     TheirTurnCoinSpentResult, TheirTurnMoveResult,
->>>>>>> 4a500490
 };
 
 #[derive(Clone)]
@@ -1102,23 +1096,6 @@
     pub fn set_state_for_coin(
         &mut self,
         allocator: &mut AllocEncoder,
-<<<<<<< HEAD
-        coin: &OnChainGameCoin,
-    ) -> Result<Vec<LiveGameReplay>, Error> {
-        let want_ph = if let Some((_, ph, _)) = coin.coin_string_up.get_coin_string_parts()? {
-            ph.clone()
-        } else {
-            // No coin string given so this game was ended.  We need to ressurect it.
-            todo!();
-        };
-
-        let referee_puzzle_hash = self
-            .referee_maker
-            .curried_referee_puzzle_hash_for_validator(allocator, true)?;
-
-        if referee_puzzle_hash == want_ph {
-            return Ok(vec![]);
-=======
         want_ph: &PuzzleHash,
         current_state: usize,
     ) -> Result<Option<(bool, usize)>, Error> {
@@ -1130,7 +1107,6 @@
             assert!(self.is_my_turn());
             self.rewind_outcome = Some(*current_state);
             return Ok(Some((self.is_my_turn(), *current_state)));
->>>>>>> 4a500490
         }
 
         if referee_puzzle_hash == *want_ph {
