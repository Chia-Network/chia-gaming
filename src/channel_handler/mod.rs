pub mod game;
pub mod game_handler;
pub mod runner;
pub mod types;

use std::cmp::Ordering;
use std::collections::HashMap;
use std::mem::swap;
use std::rc::Rc;

use log::debug;

use rand::prelude::*;

use clvm_traits::ToClvm;
use clvmr::allocator::NodePtr;

use crate::channel_handler::game_handler::TheirTurnResult;
use crate::channel_handler::types::{
    CachedPotatoRegenerateLastHop, ChannelCoin, ChannelCoinInfo, ChannelCoinSpendInfo,
    ChannelCoinSpentResult, ChannelHandlerEnv, ChannelHandlerInitiationData,
    ChannelHandlerInitiationResult, ChannelHandlerPrivateKeys, ChannelHandlerUnrollSpendInfo,
<<<<<<< HEAD
    CoinDataForReward, CoinSpentAccept, CoinSpentDisposition, CoinSpentInformation,
    CoinSpentMoveUp, CoinSpentResult, DispositionResult, GameStartInfo, HandshakeResult, LiveGame,
    MoveResult, OnChainGameCoin, OnChainGameState, PotatoAcceptCachedData, PotatoMoveCachedData,
    PotatoSignatures, ReadableMove, UnrollCoin, UnrollCoinConditionInputs, UnrollTarget,
=======
    CoinDataForReward, CoinIdentificationByPuzzleHash, CoinSpentAccept, CoinSpentDisposition,
    CoinSpentInformation, CoinSpentMoveUp, CoinSpentResult, DispositionResult, GameStartInfo,
    HandshakeResult, LiveGame, MoveResult, OnChainGameCoin, OnChainGameState,
    PotatoAcceptCachedData, PotatoMoveCachedData, PotatoSignatures, ReadableMove, UnrollCoin,
    UnrollCoinConditionInputs, UnrollTarget,
>>>>>>> 0cab257d
};

use crate::common::constants::{CREATE_COIN, DEFAULT_HIDDEN_PUZZLE_HASH};
use crate::common::standard_coin::{
    calculate_synthetic_secret_key, private_to_public_key, puzzle_for_pk,
    puzzle_for_synthetic_public_key, puzzle_hash_for_pk, puzzle_hash_for_synthetic_public_key,
    standard_solution_partial, ChiaIdentity,
};
use crate::common::types::{
    usize_from_atom, Aggsig, Amount, BrokenOutCoinSpendInfo, CoinCondition, CoinID, CoinSpend,
    CoinString, Error, GameID, Hash, IntoErr, Node, PrivateKey, Program, PublicKey, Puzzle,
    PuzzleHash, Sha256tree, Spend, SpendRewardResult, Timeout,
};
<<<<<<< HEAD
use crate::potato_handler::GameAction;
=======
use crate::potato_handler::types::GameAction;
>>>>>>> 0cab257d
use crate::referee::{GameMoveDetails, RefereeMaker, RefereeOnChainTransaction};

/// A channel handler runs the game by facilitating the phases of game startup
/// and passing on move information as well as termination to other layers.
///
/// Involves two puzzles:
/// 1) channel coin puzzle: vanilla 2 of 2 to the 2 sides' public keys
///
/// 2) unroll coin -- calculate based on current state
///
///   curried in:
///     shared puzzle hash
///       2 of 2 combining the unroll pubkeys of the 2 sides.
///         involves
///           take their unroll coin public key and our unroll public key from
///           our unroll private key and aggsig combine them for this 2 of 2 key.
///
/// this is a standard puzzle ala chia.wallet.puzzles that can be spent
/// with the above noted key and should be computed as such.
///
/// generated using DEFAULT_HIDDEN_PUZZLE_HASH and puzzle_for_pk as in
/// chia-blockchain.
///
/// old seq num
/// rotating all the time
/// default_conditions
///
///   args:
///     reveal
///     solution
///
/// Conditions that the uonrll coin makes needs a rem to ensure that we know
/// the latest game state number.
///
/// Needs to be a code path by which they took an old potato and put it on chain.
///
/// Brass tacks about turn polarity:
///
/// If we made a move and never got a reply, the latest thing that can be signed
/// onto the chain is the most recent 'their move'.  We preserve the ability to
/// recall and sign this move via timeout_unroll and timeout_stored_signatures
/// which are updated when we send a move.
pub struct ChannelHandler {
    private_keys: ChannelHandlerPrivateKeys,

    their_channel_coin_public_key: PublicKey,
    their_unroll_coin_public_key: PublicKey,
    their_referee_puzzle_hash: PuzzleHash,

    my_out_of_game_balance: Amount,
    their_out_of_game_balance: Amount,

    my_allocated_balance: Amount,
    their_allocated_balance: Amount,

    have_potato: bool,
    initiated_on_chain: bool,
    on_chain_for_error: bool,

    // Specifies the time lock that should be used in the unroll coin's conditions.
    #[allow(dead_code)]
    unroll_advance_timeout: Timeout,

    cached_last_action: Option<CachedPotatoRegenerateLastHop>,

    // Has a parity between the two players of whether have_potato means odd
    // or even, but odd-ness = have-potato is arbitrary.
    current_state_number: usize, //
    // Increments per game started.
    next_nonce_number: usize,

    state_channel: ChannelCoinInfo,

    // If current unroll is not populated, the previous unroll contains the
    // info needed to unroll to the previous state on which we can replay our
    // most recent move.
    unroll: ChannelHandlerUnrollSpendInfo,
    timeout: Option<ChannelHandlerUnrollSpendInfo>,

    // Live games
    live_games: Vec<LiveGame>,
}

impl ChannelHandler {
    pub fn is_initial_potato(&self) -> bool {
        self.unroll.coin.started_with_potato
    }

    pub fn channel_private_key(&self) -> PrivateKey {
        self.private_keys.my_channel_coin_private_key.clone()
    }

    pub fn unroll_private_key(&self) -> PrivateKey {
        self.private_keys.my_unroll_coin_private_key.clone()
    }

    pub fn referee_private_key(&self) -> PrivateKey {
        self.private_keys.my_referee_private_key.clone()
    }

    pub fn initiated_on_chain(&self) -> bool {
        self.initiated_on_chain
    }

    pub fn set_initiated_on_chain(&mut self) {
        self.initiated_on_chain = true;
    }

    pub fn on_chain_for_error(&self) -> bool {
        self.on_chain_for_error
    }

    pub fn set_on_chain_for_error(&mut self) {
        self.on_chain_for_error = true;
    }

    pub fn get_state_number(&self) -> usize {
        self.current_state_number
    }

    pub fn all_games_finished(&self) -> bool {
        self.live_games.is_empty()
    }

    pub fn get_our_current_share(&self) -> Amount {
        self.my_out_of_game_balance.clone()
    }

    pub fn get_their_current_share(&self) -> Amount {
        self.their_out_of_game_balance.clone()
    }

    pub fn get_reward_puzzle_hash<R: Rng>(
        &self,
        env: &mut ChannelHandlerEnv<R>,
    ) -> Result<PuzzleHash, Error> {
        let referee_pk = private_to_public_key(&self.referee_private_key());
        puzzle_hash_for_pk(env.allocator, &referee_pk)
    }

    pub fn get_opponent_reward_puzzle_hash(&self) -> PuzzleHash {
        self.their_referee_puzzle_hash.clone()
    }

    pub fn get_finished_unroll_coin(&self) -> &ChannelHandlerUnrollSpendInfo {
        if let Some(t) = self.timeout.as_ref() {
            t
        } else {
            &self.unroll
        }
    }

    pub fn get_unroll_coin(&self) -> &ChannelHandlerUnrollSpendInfo {
        &self.unroll
    }

    fn make_curried_unroll_puzzle<R: Rng>(
        &self,
        env: &mut ChannelHandlerEnv<R>,
    ) -> Result<NodePtr, Error> {
        self.unroll
            .coin
            .make_curried_unroll_puzzle(env, &self.get_aggregate_unroll_public_key())
    }

    fn unroll_coin_condition_inputs(
        &self,
        my_balance: Amount,
        their_balance: Amount,
        puzzle_hashes_and_amounts: &[(PuzzleHash, Amount)],
    ) -> UnrollCoinConditionInputs {
        let my_referee_public_key =
            private_to_public_key(&self.private_keys.my_referee_private_key);
        UnrollCoinConditionInputs {
            ref_pubkey: my_referee_public_key,
            their_referee_puzzle_hash: self.their_referee_puzzle_hash.clone(),
            my_balance,
            their_balance,
            puzzle_hashes_and_amounts: puzzle_hashes_and_amounts.to_vec(),
        }
    }

    pub fn state_channel_coin(&self) -> &ChannelCoin {
        &self.state_channel.coin
    }

    /// Return the right public key to use for a clean shutdown.
    pub fn clean_shutdown_public_key(&self) -> PublicKey {
        private_to_public_key(&self.private_keys.my_channel_coin_private_key)
    }

    /// Return the right amount to use for a clean shutdown coin output.
    pub fn clean_shutdown_amount(&self) -> Amount {
        self.my_out_of_game_balance.clone()
    }

    fn get_just_created_games(&self) -> Vec<GameID> {
        if let Some(CachedPotatoRegenerateLastHop::PotatoCreatedGame(games, _, _)) =
            &self.cached_last_action
        {
            games.clone()
        } else {
            vec![]
        }
    }

    pub fn create_conditions_and_signature_of_channel_coin<R: Rng>(
        &self,
        env: &mut ChannelHandlerEnv<R>,
        unroll_coin: &UnrollCoin,
    ) -> Result<BrokenOutCoinSpendInfo, Error> {
        let unroll_coin_parent = self.state_channel_coin();
        unroll_coin_parent.get_solution_and_signature(
            env,
            &self.private_keys.my_channel_coin_private_key,
            &self.get_aggregate_channel_public_key(),
            &self.get_aggregate_unroll_public_key(),
            &self.state_channel.amount,
            unroll_coin,
        )
    }

    pub fn get_aggregate_unroll_public_key(&self) -> PublicKey {
        let public_key = private_to_public_key(&self.private_keys.my_unroll_coin_private_key);
        public_key + self.their_unroll_coin_public_key.clone()
    }

    pub fn get_aggregate_channel_public_key(&self) -> PublicKey {
        let public_key = private_to_public_key(&self.private_keys.my_channel_coin_private_key);
        public_key + self.their_channel_coin_public_key.clone()
    }

    pub fn new<R: Rng>(
        env: &mut ChannelHandlerEnv<R>,
        private_keys: ChannelHandlerPrivateKeys,
        initiation: &ChannelHandlerInitiationData,
    ) -> Result<(Self, ChannelHandlerInitiationResult), Error> {
        let our_channel_pubkey = private_to_public_key(&private_keys.my_channel_coin_private_key);
        let our_unroll_pubkey = private_to_public_key(&private_keys.my_unroll_coin_private_key);
        if initiation.their_channel_pubkey == our_channel_pubkey {
            return Err(Error::Channel(
                "Duplicated channel coin public key".to_string(),
            ));
        }

        if initiation.their_unroll_pubkey == our_unroll_pubkey {
            return Err(Error::Channel(
                "Duplicated unroll coin public key".to_string(),
            ));
        }

        let aggregate_public_key =
            our_channel_pubkey.clone() + initiation.their_channel_pubkey.clone();
        debug!(
            "construct channel handler {}",
            initiation.we_start_with_potato
        );
        debug!("aggregate public key {aggregate_public_key:?}");
        debug!("our unroll public key {our_unroll_pubkey:?}");
        debug!(
            "their unroll public key {:?}",
            initiation.their_unroll_pubkey
        );

        let state_channel_coin_puzzle_hash =
            puzzle_hash_for_synthetic_public_key(env.allocator, &aggregate_public_key)?;
        let amount = initiation.my_contribution.clone() + initiation.their_contribution.clone();
        let channel_coin_parent = CoinString::from_parts(
            &initiation.launcher_coin_id,
            &state_channel_coin_puzzle_hash,
            &amount,
        );

        let mut myself = ChannelHandler {
            their_channel_coin_public_key: initiation.their_channel_pubkey.clone(),
            their_unroll_coin_public_key: initiation.their_unroll_pubkey.clone(),
            their_referee_puzzle_hash: initiation.their_referee_puzzle_hash.clone(),
            my_out_of_game_balance: initiation.my_contribution.clone(),
            their_out_of_game_balance: initiation.their_contribution.clone(),
            unroll_advance_timeout: initiation.unroll_advance_timeout.clone(),

            my_allocated_balance: Amount::default(),
            their_allocated_balance: Amount::default(),

            have_potato: initiation.we_start_with_potato,
            initiated_on_chain: false,
            on_chain_for_error: false,

            cached_last_action: None,

            current_state_number: 1,
            next_nonce_number: 0,

            state_channel: ChannelCoinInfo {
                coin: ChannelCoin::new(channel_coin_parent),
                amount,
                spend: Spend::default(),
            },

            unroll: ChannelHandlerUnrollSpendInfo::default(),
            timeout: None,

            live_games: Vec::new(),

            private_keys,
        };

        myself.unroll.coin.state_number = myself.current_state_number;
        myself.unroll.coin.started_with_potato = myself.have_potato;

        // XXX more member settings.

        // Unroll puzzle knows its sequence number and knows the hashes of the
        // things to exit in the two different ways (one is a hash of a list of
        // conditions, (default conditions hash), other is the shared puzzle hash.
        // Either the shared puzzle is revealed with a solution.
        //
        // After a timeout period, an opportunity exists to spend with the default
        // conditions.
        //
        // The shared puzzle hash passed into the state_channel puzzle
        // essentially an invocation of
        // state_channel.clinc::state_channel_unrolling
        // should be a standard puzzle with a aggsig parent condition.

        // Puzzle hash of a standard puzzle with a pubkey that combines our
        // channel private_key to pubkey and their channel pubkey.

        // We need a spend of the channel coin to sign.
        // The seq number is zero.
        // There are no game coins and a balance for both sides.
        let inputs = myself.unroll_coin_condition_inputs(
            myself.my_out_of_game_balance.clone() - myself.my_allocated_balance.clone(),
            myself.their_out_of_game_balance.clone() - myself.their_allocated_balance.clone(),
            &[],
        );
        myself.unroll.coin.update(
            env,
            &myself.private_keys.my_unroll_coin_private_key,
            &myself.their_unroll_coin_public_key,
            // XXX might need to mutate slightly.
            &inputs,
        )?;

        let channel_coin_spend =
            myself.create_conditions_and_signature_of_channel_coin(env, &myself.unroll.coin)?;

        myself.state_channel.spend = Spend {
            puzzle: Rc::new(puzzle_for_synthetic_public_key(
                env.allocator,
                &env.standard_puzzle,
                &aggregate_public_key,
            )?),
            solution: channel_coin_spend.solution.clone(),
            signature: channel_coin_spend.signature.clone(),
        };

        Ok((
            myself,
            ChannelHandlerInitiationResult {
                channel_puzzle_hash_up: state_channel_coin_puzzle_hash,
                my_initial_channel_half_signature_peer: channel_coin_spend.signature,
            },
        ))
    }

    pub fn finish_handshake<R: Rng>(
        &mut self,
        env: &mut ChannelHandlerEnv<R>,
        their_initial_channel_half_signature: &Aggsig,
    ) -> Result<HandshakeResult, Error> {
        let aggregate_public_key = self.get_aggregate_channel_public_key();

        debug!("finish_handshake");
        let channel_coin_spend =
            self.create_conditions_and_signature_of_channel_coin(env, &self.unroll.coin)?;

        debug!("their sig {:?}", their_initial_channel_half_signature);
        let combined_signature =
            channel_coin_spend.signature.clone() + their_initial_channel_half_signature.clone();
        debug!("combined signature {combined_signature:?}");

        let state_channel_puzzle = Rc::new(puzzle_for_synthetic_public_key(
            env.allocator,
            &env.standard_puzzle,
            &aggregate_public_key,
        )?);
        debug!(
            "puzzle hash for state channel coin (ch) {:?}",
            state_channel_puzzle.sha256tree(env.allocator)
        );

        Ok(HandshakeResult {
            channel_puzzle_reveal: state_channel_puzzle,
            amount: self.state_channel.amount.clone(),
            spend: ChannelCoinSpendInfo {
                aggsig: combined_signature,
                solution: channel_coin_spend.solution.clone(),
                conditions: channel_coin_spend.conditions.clone(),
            },
        })
    }

    fn compute_game_coin_unroll_data<'a>(
        &'a self,
        unroll_coin: Option<&CoinID>,
        skip_game: &[GameID],
        skip_coin_id: Option<&GameID>,
        games: &'a [LiveGame],
    ) -> Result<Vec<OnChainGameCoin>, Error> {
        // It's ok to not have a proper coin id here when we only want
        // the puzzle hashes and amounts.
        let parent_coin_id = unroll_coin.cloned().unwrap_or_default();

        let mut result = Vec::new();
        for game in games
            .iter()
            .filter(|game| !skip_game.contains(&game.game_id))
        {
            let coin = if skip_coin_id == Some(&game.game_id) {
                None
            } else {
                Some(CoinString::from_parts(
                    &parent_coin_id,
                    &game.last_referee_puzzle_hash,
                    &game.get_amount(),
                ))
            };

            result.push(OnChainGameCoin {
                game_id_up: game.game_id.clone(),
                coin_string_up: coin,
            });
        }

        Ok(result)
    }

    pub fn compute_unroll_data_for_games(
        &self,
        skip_game: &[GameID],
        skip_coin_id: Option<&GameID>,
        games: &[LiveGame],
    ) -> Result<Vec<(PuzzleHash, Amount)>, Error> {
        Ok(self
            .compute_game_coin_unroll_data(None, skip_game, skip_coin_id, games)?
            .iter()
            .filter_map(|ngc| ngc.coin_string_up.as_ref().and_then(|c| c.to_parts()))
            .map(|(_, puzzle_hash, amount)| (puzzle_hash, amount))
            .collect())
    }

    pub fn update_cached_unroll_state<R: Rng>(
        &mut self,
        env: &mut ChannelHandlerEnv<R>,
    ) -> Result<PotatoSignatures, Error> {
        self.current_state_number += 1;
        self.unroll.coin.state_number = self.current_state_number;

        let new_game_coins_on_chain: Vec<(PuzzleHash, Amount)> =
            self.compute_unroll_data_for_games(&[], None, &self.live_games)?;

        let unroll_inputs = self.unroll_coin_condition_inputs(
            self.my_out_of_game_balance.clone() - self.my_allocated_balance.clone(),
            self.their_out_of_game_balance.clone() - self.their_allocated_balance.clone(),
            &new_game_coins_on_chain,
        );

        // Now update our unroll state.
        self.unroll.coin.update(
            env,
            &self.private_keys.my_unroll_coin_private_key,
            &self.their_unroll_coin_public_key,
            &unroll_inputs,
        )?;
        self.unroll.signatures = Default::default();
        self.have_potato = false;

        let channel_coin_spend =
            self.create_conditions_and_signature_of_channel_coin(env, &self.unroll.coin)?;

        Ok(PotatoSignatures {
            my_channel_half_signature_peer: channel_coin_spend.signature,
            my_unroll_half_signature_peer: self.unroll.coin.get_unroll_coin_signature()?,
        })
    }

    pub fn send_empty_potato<R: Rng>(
        &mut self,
        env: &mut ChannelHandlerEnv<R>,
    ) -> Result<PotatoSignatures, Error> {
        // We let them spend a state number 1 higher but nothing else changes.
        self.update_cache_for_potato_send(None);

        self.update_cached_unroll_state(env)
    }

    pub fn verify_channel_coin_from_peer_signatures<R: Rng>(
        &self,
        env: &mut ChannelHandlerEnv<R>,
        their_channel_half_signature: &Aggsig,
        conditions: Rc<Program>,
    ) -> Result<BrokenOutCoinSpendInfo, Error> {
        let aggregate_public_key = self.get_aggregate_channel_public_key();
        let spend = self.state_channel_coin();
        let channel_coin_spend = spend.get_solution_and_signature_from_conditions(
            env,
            &self.private_keys.my_channel_coin_private_key,
            &aggregate_public_key,
            conditions,
        )?;

        let full_signature =
            channel_coin_spend.signature.clone() + their_channel_half_signature.clone();
        debug!("combined signature {full_signature:?}");
        if full_signature.verify(&aggregate_public_key, &channel_coin_spend.message) {
            Ok(BrokenOutCoinSpendInfo {
                signature: full_signature,
                ..channel_coin_spend
            })
        } else {
            Err(Error::StrErr("failed to verify signature".to_string()))
        }
    }

    pub fn received_potato_verify_signatures<R: Rng>(
        &mut self,
        env: &mut ChannelHandlerEnv<R>,
        signatures: &PotatoSignatures,
        inputs: &UnrollCoinConditionInputs,
    ) -> Result<BrokenOutCoinSpendInfo, Error> {
        // Unroll coin section.
        let mut test_unroll = self.unroll.coin.clone();
        test_unroll.state_number = self.current_state_number + 1;
        test_unroll.update(
            env,
            &self.private_keys.my_unroll_coin_private_key,
            &self.their_unroll_coin_public_key,
            inputs,
        )?;
        debug!(
            "verify: started with potato: {}",
            test_unroll.started_with_potato
        );

        if !test_unroll.verify(
            env,
            &self.get_aggregate_unroll_public_key(),
            &signatures.my_unroll_half_signature_peer,
        )? {
            return Err(Error::StrErr("bad unroll signature verify".to_string()));
        }

        // State coin section
        let channel_coin_spend =
            self.create_conditions_and_signature_of_channel_coin(env, &test_unroll)?;
        self.verify_channel_coin_from_peer_signatures(
            env,
            &signatures.my_channel_half_signature_peer,
            channel_coin_spend.conditions.clone(),
        )?;

        // If state number is 0 and we're receiving the potato, then we don't
        // verify, we do finish_handshake instead.
        if self.current_state_number == 0 {
            self.finish_handshake(env, &signatures.my_channel_half_signature_peer)?;
        }

        self.current_state_number += 1;
        debug!("current state number now {}", self.current_state_number);
        debug!("test_unroll updated {:?}", test_unroll.outcome);
        self.timeout = Some(ChannelHandlerUnrollSpendInfo {
            coin: test_unroll.clone(),
            signatures: signatures.clone(),
        });

        self.have_potato = true;

        Ok(BrokenOutCoinSpendInfo {
            signature: channel_coin_spend.signature.clone()
                + signatures.my_channel_half_signature_peer.clone(),
            ..channel_coin_spend
        })
    }

    pub fn received_empty_potato<R: Rng>(
        &mut self,
        env: &mut ChannelHandlerEnv<R>,
        signatures: &PotatoSignatures,
    ) -> Result<ChannelCoinSpendInfo, Error> {
        let unroll_data = self.compute_unroll_data_for_games(&[], None, &self.live_games)?;

        let spend = self.received_potato_verify_signatures(
            env,
            signatures,
            &self.unroll_coin_condition_inputs(
                self.my_out_of_game_balance.clone() - self.my_allocated_balance.clone(),
                self.their_out_of_game_balance.clone() - self.their_allocated_balance.clone(),
                &unroll_data,
            ),
        )?;

        Ok(ChannelCoinSpendInfo {
            aggsig: spend.signature,
            solution: spend.solution,
            conditions: spend.conditions,
        })
    }

    pub fn add_games<R: Rng>(
        &mut self,
        env: &mut ChannelHandlerEnv<R>,
        start_info_list: &[GameStartInfo],
    ) -> Result<Vec<LiveGame>, Error> {
        let mut res = Vec::new();
        for g in start_info_list.iter() {
            let new_game_nonce = self.next_nonce_number;
            self.next_nonce_number += 1;

            let referee_identity = ChiaIdentity::new(
                env.allocator,
                self.private_keys.my_referee_private_key.clone(),
            )?;

            let (referee_maker, puzzle_hash) = RefereeMaker::new(
                env.allocator,
                env.referee_coin_puzzle.clone(),
                env.referee_coin_puzzle_hash.clone(),
                g,
                referee_identity,
                &self.their_referee_puzzle_hash,
                new_game_nonce,
            )?;
            res.push(LiveGame::new(
                g.game_id.clone(),
                puzzle_hash,
                referee_maker,
                g.my_contribution_this_game.clone(),
                g.their_contribution_this_game.clone(),
            ));
        }

        Ok(res)
    }

    fn start_game_contributions(&mut self, start_info_list: &[GameStartInfo]) -> (Amount, Amount) {
        let mut my_full_contribution = Amount::default();
        let mut their_full_contribution = Amount::default();

        for start in start_info_list.iter() {
            my_full_contribution += start.my_contribution_this_game.clone();
            their_full_contribution += start.their_contribution_this_game.clone();
        }

        (my_full_contribution, their_full_contribution)
    }

    pub fn send_potato_start_game<R: Rng>(
        &mut self,
        env: &mut ChannelHandlerEnv<R>,
        start_info_list: &[GameStartInfo],
    ) -> Result<PotatoSignatures, Error> {
        debug!("{} SEND POTATO START GAME", self.is_initial_potato());
        let (my_full_contribution, their_full_contribution) =
            self.start_game_contributions(start_info_list);

        debug!(
            "send potato start game: me {my_full_contribution:?} then {their_full_contribution:?}"
        );

        // We let them spend a state number 1 higher but nothing else changes.
        self.update_cache_for_potato_send(Some(CachedPotatoRegenerateLastHop::PotatoCreatedGame(
            start_info_list.iter().map(|g| g.game_id.clone()).collect(),
            my_full_contribution.clone(),
            their_full_contribution.clone(),
        )));

        debug!(
            "send: started with potato: {}",
            self.unroll.coin.started_with_potato
        );

        debug!("before adding games: {} games", self.live_games.len());
        let mut new_games = self.add_games(env, start_info_list)?;
        self.live_games.append(&mut new_games);
        debug!("after adding games: {} games", self.live_games.len());

        self.my_allocated_balance += my_full_contribution;
        self.their_allocated_balance += their_full_contribution;

        self.update_cached_unroll_state(env)
    }

    pub fn received_potato_start_game<R: Rng>(
        &mut self,
        env: &mut ChannelHandlerEnv<R>,
        signatures: &PotatoSignatures,
        start_info_list: &[GameStartInfo],
    ) -> Result<ChannelCoinSpendInfo, Error> {
        debug!(
            "{} RECEIVED_POTATO_START_GAME: our state is {}, unroll state is {}",
            self.is_initial_potato(),
            self.current_state_number,
            self.unroll.coin.state_number
        );
        let mut new_games = self.add_games(env, start_info_list)?;

        let (my_full_contribution, their_full_contribution) =
            self.start_game_contributions(start_info_list);

        debug!(
            "recv potato start game: me {my_full_contribution:?} then {their_full_contribution:?}"
        );

        self.my_allocated_balance += my_full_contribution;
        self.their_allocated_balance += their_full_contribution;

        // Make a list of all game outputs in order.
        let mut unroll_data_for_all_games =
            self.compute_unroll_data_for_games(&[], None, &self.live_games)?;
        debug!("start with {} games", unroll_data_for_all_games.len());
        unroll_data_for_all_games.append(&mut self.compute_unroll_data_for_games(
            &[],
            None,
            &new_games,
        )?);

        debug!(
            "existing games {} new games {} total games {}",
            self.live_games.len(),
            new_games.len(),
            unroll_data_for_all_games.len()
        );

        // Update an unroll coin to see if we can verify the message.
        debug!(
            "aggregate state channel public key {:?}",
            self.get_aggregate_channel_public_key()
        );
        let spend = self.received_potato_verify_signatures(
            env,
            signatures,
            &self.unroll_coin_condition_inputs(
                self.my_out_of_game_balance.clone() - self.my_allocated_balance.clone(),
                self.their_out_of_game_balance.clone() - self.their_allocated_balance.clone(),
                &unroll_data_for_all_games,
            ),
        )?;
        self.live_games.append(&mut new_games);

        Ok(ChannelCoinSpendInfo {
            aggsig: spend.signature,
            solution: spend.solution,
            conditions: spend.conditions,
        })
    }

    pub fn get_game_by_id(&self, game_id: &GameID) -> Result<usize, Error> {
        self.live_games
            .iter()
            .position(|g| &g.game_id == game_id)
            .map(Ok)
            .unwrap_or_else(|| {
                Err(Error::StrErr(
                    "send potato move for nonexistent game id".to_string(),
                ))
            })
    }

    pub fn send_potato_move<R: Rng>(
        &mut self,
        env: &mut ChannelHandlerEnv<R>,
        game_id: &GameID,
        readable_move: &ReadableMove,
        new_entropy: Hash,
    ) -> Result<MoveResult, Error> {
        debug!(
            "{} SEND_POTATO_MOVE {}",
            self.is_initial_potato(),
            self.current_state_number
        );
        let game_idx = self.get_game_by_id(game_id)?;
        let match_puzzle_hash = self.live_games[game_idx].current_puzzle_hash(env.allocator)?;

        let referee_result = self.live_games[game_idx].internal_make_move(
            env.allocator,
            readable_move,
            new_entropy.clone(),
            self.current_state_number,
        )?;

        let _ = self.live_games[game_idx].get_transaction_for_move(
            env.allocator,
            &CoinString::from_parts(
                &CoinID::default(),
                &PuzzleHash::default(),
                &Amount::default(),
            ),
            &env.agg_sig_me_additional_data,
            false,
        );

        self.live_games[game_idx].last_referee_puzzle_hash =
            referee_result.puzzle_hash_for_unroll.clone();

        debug!(
            "{} move_result {referee_result:?}",
            self.unroll.coin.started_with_potato
        );
        let puzzle_hash = referee_result.puzzle_hash_for_unroll;
        let amount = referee_result.details.basic.mover_share.clone();

        // We let them spend a state number 1 higher but nothing else changes.
        self.update_cache_for_potato_send(Some(
            CachedPotatoRegenerateLastHop::PotatoMoveHappening(PotatoMoveCachedData {
                state_number: self.current_state_number,
                game_id: game_id.clone(),
                match_puzzle_hash,
                puzzle_hash,
                move_data: readable_move.clone(),
                move_entropy: new_entropy,
                amount,
            }),
        ));

        //self.live_games[game_idx]
        let signatures = self.update_cached_unroll_state(env)?;

        Ok(MoveResult {
            signatures,
            game_move: referee_result.details.clone(),
        })
    }

    pub fn received_potato_move<R: Rng>(
        &mut self,
        env: &mut ChannelHandlerEnv<R>,
        game_id: &GameID,
        move_result: &MoveResult,
    ) -> Result<(ChannelCoinSpendInfo, NodePtr, Vec<u8>, Amount), Error> {
        debug!(
            "{} RECEIVED_POTATO_MOVE {}",
            self.is_initial_potato(),
            self.current_state_number,
        );
        let game_idx = self.get_game_by_id(game_id)?;

        let their_move_result = self.live_games[game_idx].internal_their_move(
            env.allocator,
            &move_result.game_move,
            self.current_state_number,
        )?;

        debug!(
            "{} their_move_result {their_move_result:?}",
            self.unroll.coin.started_with_potato
        );
        debug!(
            "{} my share after their move {:?}",
            self.unroll.coin.started_with_potato,
            self.live_games[game_idx].get_our_current_share()
        );

        let (readable_move, message, mover_share) = match their_move_result.original {
            TheirTurnResult::FinalMove(readable_move, mover_share) => {
                (readable_move, vec![], mover_share.clone())
            }
            TheirTurnResult::MakeMove(readable_move, _, message, mover_share) => {
                (readable_move, message.clone(), mover_share.clone())
            }
            TheirTurnResult::Slash(_) => {
                return Err(Error::StrErr(
                    "slash when off chain: go on chain".to_string(),
                ));
            }
        };

        let unroll_data = self.compute_unroll_data_for_games(&[], None, &self.live_games)?;

        let spend = self.received_potato_verify_signatures(
            env,
            &move_result.signatures,
            &self.unroll_coin_condition_inputs(
                self.my_out_of_game_balance.clone() - self.my_allocated_balance.clone(),
                self.their_out_of_game_balance.clone() - self.their_allocated_balance.clone(),
                &unroll_data,
            ),
        )?;

        // Needs to know their puzzle_hash_for_unroll so we can keep it to do
        // the unroll spend.

        // Check whether the unroll_puzzle_hash is right.
        // Check whether the spend signed in the Move Result is valid by using
        // the unroll puzzle hash that was given to us.
        self.cached_last_action = None;

        Ok((
            ChannelCoinSpendInfo {
                aggsig: spend.signature,
                solution: spend.solution,
                conditions: spend.conditions,
            },
            readable_move,
            message,
            mover_share,
        ))
    }

    pub fn received_message<R: Rng>(
        &mut self,
        env: &mut ChannelHandlerEnv<R>,
        game_id: &GameID,
        message: &[u8],
    ) -> Result<ReadableMove, Error> {
        let game_idx = self.get_game_by_id(game_id)?;

        self.live_games[game_idx].receive_readable(env.allocator, message)
    }

    pub fn send_potato_accept<R: Rng>(
        &mut self,
        env: &mut ChannelHandlerEnv<R>,
        game_id: &GameID,
    ) -> Result<(PotatoSignatures, Amount), Error> {
        assert!(self.have_potato);
        debug!("{} SEND_POTATO_ACCEPT", self.is_initial_potato());
        let game_idx = self.get_game_by_id(game_id)?;

        // referee maker is removed and will be destroyed when we leave this
        // function.
        let live_game = self.live_games.remove(game_idx);
        self.my_allocated_balance -= live_game.my_contribution.clone();
        self.their_allocated_balance -= live_game.their_contribution.clone();

        let amount = live_game.get_our_current_share();
        let at_stake = live_game.get_amount();

        self.my_out_of_game_balance -= live_game.my_contribution.clone();
        self.my_out_of_game_balance += amount.clone();
        self.their_out_of_game_balance -= live_game.their_contribution.clone();
        self.their_out_of_game_balance += at_stake.clone() - amount.clone();

        debug!(
            "accept: my_allocated {:?} their_allocated {:?} my_balance {:?} their_balance {:?}",
            self.my_allocated_balance,
            self.their_allocated_balance,
            self.my_out_of_game_balance,
            self.their_out_of_game_balance
        );

        self.update_cache_for_potato_send(if amount == Amount::default() {
            None
        } else {
            Some(CachedPotatoRegenerateLastHop::PotatoAccept(
                PotatoAcceptCachedData {
                    game_id: game_id.clone(),
                    puzzle_hash: live_game.last_referee_puzzle_hash.clone(),
                    live_game,
                    at_stake_amount: at_stake,
                    our_share_amount: amount.clone(),
                },
            ))
        });

        let signatures = self.update_cached_unroll_state(env)?;

        Ok((signatures, amount))
    }

    pub fn received_potato_accept<R: Rng>(
        &mut self,
        env: &mut ChannelHandlerEnv<R>,
        signatures: &PotatoSignatures,
        game_id: &GameID,
    ) -> Result<ChannelCoinSpendInfo, Error> {
        assert!(!self.have_potato);
        debug!("{} RECEIVED_POTATO_ACCEPT", self.is_initial_potato());
        let game_idx = self.get_game_by_id(game_id)?;
        let unroll_data = self.compute_unroll_data_for_games(
            // Skip the removed game.
            &[game_id.clone()],
            None,
            &self.live_games,
        )?;

        let game_amount_for_me = self.live_games[game_idx].get_our_current_share();
        let game_amount_for_them = self.live_games[game_idx].get_amount()
            - self.live_games[game_idx].get_our_current_share();

        debug!("received potato accept, my share {game_amount_for_me:?}");
        let new_my_allocated =
            self.my_allocated_balance.clone() - self.live_games[game_idx].my_contribution.clone();
        let new_their_allocated = self.their_allocated_balance.clone()
            - self.live_games[game_idx].their_contribution.clone();
        let my_balance = self.my_out_of_game_balance.clone()
            - self.live_games[game_idx].my_contribution.clone()
            + game_amount_for_me;
        let their_balance = self.their_out_of_game_balance.clone()
            - self.live_games[game_idx].their_contribution.clone()
            + game_amount_for_them;

        debug!(
            "accept: my_allocated {:?} their_allocated {:?} my_balance {:?} their_balance {:?}",
            new_my_allocated, new_their_allocated, my_balance, their_balance
        );

        let unroll_condition_inputs = self.unroll_coin_condition_inputs(
            my_balance.clone(),
            their_balance.clone(),
            &unroll_data,
        );
        let spend =
            self.received_potato_verify_signatures(env, signatures, &unroll_condition_inputs)?;

        self.my_allocated_balance = new_my_allocated;
        self.their_allocated_balance = new_their_allocated;

        self.my_out_of_game_balance = my_balance;
        self.their_out_of_game_balance = their_balance;

        Ok(ChannelCoinSpendInfo {
            aggsig: spend.signature,
            solution: spend.solution,
            conditions: spend.conditions,
        })
    }

    pub fn state_channel_coin_solution_and_signature<R: Rng>(
        &self,
        env: &mut ChannelHandlerEnv<R>,
        conditions: Rc<Program>,
    ) -> Result<(Rc<Program>, Aggsig), Error> {
        let aggregate_public_key = self.get_aggregate_channel_public_key();
        let spend = self.state_channel_coin();
        let channel_coin_spend = spend.get_solution_and_signature_from_conditions(
            env,
            &self.private_keys.my_channel_coin_private_key,
            &aggregate_public_key,
            conditions,
        )?;

        Ok((channel_coin_spend.solution, channel_coin_spend.signature))
    }

    /// Uses the channel coin key to post standard format coin generation to the
    /// real blockchain via a Spend.
    pub fn send_potato_clean_shutdown<R: Rng>(
        &self,
        env: &mut ChannelHandlerEnv<R>,
        conditions: NodePtr,
    ) -> Result<Spend, Error> {
        debug!("{} SEND_POTATO_CLEAN_SHUTDOWN", self.is_initial_potato());
        assert!(self.have_potato);
        let aggregate_public_key = self.get_aggregate_channel_public_key();
        let spend = self.state_channel_coin();

        let conditions_program = Program::from_nodeptr(env.allocator, conditions)?;
        debug!("conditions {conditions_program:?}");
        let channel_coin_spend = spend.get_solution_and_signature_from_conditions(
            env,
            &self.private_keys.my_channel_coin_private_key,
            &aggregate_public_key,
            Rc::new(conditions_program),
        )?;

        debug!(
            "send_potato_clean_shutdown {:?}",
            channel_coin_spend.solution
        );

        Ok(Spend {
            solution: channel_coin_spend.solution.clone(),
            signature: channel_coin_spend.signature,
            puzzle: Rc::new(puzzle_for_pk(env.allocator, &aggregate_public_key)?),
        })
    }

    pub fn received_potato_clean_shutdown<R: Rng>(
        &self,
        env: &mut ChannelHandlerEnv<R>,
        their_channel_half_signature: &Aggsig,
        conditions: NodePtr,
    ) -> Result<BrokenOutCoinSpendInfo, Error> {
        debug!(
            "{} RECEIVED_POTATO_CLEAN_SHUTDOWN",
            self.is_initial_potato()
        );
        assert!(!self.have_potato);
        let conditions_program = Program::from_nodeptr(env.allocator, conditions)?;
        debug!("conditions {conditions_program:?}");
        let channel_spend = self.verify_channel_coin_from_peer_signatures(
            env,
            their_channel_half_signature,
            Rc::new(conditions_program),
        )?;

        debug!(
            "received_potato_clean_shutdown {:?}",
            channel_spend.solution
        );

        Ok(channel_spend)
    }

    fn break_out_conditions_for_spent_coin<R: Rng>(
        &self,
        env: &mut ChannelHandlerEnv<R>,
        conditions: NodePtr,
    ) -> Result<Vec<Vec<u8>>, Error> {
        // Figure out our state number vs the one given in conditions.
        let all_conditions = CoinCondition::from_nodeptr(env.allocator, conditions);
        debug!("all_conditions {all_conditions:?}");
        let rem_conditions: Vec<Vec<u8>> = all_conditions
            .iter()
            .filter_map(|c| {
                if let CoinCondition::Rem(data) = c {
                    return data.first().cloned();
                }

                None
            })
            .collect();

        if rem_conditions.is_empty() {
            return Err(Error::StrErr(
                "Wrong number of rems in conditions".to_string(),
            ));
        }

        Ok(rem_conditions)
    }

    pub fn get_create_unroll_coin_transaction<R: Rng>(
        &self,
        env: &mut ChannelHandlerEnv<R>,
        use_unroll: &ChannelHandlerUnrollSpendInfo,
        add_sigs: bool,
    ) -> Result<ChannelCoinSpentResult, Error> {
        assert!(self.timeout.is_some());

        debug!("channel handler at {}", self.current_state_number);

        // Superceding state no timeout
        // Provide a reveal of the unroll puzzle.
        // Provide last unroll conditions
        // Should have a cached signature for unrolling

        // Full unroll puzzle reveal includes the curried info,
        let curried_unroll_puzzle = use_unroll
            .coin
            .make_curried_unroll_puzzle(env, &self.get_aggregate_unroll_public_key())?;
        let unroll_puzzle_solution = use_unroll
            .coin
            .make_unroll_puzzle_solution(env, &self.get_aggregate_unroll_public_key())?;
        let solution_program = Program::from_nodeptr(env.allocator, unroll_puzzle_solution)?;

        debug!(
            "get_unroll_coin_transaction {:?}",
            solution_program.to_hex()
        );
        let mut signature = use_unroll.coin.get_unroll_coin_signature()?;
        if add_sigs {
            signature += use_unroll.signatures.my_unroll_half_signature_peer.clone();
        }
        Ok(ChannelCoinSpentResult {
            transaction: Spend {
                puzzle: Rc::new(Puzzle::from_nodeptr(env.allocator, curried_unroll_puzzle)?),
                solution: Rc::new(solution_program),
                signature,
            },
            timeout: false,
            games_canceled: self.get_just_created_games(),
        })
    }

    /// Ensure that we include the last state sequence number in a memo so we can
    /// possibly supercede an earlier unroll.
    ///
    /// Look at the conditions:
    ///
    /// The current sequence number is always either
    /// We have two sequence numbers:
    ///  - unroll state number
    ///  - channel coin spend state number
    ///
    /// Whenever the channel coin gets spent, either we'll want to make it hit
    /// its timeout or supercede the state that's in it.
    ///
    /// If the sequence number in the unroll is equal to our current state number
    /// then force the timeout.
    ///
    /// Otherwise
    ///   Not equal, and parity equal - hard error
    ///   Less than our current unroll number - either same parity (fucked) or
    ///   opposite (return a spend to supercede the spend it gave)
    ///   Equal to unroll, try to timeout
    ///   Equal to state, not unroll, try to timeout (different)
    ///   Greater than state number - hard error
    ///
    /// Conditions on spending the channel should have default_conditions_hash
    /// and state number as rems.
    ///
    /// Happens because one of us decided to start spending it.
    /// Play has not necessarily ended.
    /// One way in which this is spent is the clean unroll.
    ///   Clean unroll won't reach here.
    /// One of the two sides, started unrolling.
    ///   So we must unroll as well.
    ///
    /// Give a spend to do as well to start our part of the unroll given that
    /// the channel coin is spent.
    ///
    /// Must have the option that games were outright canceled.
    /// Need to make the result richer to communicate that.
    pub fn channel_coin_spent<R: Rng>(
        &self,
        env: &mut ChannelHandlerEnv<R>,
        myself: bool,
        conditions: NodePtr,
    ) -> Result<ChannelCoinSpentResult, Error> {
        let rem_conditions = self.break_out_conditions_for_spent_coin(env, conditions)?;
        let full_coin = self.get_unroll_coin();

        let unrolling_state_number = usize_from_atom(&rem_conditions[0])
            .ok_or_else(|| Error::StrErr("Unconvertible state number".to_string()))?;

        let our_parity = full_coin.coin.state_number & 1;
        let their_parity = unrolling_state_number & 1;

        debug!(
            "{} CHANNEL COIN SPENT: myself {myself} initiated {} my state {} coin state {} channel coin state {unrolling_state_number}",
            self.unroll.coin.started_with_potato,
            self.initiated_on_chain,
            self.current_state_number,
            full_coin.coin.state_number
        );

        // investigate
        match (
            myself,
            unrolling_state_number.cmp(&self.current_state_number),
        ) {
            (true, _) | (_, Ordering::Equal) => {
                // Timeout
                let curried_unroll_puzzle = self
                    .unroll
                    .coin
                    .make_curried_unroll_puzzle(env, &self.get_aggregate_unroll_public_key())?;
                let unroll_puzzle_solution = self
                    .unroll
                    .coin
                    .make_unroll_puzzle_solution(env, &self.get_aggregate_unroll_public_key())?;

                Ok(ChannelCoinSpentResult {
                    transaction: Spend {
                        puzzle: Rc::new(Puzzle::from_nodeptr(
                            env.allocator,
                            curried_unroll_puzzle,
                        )?),
                        solution: Rc::new(Program::from_nodeptr(
                            env.allocator,
                            unroll_puzzle_solution,
                        )?),
                        signature: self.unroll.coin.get_unroll_coin_signature()?,
                    },
                    timeout: true,
                    games_canceled: self.get_just_created_games(),
                })
            }
            (_, Ordering::Greater) => Err(Error::StrErr(format!(
                "Reply from the future onchain {} (me {}) vs {}",
                unrolling_state_number, self.current_state_number, full_coin.coin.state_number
            ))),
            (_, Ordering::Less) => {
                if our_parity == their_parity {
                    return Err(Error::StrErr(
                        "We're superceding ourselves from the past?".to_string(),
                    ));
                }

                self.get_create_unroll_coin_transaction(env, full_coin, true)
            }
        }
    }

    // 5 cases
    //
    // 1 last potato nil (nothing changed)
    // 2 last potato sent made a game (game would be cancelled, don't need to know
    //    anything but the balance we got back)
    // 3 accept - remember the accept transaction.  work off the game list we have
    //    wont include the accepted game.  will have transaction bundle.
    // 4 game cancelled any other time (skip when making list).
    // 5 move happening - outer thing needs to know that this thing is associated
    //    with a specific game.  will spend that game coin.  referee maker up to
    //    date after that.  aware of move relationship to game id.
    fn update_cache_for_potato_send(
        &mut self,
        cache_update: Option<CachedPotatoRegenerateLastHop>,
    ) {
        self.cached_last_action = cache_update;
    }

    fn get_cached_disposition_for_spent_result<R: Rng>(
        &self,
        env: &mut ChannelHandlerEnv<R>,
        unroll_coin: &CoinString,
        state_number: usize,
    ) -> Result<Option<DispositionResult>, Error> {
        if state_number == self.current_state_number {
            return Ok(None);
        } else if state_number != self.unroll.coin.state_number {
            return Err(Error::StrErr("Bad state number".to_string()));
        }

        match self.cached_last_action.as_ref() {
            None => Ok(None),
            Some(CachedPotatoRegenerateLastHop::PotatoCreatedGame(
                ids,
                our_contrib,
                _their_contrib,
            )) => {
                // Add amount contributed to vanilla balance
                // Skip game when generating result.
                Ok(Some(DispositionResult {
                    disposition: CoinSpentDisposition::CancelledUX(ids.to_vec()),
                    skip_game: ids.clone(),
                    skip_coin_id: None,
                    our_contribution_adjustment: our_contrib.clone(),
                }))
            }
            Some(CachedPotatoRegenerateLastHop::PotatoAccept(cached)) => {
                let game_coin = CoinString::from_parts(
                    &unroll_coin.to_coin_id(),
                    &cached.puzzle_hash,
                    &cached.at_stake_amount,
                );

                let spend_transaction = cached.live_game.get_transaction_for_move(
                    env.allocator,
                    &game_coin,
                    &env.agg_sig_me_additional_data,
                    false,
                )?;

                Ok(Some(DispositionResult {
                    disposition: CoinSpentDisposition::Accept(CoinSpentAccept {
                        game_id: cached.game_id.clone(),
                        spend: CoinSpend {
                            coin: unroll_coin.clone(),
                            bundle: spend_transaction.bundle.clone(),
                        },
                        reward_coin: spend_transaction.coin,
                    }),
                    skip_game: Vec::default(),
                    skip_coin_id: None,
                    our_contribution_adjustment: Amount::default(),
                }))
            }
            Some(CachedPotatoRegenerateLastHop::PotatoMoveHappening(cached)) => {
                let game_idx = self.get_game_by_id(&cached.game_id)?;

                let game_coin = CoinString::from_parts(
                    &unroll_coin.to_coin_id(),
                    &cached.puzzle_hash,
                    &cached.amount,
                );

                let spend_transaction = self.live_games[game_idx].get_transaction_for_move(
                    env.allocator,
                    &game_coin,
                    &env.agg_sig_me_additional_data,
                    false,
                )?;

                // Existing game coin is in the before state.
                Ok(Some(DispositionResult {
                    disposition: CoinSpentDisposition::Move(CoinSpentMoveUp {
                        game_id: cached.game_id.clone(),
                        spend_before_game_coin: CoinSpend {
                            coin: game_coin.clone(),
                            bundle: spend_transaction.bundle.clone(),
                        },
                        after_update_game_coin: spend_transaction.coin.clone(),
                    }),
                    skip_coin_id: Some(cached.game_id.clone()),
                    skip_game: Vec::default(),
                    our_contribution_adjustment: Amount::default(),
                }))
            }
        }
    }

    fn get_new_game_coins_on_chain(
        &self,
        unroll_coin: Option<&CoinID>,
        skip_game: &[GameID],
        skip_coin_id: Option<&GameID>,
    ) -> Result<Vec<OnChainGameCoin>, Error> {
        self.compute_game_coin_unroll_data(unroll_coin, skip_game, skip_coin_id, &self.live_games)
    }

    pub fn get_game_coins<R: Rng>(
        &self,
        env: &mut ChannelHandlerEnv<R>,
    ) -> Result<Vec<OnChainGameCoin>, Error> {
        let state_number = self.unroll.coin.state_number;
        // We need the view of the system as of the most recent timeout.
        // I made a move, they have the potato, so we need to reconstruct the
        // game states from the most recent their turn.  If there's a move in the
        // state cache then that game uses that puzzle hash and amount, otherwise
        // it uses the one from the live game object.  Once on chain, we'll need
        // the actual puzzle, but that's a problem for a comment other than this
        // one.
        let unroll_puzzle = self.make_curried_unroll_puzzle(env)?;
        let unroll_puzzle_hash = Node(unroll_puzzle).sha256tree(env.allocator);
        let parent_coin = self.state_channel_coin().coin_string();
        let unroll_coin = CoinString::from_parts(
            &parent_coin.to_coin_id(),
            &unroll_puzzle_hash,
            &(self.my_out_of_game_balance.clone() + self.their_out_of_game_balance.clone()),
        );

        let disposition =
            self.get_cached_disposition_for_spent_result(env, &unroll_coin, state_number)?;
        self.get_new_game_coins_on_chain(
            Some(&unroll_coin.to_coin_id()),
            &disposition
                .as_ref()
                .map(|d| d.skip_game.clone())
                .unwrap_or_default(),
            disposition.as_ref().and_then(|d| d.skip_coin_id.as_ref()),
        )
    }

    // Reset our state so that we generate the indicated puzzles from the live games.
    pub fn set_state_for_coins<R: Rng>(
        &mut self,
        env: &mut ChannelHandlerEnv<R>,
        unroll_coin: &CoinString,
        coins: &[PuzzleHash],
    ) -> Result<HashMap<CoinString, OnChainGameState>, Error> {
        let mut res = HashMap::new();
        let initial_potato = self.is_initial_potato();

        debug!(
            "{} ALIGN GAME STATES: initiated {} my state {} coin state {}",
            initial_potato,
            self.initiated_on_chain,
            self.current_state_number,
            self.unroll.coin.state_number,
        );

        let mover_puzzle_hash = private_to_public_key(&self.referee_private_key());
        for game_coin in coins.iter() {
            for live_game in self.live_games.iter_mut() {
                debug!(
                    "live game id {:?} try to use coin {game_coin:?}",
                    live_game.game_id
                );
                let rewind_target = live_game.set_state_for_coin(
                    env.allocator,
                    game_coin,
                    self.current_state_number,
                )?;
                if let Some((_my_turn, rewind_state)) = rewind_target {
                    debug!("{} rewind target state was {rewind_state}", initial_potato);
                    debug!("mover puzzle hash is {:?}", mover_puzzle_hash);
                    let coin_id = CoinString::from_parts(
                        &unroll_coin.to_coin_id(),
                        &game_coin.clone(),
                        &live_game.get_amount(),
                    );

                    debug!(
                        "{initial_potato} new game coin {coin_id:?} for game_id {:?}",
                        live_game.game_id
                    );
                    res.insert(
                        coin_id,
                        OnChainGameState {
                            game_id: live_game.game_id.clone(),
                            puzzle_hash: game_coin.clone(),
                            our_turn: live_game.is_my_turn(),
                            accept: false,
                        },
                    );
                }
            }
        }

        assert_eq!(res.is_empty(), self.live_games.is_empty());

        Ok(res)
    }

    pub fn game_is_my_turn(&self, game_id: &GameID) -> Option<bool> {
        for g in self.live_games.iter() {
            if g.game_id == *game_id {
                return Some(g.is_my_turn());
            }
        }

        None
    }

    pub fn on_chain_our_move<R: Rng>(
        &mut self,
        env: &mut ChannelHandlerEnv<R>,
        game_id: &GameID,
        readable_move: &ReadableMove,
        entropy: Hash,
        existing_coin: &CoinString,
    ) -> Result<
        (
            PuzzleHash,
            PuzzleHash,
            GameMoveDetails,
            RefereeOnChainTransaction,
        ),
        Error,
    > {
        debug!(
            "{} ON CHAIN OUR MOVE {:?} {:?} {:?}",
            self.is_initial_potato(),
            readable_move,
            entropy,
            existing_coin
        );
        let game_idx = self.get_game_by_id(game_id)?;

        let last_puzzle_hash = self.live_games[game_idx].last_puzzle_hash();
        let start_puzzle_hash = self.live_games[game_idx].current_puzzle_hash(env.allocator)?;
        let end_puzzle_hash = self.live_games[game_idx].outcome_puzzle_hash(env.allocator)?;

        debug!("last puzzle hash {last_puzzle_hash:?}");
        debug!("start puzzle hash {start_puzzle_hash:?}");
        debug!("outcome puzzle hash {end_puzzle_hash:?}");

        // assert_eq!(start_puzzle_hash, existing_ph);

        debug!(
            "on chain our turn {} processing our turn {}",
            self.live_games[game_idx].is_my_turn(),
            self.live_games[game_idx].processing_my_turn()
        );

        // assert_eq!(self.game_is_my_turn(game_id), Some(true));
        let move_result = self.live_games[game_idx].internal_make_move(
            env.allocator,
            readable_move,
            entropy,
            self.current_state_number,
        )?;
        debug!(
            "{} move_result {move_result:?}",
            self.unroll.coin.started_with_potato
        );

        let tx = self.live_games[game_idx].get_transaction_for_move(
            env.allocator,
            existing_coin,
            &env.agg_sig_me_additional_data,
            true,
        )?;

        Ok((
            last_puzzle_hash,
            self.live_games[game_idx].last_referee_puzzle_hash.clone(),
            move_result.details.clone(),
            tx,
        ))
    }

    pub fn is_our_spend<R: Rng>(
        &self,
        env: &mut ChannelHandlerEnv<R>,
        game_id: &GameID,
        coin_string: &CoinString,
    ) -> Result<bool, Error> {
        let live_game_idx = self.get_game_by_id(game_id)?;
        let prev_puzzle_hash = self.live_games[live_game_idx].current_puzzle_hash(env.allocator)?;
        if !self.live_games[live_game_idx].processing_my_turn() {
            return Ok(false);
        }

        if let Some((_, ph, _)) = coin_string.to_parts() {
            return Ok(prev_puzzle_hash == ph);
        }

        Ok(false)
    }

    pub fn game_coin_spent<R: Rng>(
        &mut self,
        env: &mut ChannelHandlerEnv<R>,
        game_id: &GameID,
        coin_string: &CoinString,
        conditions: &[CoinCondition],
    ) -> Result<CoinSpentInformation, Error> {
        debug!(
            "{} GAME COIN SPENT {:?} {:?} {:?}",
            self.is_initial_potato(),
            coin_string,
            conditions,
            self.game_is_my_turn(game_id)
        );

        let live_game_idx = self.get_game_by_id(game_id)?;
<<<<<<< HEAD
        let reward_puzzle_hash = self.get_reward_puzzle_hash(env)?;

        let (ph, amt) = if let Some((ph, amt)) = conditions
            .iter()
            .filter_map(|c| {
                if let CoinCondition::CreateCoin(ph, amt) = c {
                    return Some((ph.clone(), amt.clone()));
=======
        let referee_pk = private_to_public_key(&self.referee_private_key());
        let reward_puzzle_hash = puzzle_hash_for_pk(env.allocator, &referee_pk)?;
        let game_puzzle_hash = self.live_games[live_game_idx].outcome_puzzle_hash(env.allocator)?;

        if self.live_games[live_game_idx].processing_my_turn() {
            // Try to determine if the spend was us.
            let expected_creation = conditions
                .iter()
                .filter_map(|c| {
                    if let CoinCondition::CreateCoin(ph, amt) = c {
                        if game_puzzle_hash == *ph {
                            return Some(CoinIdentificationByPuzzleHash::Game(
                                ph.clone(),
                                amt.clone(),
                            ));
                        } else if reward_puzzle_hash == *ph {
                            return Some(CoinIdentificationByPuzzleHash::Reward(
                                ph.clone(),
                                amt.clone(),
                            ));
                        }
                    }
                    None
                })
                .next();
            {
                // It was the spend we expected from our own actions to continue the game.
                match expected_creation {
                    Some(CoinIdentificationByPuzzleHash::Reward(ph, amt)) => {
                        return Ok(CoinSpentInformation::OurReward(ph.clone(), amt.clone()));
                    }
                    Some(CoinIdentificationByPuzzleHash::Game(ph, amt)) => {
                        return Ok(CoinSpentInformation::OurSpend(ph.clone(), amt.clone()));
                    }
                    _ => {}
>>>>>>> 0cab257d
                }

                None
            })
            .next()
        {
            (ph, amt)
        } else {
            return Err(Error::StrErr("bad coin".to_string()));
        };

        if reward_puzzle_hash == ph {
            debug!("was our turn, reward {ph:?} {amt:?}");
            return Ok(CoinSpentInformation::OurReward(ph.clone(), amt.clone()));
        }

        Ok(CoinSpentInformation::TheirSpend(
            self.live_games[live_game_idx].their_turn_coin_spent(
                env.allocator,
                coin_string,
                conditions,
                self.current_state_number,
            )?,
        ))
    }

    pub fn get_redo_action<R: Rng>(
        &mut self,
        env: &mut ChannelHandlerEnv<R>,
        coin: &CoinString,
    ) -> Result<Option<GameAction>, Error> {
        debug!(
            "{} GET REDO ACTION {} vs {}",
            self.is_initial_potato(),
            self.current_state_number,
            self.unroll.coin.state_number
        );

        let new_ph = if let Some((_, ph, _)) = coin.to_parts() {
            ph
        } else {
            return Err(Error::StrErr("malformed coin".to_string()));
        };

        // We're on chain due to error.
        let mut cla = None;
        swap(&mut cla, &mut self.cached_last_action);
        match cla {
            Some(CachedPotatoRegenerateLastHop::PotatoCreatedGame(_, _, _)) => {
                todo!();
            }
            Some(CachedPotatoRegenerateLastHop::PotatoAccept(_)) => {
                todo!();
            }
            Some(CachedPotatoRegenerateLastHop::PotatoMoveHappening(move_data)) => {
                let game_idx = self.get_game_by_id(&move_data.game_id)?;
                debug!(
                    "{} have cached move {move_data:?}",
                    self.is_initial_potato()
                );
                debug!(
                    "redo if move matches puzzle hash {:?}",
                    move_data.match_puzzle_hash
                );
                debug!("redo for coin {coin:?}");

                if let Some(rewind_state) = self.live_games[game_idx].get_rewind_outcome() {
                    // We should have odd parity between the rewind and the current state.
                    debug!("{} getting redo move: move_data.state_number {} rewind_state {rewind_state}", self.is_initial_potato(), move_data.state_number);
                    let rewind_ph = self.live_games[game_idx].current_puzzle_hash(env.allocator)?;
                    if self.live_games[game_idx].is_my_turn() {
                        debug!(
                            "{} not matched rewind state {new_ph:?} vs {rewind_ph:?}",
                            self.is_initial_potato()
                        );
                        return Ok(None);
                    }

                    debug!(
                        "{} matched rewind state {new_ph:?} vs {rewind_ph:?}",
                        self.is_initial_potato()
                    );
                    let transaction = self.live_games[game_idx].get_transaction_for_move(
                        env.allocator,
                        coin,
                        &env.agg_sig_me_additional_data,
                        true,
                    )?;

                    debug!("{} redo move data {move_data:?}", self.is_initial_potato());
                    return Ok(Some(GameAction::RedoMove(
                        move_data.game_id.clone(),
                        coin.clone(),
                        self.live_games[game_idx].outcome_puzzle_hash(env.allocator)?,
                        Box::new(transaction),
                    )));
                }

                Ok(None)
            }
            _ => {
                todo!();
            }
        }
    }

    // what our vanilla coin string is
    // return these triplets for all the active games
    //  (id of game, coin string that's now on chain for it and the referee maker
    //   for playing it)
    //  Returns 3 special goofy things:
    //   move that needs to be replayed on chain
    //   the game is in a goofy state because the spilled out referee maker thinks
    //     things are one step behind
    //   other special value is whether we folded or not
    //   (necessary info to do folding)
    //  Finally, the game that got cancelled (id).
    // includes the relative balances reflected
    //  folded and move should include a transaction bundle
    //  folded one: coin string of reward coin.
    //
    // Actually not sure what's going to happen
    // could be a time out
    // or other side could supplant this state.
    //
    // Could be we sent the potato, we timeout (network lag) but they
    // immediately supercede.
    //
    // If they supercede the timeout we sent then that's ok.
    // Thing that's goofy: state n successfully times out.
    // The potato we sen't didn't happen.
    // Nil potato -> ok
    // Last we did was fold, fold on chain
    // Last we did was move, replay move on chain
    // Last we did was create a game, game cancelled, put back
    // balances.
    //
    // If we have the potato at state 0 and they start an unroll, we don't
    pub fn unroll_coin_spent<R: Rng>(
        &self,
        env: &mut ChannelHandlerEnv<R>,
        unroll_coin: &CoinString,
        conditions: NodePtr,
    ) -> Result<CoinSpentResult, Error> {
        let rem_conditions = self.break_out_conditions_for_spent_coin(env, conditions)?;

        let state_number = if let Some(state_number) = usize_from_atom(&rem_conditions[0]) {
            state_number
        } else {
            return Err(Error::StrErr("Unconvertible state number".to_string()));
        };

        let disposition =
            self.get_cached_disposition_for_spent_result(env, unroll_coin, state_number)?;

        // return list of triples of game_id, coin_id, referee maker pulling from a list of pairs of (id, ref maker)
        let new_game_coins_on_chain = self.get_new_game_coins_on_chain(
            Some(&unroll_coin.to_coin_id()),
            &disposition
                .as_ref()
                .map(|d| d.skip_game.clone())
                .unwrap_or_default(),
            disposition.as_ref().and_then(|d| d.skip_coin_id.as_ref()),
        )?;

        // coin with = parent is the unroll coin id and whose puzzle hash is ref and amount is my vanilla amount.
        let referee_public_key = private_to_public_key(&self.referee_private_key());
        let referee_puzzle_hash = puzzle_hash_for_pk(env.allocator, &referee_public_key)?;
        let adjusted_amount = disposition
            .as_ref()
            .map(|d| d.our_contribution_adjustment.clone())
            .unwrap_or_default();

        Ok(CoinSpentResult {
            my_clean_reward_coin_string_up: CoinString::from_parts(
                &unroll_coin.to_coin_id(),
                &referee_puzzle_hash.clone(),
                &(self.my_out_of_game_balance.clone() + adjusted_amount),
            ),
            new_game_coins_on_chain,
            disposition: disposition.map(|d| d.disposition),
        })
    }

    pub fn accept_or_timeout_game_on_chain<R: Rng>(
        &mut self,
        env: &mut ChannelHandlerEnv<R>,
        game_id: &GameID,
        coin: &CoinString,
    ) -> Result<Option<RefereeOnChainTransaction>, Error> {
        let game_idx = self.get_game_by_id(game_id)?;
        let tx = self.live_games[game_idx].get_transaction_for_timeout(env.allocator, coin)?;
        // Game is done one way or another.
        self.live_games.remove(game_idx);
        Ok(tx)
    }

    // the vanilla coin we get and each reward coin are all sent to the referee
    // this returns spends which allow them to be consolidated by spending the
    // reward coins.
    //
    // From here, they're spent to the puzzle hash given.
    // Makes a single coin whose puzzle hash is the specified one and amount is
    // equal to all the inputs.
    //
    // All coin strings coming in should have the referee pubkey's standard puzzle
    // hash as their puzzle hash.
    pub fn spend_reward_coins<R: Rng>(
        &self,
        env: &mut ChannelHandlerEnv<R>,
        coins: &[CoinString],
        target_puzzle_hash: &PuzzleHash,
    ) -> Result<SpendRewardResult, Error> {
        let mut total_amount = Amount::default();
        let mut exploded_coins = Vec::new();
        let referee_pk = private_to_public_key(&self.referee_private_key());
        let referee_puzzle_hash = puzzle_hash_for_pk(env.allocator, &referee_pk)?;

        for c in coins.iter() {
            if let Some((_parent, ph, amount)) = c.to_parts() {
                assert_eq!(ph, referee_puzzle_hash);
                total_amount += amount.clone();
                exploded_coins.push(CoinDataForReward {
                    coin_string: c.clone(),
                    // parent,
                    // puzzle_hash: ph,
                    // amount,
                });
            } else {
                return Err(Error::StrErr(
                    "ill formed coin passed to spend coin rewards".to_string(),
                ));
            }
        }

        let mut coins_with_solutions = Vec::default();
        let default_hidden_puzzle_hash = Hash::from_bytes(DEFAULT_HIDDEN_PUZZLE_HASH);
        let synthetic_referee_private_key = calculate_synthetic_secret_key(
            &self.private_keys.my_referee_private_key,
            &default_hidden_puzzle_hash,
        )?;
        let my_referee_public_key =
            private_to_public_key(&self.private_keys.my_referee_private_key);
        let puzzle = Rc::new(puzzle_for_pk(env.allocator, &my_referee_public_key)?);

        for (i, coin) in exploded_coins.iter().enumerate() {
            let parent_id = coin.coin_string.to_coin_id();
            let conditions = if i == 0 {
                (
                    (
                        CREATE_COIN,
                        (target_puzzle_hash.clone(), (total_amount.clone(), ())),
                    ),
                    (),
                )
                    .to_clvm(env.allocator)
                    .into_gen()?
            } else {
                ().to_clvm(env.allocator).into_gen()?
            };

            let spend = standard_solution_partial(
                env.allocator,
                &synthetic_referee_private_key,
                &parent_id,
                conditions,
                &my_referee_public_key,
                &env.agg_sig_me_additional_data,
                false,
            )?;

            coins_with_solutions.push(CoinSpend {
                coin: coin.coin_string.clone(),
                bundle: Spend {
                    puzzle: puzzle.clone(),
                    solution: spend.solution.clone(),
                    signature: spend.signature.clone(),
                },
            });
        }

        let result_coin_parent = if let Some(coin) = exploded_coins.first() {
            coin.coin_string.clone()
        } else {
            return Err(Error::StrErr("no reward coins to spend".to_string()));
        };

        Ok(SpendRewardResult {
            coins_with_solutions,
            result_coin_string_up: CoinString::from_parts(
                &result_coin_parent.to_coin_id(),
                target_puzzle_hash,
                &total_amount,
            ),
        })
    }

    // Inititate a simple on chain spend.
    //
    // Currently used for testing but might be used elsewhere.
    pub fn get_unroll_target<R: Rng>(
        &self,
        env: &mut ChannelHandlerEnv<R>,
        use_unroll: &ChannelHandlerUnrollSpendInfo,
    ) -> Result<UnrollTarget, Error> {
        let curried_unroll_puzzle = use_unroll
            .coin
            .make_curried_unroll_puzzle(env, &self.get_aggregate_unroll_public_key())?;

        Ok(UnrollTarget {
            state_number: use_unroll.coin.state_number,
            unroll_puzzle_hash: Node(curried_unroll_puzzle).sha256tree(env.allocator),
            my_amount: self.my_out_of_game_balance.clone(),
            their_amount: self.their_out_of_game_balance.clone(),
        })
    }
}<|MERGE_RESOLUTION|>--- conflicted
+++ resolved
@@ -20,18 +20,10 @@
     CachedPotatoRegenerateLastHop, ChannelCoin, ChannelCoinInfo, ChannelCoinSpendInfo,
     ChannelCoinSpentResult, ChannelHandlerEnv, ChannelHandlerInitiationData,
     ChannelHandlerInitiationResult, ChannelHandlerPrivateKeys, ChannelHandlerUnrollSpendInfo,
-<<<<<<< HEAD
     CoinDataForReward, CoinSpentAccept, CoinSpentDisposition, CoinSpentInformation,
     CoinSpentMoveUp, CoinSpentResult, DispositionResult, GameStartInfo, HandshakeResult, LiveGame,
     MoveResult, OnChainGameCoin, OnChainGameState, PotatoAcceptCachedData, PotatoMoveCachedData,
     PotatoSignatures, ReadableMove, UnrollCoin, UnrollCoinConditionInputs, UnrollTarget,
-=======
-    CoinDataForReward, CoinIdentificationByPuzzleHash, CoinSpentAccept, CoinSpentDisposition,
-    CoinSpentInformation, CoinSpentMoveUp, CoinSpentResult, DispositionResult, GameStartInfo,
-    HandshakeResult, LiveGame, MoveResult, OnChainGameCoin, OnChainGameState,
-    PotatoAcceptCachedData, PotatoMoveCachedData, PotatoSignatures, ReadableMove, UnrollCoin,
-    UnrollCoinConditionInputs, UnrollTarget,
->>>>>>> 0cab257d
 };
 
 use crate::common::constants::{CREATE_COIN, DEFAULT_HIDDEN_PUZZLE_HASH};
@@ -45,11 +37,7 @@
     CoinString, Error, GameID, Hash, IntoErr, Node, PrivateKey, Program, PublicKey, Puzzle,
     PuzzleHash, Sha256tree, Spend, SpendRewardResult, Timeout,
 };
-<<<<<<< HEAD
-use crate::potato_handler::GameAction;
-=======
 use crate::potato_handler::types::GameAction;
->>>>>>> 0cab257d
 use crate::referee::{GameMoveDetails, RefereeMaker, RefereeOnChainTransaction};
 
 /// A channel handler runs the game by facilitating the phases of game startup
@@ -1660,7 +1648,6 @@
         );
 
         let live_game_idx = self.get_game_by_id(game_id)?;
-<<<<<<< HEAD
         let reward_puzzle_hash = self.get_reward_puzzle_hash(env)?;
 
         let (ph, amt) = if let Some((ph, amt)) = conditions
@@ -1668,43 +1655,6 @@
             .filter_map(|c| {
                 if let CoinCondition::CreateCoin(ph, amt) = c {
                     return Some((ph.clone(), amt.clone()));
-=======
-        let referee_pk = private_to_public_key(&self.referee_private_key());
-        let reward_puzzle_hash = puzzle_hash_for_pk(env.allocator, &referee_pk)?;
-        let game_puzzle_hash = self.live_games[live_game_idx].outcome_puzzle_hash(env.allocator)?;
-
-        if self.live_games[live_game_idx].processing_my_turn() {
-            // Try to determine if the spend was us.
-            let expected_creation = conditions
-                .iter()
-                .filter_map(|c| {
-                    if let CoinCondition::CreateCoin(ph, amt) = c {
-                        if game_puzzle_hash == *ph {
-                            return Some(CoinIdentificationByPuzzleHash::Game(
-                                ph.clone(),
-                                amt.clone(),
-                            ));
-                        } else if reward_puzzle_hash == *ph {
-                            return Some(CoinIdentificationByPuzzleHash::Reward(
-                                ph.clone(),
-                                amt.clone(),
-                            ));
-                        }
-                    }
-                    None
-                })
-                .next();
-            {
-                // It was the spend we expected from our own actions to continue the game.
-                match expected_creation {
-                    Some(CoinIdentificationByPuzzleHash::Reward(ph, amt)) => {
-                        return Ok(CoinSpentInformation::OurReward(ph.clone(), amt.clone()));
-                    }
-                    Some(CoinIdentificationByPuzzleHash::Game(ph, amt)) => {
-                        return Ok(CoinSpentInformation::OurSpend(ph.clone(), amt.clone()));
-                    }
-                    _ => {}
->>>>>>> 0cab257d
                 }
 
                 None
