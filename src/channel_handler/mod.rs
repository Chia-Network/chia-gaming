pub mod game;
pub mod game_handler;
pub mod runner;
pub mod types;

use std::borrow::BorrowMut;
use std::cmp::Ordering;

use log::debug;

use rand::prelude::*;

use clvm_tools_rs::classic::clvm_tools::binutils::disassemble;
use clvm_traits::ToClvm;
use clvmr::allocator::NodePtr;

use crate::channel_handler::types::{
    CachedPotatoRegenerateLastHop, ChannelCoin, ChannelCoinInfo, ChannelCoinSpendInfo,
    ChannelCoinSpentResult, ChannelHandlerEnv, ChannelHandlerInitiationData,
    ChannelHandlerInitiationResult, ChannelHandlerPrivateKeys, ChannelHandlerUnrollSpendInfo,
    CoinDataForReward, CoinSpentAccept, CoinSpentDisposition, CoinSpentMoveUp, CoinSpentResult,
    DispositionResult, GameStartInfo, HandshakeResult, LiveGame, MoveResult, OnChainGameCoin,
    PotatoAcceptCachedData, PotatoMoveCachedData, PotatoSignatures, ReadableMove, UnrollCoin,
    UnrollCoinConditionInputs, UnrollTarget,
};
use crate::common::constants::CREATE_COIN;
use crate::common::standard_coin::{
    private_to_public_key, puzzle_for_pk, puzzle_for_synthetic_public_key, puzzle_hash_for_pk,
    puzzle_hash_for_synthetic_public_key, sign_agg_sig_me, standard_solution_unsafe, ChiaIdentity,
};
use crate::common::types::{
    usize_from_atom, Aggsig, Amount, BrokenOutCoinSpendInfo, CoinCondition, CoinID, CoinSpend,
    CoinString, Error, GameID, Hash, IntoErr, Node, PrivateKey, Program, PublicKey, Puzzle,
    PuzzleHash, Sha256tree, Spend, SpendRewardResult, ToQuotedProgram,
};
use crate::referee::RefereeMaker;

/// A channel handler runs the game by facilitating the phases of game startup
/// and passing on move information as well as termination to other layers.
///
/// Involves two puzzles:
/// 1) channel coin puzzle: vanilla 2 of 2 to the 2 sides' public keys
///
/// 2) unroll coin -- calculate based on current state
///
///   curried in:
///     shared puzzle hash
///       2 of 2 combining the unroll pubkeys of the 2 sides.
///         involves
///           take their unroll coin public key and our unroll public key from
///           our unroll private key and aggsig combine them for this 2 of 2 key.
///
/// this is a standard puzzle ala chia.wallet.puzzles that can be spent
/// with the above noted key and should be computed as such.
///
/// generated using DEFAULT_HIDDEN_PUZZLE_HASH and puzzle_for_pk as in
/// chia-blockchain.
///
/// old seq num
/// rotating all the time
/// default_conditions
///
///   args:
///     reveal
///     solution
///
/// Conditions that the uonrll coin makes needs a rem to ensure that we know
/// the latest game state number.
///
/// Needs to be a code path by which they took an old potato and put it on chain.
///
/// Brass tacks about turn polarity:
///
/// If we made a move and never got a reply, the latest thing that can be signed
/// onto the chain is the most recent 'their move'.  We preserve the ability to
/// recall and sign this move via timeout_unroll and timeout_stored_signatures
/// which are updated when we send a move.
pub struct ChannelHandler {
    private_keys: ChannelHandlerPrivateKeys,

    their_channel_coin_public_key: PublicKey,
    their_unroll_coin_public_key: PublicKey,
    their_referee_puzzle_hash: PuzzleHash,

    my_out_of_game_balance: Amount,
    their_out_of_game_balance: Amount,

    my_allocated_balance: Amount,
    their_allocated_balance: Amount,

    have_potato: bool,

    cached_last_action: Option<CachedPotatoRegenerateLastHop>,

    // Has a parity between the two players of whether have_potato means odd
    // or even, but odd-ness = have-potato is arbitrary.
    current_state_number: usize,
    // Increments per game started.
    next_nonce_number: usize,

    state_channel: ChannelCoinInfo,

    // If current unroll is not populated, the previous unroll contains the
    // info needed to unroll to the previous state on which we can replay our
    // most recent move.
    unroll: ChannelHandlerUnrollSpendInfo,
    timeout: Option<ChannelHandlerUnrollSpendInfo>,

    // Live games
    live_games: Vec<LiveGame>,
}

impl ChannelHandler {
    pub fn channel_private_key(&self) -> PrivateKey {
        self.private_keys.my_channel_coin_private_key.clone()
    }

    pub fn unroll_private_key(&self) -> PrivateKey {
        self.private_keys.my_unroll_coin_private_key.clone()
    }

    pub fn referee_private_key(&self) -> PrivateKey {
        self.private_keys.my_referee_private_key.clone()
    }

    pub fn get_state_number(&self) -> usize {
        self.current_state_number
    }

    pub fn get_finished_unroll_coin(&self) -> &ChannelHandlerUnrollSpendInfo {
        if let Some(t) = self.timeout.as_ref() {
            t
        } else {
            &self.unroll
        }
    }

    fn make_curried_unroll_puzzle<R: Rng>(
        &self,
        env: &mut ChannelHandlerEnv<R>,
    ) -> Result<NodePtr, Error> {
        self.unroll
            .coin
            .make_curried_unroll_puzzle(env, &self.get_aggregate_unroll_public_key())
    }

    fn unroll_coin_condition_inputs(
        &self,
        my_ending_game_value: Amount,
        their_ending_game_value: Amount,
        puzzle_hashes_and_amounts: &[(PuzzleHash, Amount)],
    ) -> UnrollCoinConditionInputs {
        let my_referee_public_key =
            private_to_public_key(&self.private_keys.my_referee_private_key);
        UnrollCoinConditionInputs {
            ref_pubkey: my_referee_public_key,
            their_referee_puzzle_hash: self.their_referee_puzzle_hash.clone(),
            my_balance: self.my_out_of_game_balance.clone() - self.my_allocated_balance.clone()
                + my_ending_game_value,
            their_balance: self.their_out_of_game_balance.clone()
                - self.their_allocated_balance.clone()
                + their_ending_game_value,
            puzzle_hashes_and_amounts: puzzle_hashes_and_amounts.to_vec(),
        }
    }

    pub fn state_channel_coin(&self) -> &ChannelCoin {
        &self.state_channel.coin
    }

    /// Return the right public key to use for a clean shutdown.
    pub fn clean_shutdown_public_key(&self) -> PublicKey {
        private_to_public_key(&self.private_keys.my_channel_coin_private_key)
    }

    /// Return the right amount to use for a clean shutdown coin output.
    pub fn clean_shutdown_amount(&self) -> Amount {
        self.my_out_of_game_balance.clone()
    }

    fn get_just_created_games(&self) -> Vec<GameID> {
        if let Some(CachedPotatoRegenerateLastHop::PotatoCreatedGame(games, _, _)) =
            &self.cached_last_action
        {
            games.clone()
        } else {
            vec![]
        }
    }

    pub fn create_conditions_and_signature_of_channel_coin<R: Rng>(
        &self,
        env: &mut ChannelHandlerEnv<R>,
        unroll_coin: &UnrollCoin,
    ) -> Result<BrokenOutCoinSpendInfo, Error> {
        let unroll_coin_parent = self.state_channel_coin();
        unroll_coin_parent.get_solution_and_signature(
            env,
            &self.private_keys.my_channel_coin_private_key,
            &self.get_aggregate_channel_public_key(),
            &self.get_aggregate_unroll_public_key(),
            &self.state_channel.amount,
            unroll_coin,
        )
    }

    pub fn get_aggregate_unroll_public_key(&self) -> PublicKey {
        let public_key = private_to_public_key(&self.private_keys.my_unroll_coin_private_key);
        public_key + self.their_unroll_coin_public_key.clone()
    }

    pub fn get_aggregate_channel_public_key(&self) -> PublicKey {
        let public_key = private_to_public_key(&self.private_keys.my_channel_coin_private_key);
        public_key + self.their_channel_coin_public_key.clone()
    }

    pub fn new<R: Rng>(
        env: &mut ChannelHandlerEnv<R>,
        private_keys: ChannelHandlerPrivateKeys,
        initiation: &ChannelHandlerInitiationData,
    ) -> Result<(Self, ChannelHandlerInitiationResult), Error> {
        let our_channel_pubkey = private_to_public_key(&private_keys.my_channel_coin_private_key);
        let our_unroll_pubkey = private_to_public_key(&private_keys.my_unroll_coin_private_key);
        if initiation.their_channel_pubkey == our_channel_pubkey {
            return Err(Error::Channel(
                "Duplicated channel coin public key".to_string(),
            ));
        }

        if initiation.their_unroll_pubkey == our_unroll_pubkey {
            return Err(Error::Channel(
                "Duplicated unroll coin public key".to_string(),
            ));
        }

        let aggregate_public_key =
            our_channel_pubkey.clone() + initiation.their_channel_pubkey.clone();
        debug!(
            "construct channel handler {}",
            initiation.we_start_with_potato
        );
        debug!("aggregate public key {aggregate_public_key:?}");
        debug!("our unroll public key {our_unroll_pubkey:?}");
        debug!(
            "their unroll public key {:?}",
            initiation.their_unroll_pubkey
        );

        let state_channel_coin_puzzle_hash =
            puzzle_hash_for_synthetic_public_key(env.allocator, &aggregate_public_key)?;
        let amount = initiation.my_contribution.clone() + initiation.their_contribution.clone();
        let channel_coin_parent = CoinString::from_parts(
            &initiation.launcher_coin_id,
            &state_channel_coin_puzzle_hash,
            &amount,
        );

        let mut myself = ChannelHandler {
            their_channel_coin_public_key: initiation.their_channel_pubkey.clone(),
            their_unroll_coin_public_key: initiation.their_unroll_pubkey.clone(),
            their_referee_puzzle_hash: initiation.their_referee_puzzle_hash.clone(),
            my_out_of_game_balance: initiation.my_contribution.clone(),
            their_out_of_game_balance: initiation.their_contribution.clone(),

            my_allocated_balance: Amount::default(),
            their_allocated_balance: Amount::default(),

            have_potato: initiation.we_start_with_potato,

            cached_last_action: None,

            current_state_number: 1,
            next_nonce_number: 0,

            state_channel: ChannelCoinInfo {
                coin: ChannelCoin::new(channel_coin_parent),
                amount,
                spend: Spend::default(),
            },

            unroll: ChannelHandlerUnrollSpendInfo::default(),
            timeout: None,

            live_games: Vec::new(),

            private_keys,
        };

        myself.unroll.coin.state_number = myself.current_state_number;
        myself.unroll.coin.started_with_potato = myself.have_potato;

        // XXX more member settings.

        // Unroll puzzle knows its sequence number and knows the hashes of the
        // things to exit in the two different ways (one is a hash of a list of
        // conditions, (default conditions hash), other is the shared puzzle hash.
        // Either the shared puzzle is revealed with a solution.
        //
        // After a timeout period, an opportunity exists to spend with the default
        // conditions.
        //
        // The shared puzzle hash passed into the state_channel puzzle
        // essentially an invocation of
        // state_channel.clinc::state_channel_unrolling
        // should be a standard puzzle with a aggsig parent condition.

        // Puzzle hash of a standard puzzle with a pubkey that combines our
        // channel private_key to pubkey and their channel pubkey.

        // We need a spend of the channel coin to sign.
        // The seq number is zero.
        // There are no game coins and a balance for both sides.
        let inputs = myself.unroll_coin_condition_inputs(Amount::default(), Amount::default(), &[]);
        myself.unroll.coin.update(
            env,
            &myself.private_keys.my_unroll_coin_private_key,
            &myself.their_unroll_coin_public_key,
            // XXX might need to mutate slightly.
            &inputs,
        )?;

        let channel_coin_spend =
            myself.create_conditions_and_signature_of_channel_coin(env, &myself.unroll.coin)?;

        myself.state_channel.spend = Spend {
            puzzle: puzzle_for_synthetic_public_key(
                env.allocator,
                &env.standard_puzzle,
                &aggregate_public_key,
            )?,
            solution: Program::from_nodeptr(env.allocator, channel_coin_spend.solution)?,
            signature: channel_coin_spend.signature.clone(),
        };

        Ok((
            myself,
            ChannelHandlerInitiationResult {
                channel_puzzle_hash_up: state_channel_coin_puzzle_hash,
                my_initial_channel_half_signature_peer: channel_coin_spend.signature,
            },
        ))
    }

    pub fn finish_handshake<R: Rng>(
        &mut self,
        env: &mut ChannelHandlerEnv<R>,
        their_initial_channel_half_signature: &Aggsig,
    ) -> Result<HandshakeResult, Error> {
        let aggregate_public_key = self.get_aggregate_channel_public_key();

        debug!("finish_handshake");
        let channel_coin_spend =
            self.create_conditions_and_signature_of_channel_coin(env, &self.unroll.coin)?;

        debug!("their sig {:?}", their_initial_channel_half_signature);
        let combined_signature =
            channel_coin_spend.signature.clone() + their_initial_channel_half_signature.clone();
        debug!("combined signature {combined_signature:?}");

        let state_channel_puzzle = puzzle_for_synthetic_public_key(
            env.allocator,
            &env.standard_puzzle,
            &aggregate_public_key,
        )?;
        debug!(
            "puzzle hash for state channel coin (ch) {:?}",
            state_channel_puzzle.sha256tree(env.allocator)
        );

        Ok(HandshakeResult {
            channel_puzzle_reveal: state_channel_puzzle,
            amount: self.state_channel.amount.clone(),
            spend: ChannelCoinSpendInfo {
                aggsig: combined_signature,
                solution: channel_coin_spend.solution,
                conditions: channel_coin_spend.conditions,
            },
        })
    }

    fn compute_game_coin_unroll_data<'a>(
        &'a self,
        unroll_coin: Option<&CoinID>,
        skip_game: &[GameID],
        skip_coin_id: Option<&GameID>,
        games: &'a [LiveGame],
    ) -> Result<Vec<OnChainGameCoin>, Error> {
        // It's ok to not have a proper coin id here when we only want
        // the puzzle hashes and amounts.
        let parent_coin_id = unroll_coin.cloned().unwrap_or_default();

        let mut result = Vec::new();
        for game in games
            .iter()
            .filter(|game| !skip_game.contains(&game.game_id))
        {
            let coin = if skip_coin_id == Some(&game.game_id) {
                None
            } else {
                Some(CoinString::from_parts(
                    &parent_coin_id,
                    &game.last_referee_puzzle_hash,
                    &game.referee_maker.get_amount(),
                ))
            };

            result.push(OnChainGameCoin {
                game_id_up: game.game_id.clone(),
                coin_string_up: coin,
            });
        }

        Ok(result)
    }

    pub fn compute_unroll_data_for_games(
        &self,
        skip_game: &[GameID],
        skip_coin_id: Option<&GameID>,
        games: &[LiveGame],
    ) -> Result<Vec<(PuzzleHash, Amount)>, Error> {
        Ok(self
            .compute_game_coin_unroll_data(None, skip_game, skip_coin_id, games)?
            .iter()
            .filter_map(|ngc| ngc.coin_string_up.as_ref().and_then(|c| c.to_parts()))
            .map(|(_, puzzle_hash, amount)| (puzzle_hash, amount))
            .collect())
    }

    pub fn update_cached_unroll_state<R: Rng>(
        &mut self,
        env: &mut ChannelHandlerEnv<R>,
    ) -> Result<PotatoSignatures, Error> {
        self.current_state_number += 1;
        self.unroll.coin.state_number = self.current_state_number;

        let new_game_coins_on_chain: Vec<(PuzzleHash, Amount)> =
            self.compute_unroll_data_for_games(&[], None, &self.live_games)?;

        let unroll_inputs = self.unroll_coin_condition_inputs(
            Amount::default(),
            Amount::default(),
            &new_game_coins_on_chain,
        );

        // Now update our unroll state.
        self.unroll.coin.update(
            env,
            &self.private_keys.my_unroll_coin_private_key,
            &self.their_unroll_coin_public_key,
            &unroll_inputs,
        )?;
        self.unroll.signatures = Default::default();
        self.have_potato = false;

        let channel_coin_spend =
            self.create_conditions_and_signature_of_channel_coin(env, &self.unroll.coin)?;

        Ok(PotatoSignatures {
            my_channel_half_signature_peer: channel_coin_spend.signature,
            my_unroll_half_signature_peer: self.unroll.coin.get_unroll_coin_signature()?,
        })
    }

    pub fn send_empty_potato<R: Rng>(
        &mut self,
        env: &mut ChannelHandlerEnv<R>,
    ) -> Result<PotatoSignatures, Error> {
        // We let them spend a state number 1 higher but nothing else changes.
        self.update_cache_for_potato_send(None);

        self.update_cached_unroll_state(env)
    }

    pub fn verify_channel_coin_from_peer_signatures<R: Rng>(
        &self,
        env: &mut ChannelHandlerEnv<R>,
        their_channel_half_signature: &Aggsig,
        conditions: NodePtr,
    ) -> Result<BrokenOutCoinSpendInfo, Error> {
        let aggregate_public_key = self.get_aggregate_channel_public_key();
        let spend = self.state_channel_coin();
        let channel_coin_spend = spend.get_solution_and_signature_from_conditions(
            env,
            &self.private_keys.my_channel_coin_private_key,
            &aggregate_public_key,
            conditions,
        )?;

        let full_signature =
            channel_coin_spend.signature.clone() + their_channel_half_signature.clone();
        debug!("combined signature {full_signature:?}");
        if full_signature.verify(&aggregate_public_key, &channel_coin_spend.message) {
            Ok(BrokenOutCoinSpendInfo {
                signature: full_signature,
                ..channel_coin_spend
            })
        } else {
            Err(Error::StrErr("failed to verify signature".to_string()))
        }
    }

    pub fn received_potato_verify_signatures<R: Rng>(
        &mut self,
        env: &mut ChannelHandlerEnv<R>,
        signatures: &PotatoSignatures,
        inputs: &UnrollCoinConditionInputs,
    ) -> Result<BrokenOutCoinSpendInfo, Error> {
        // Unroll coin section.
        let mut test_unroll = self.unroll.coin.clone();
        test_unroll.state_number = self.current_state_number + 1;
        test_unroll.update(
            env,
            &self.private_keys.my_unroll_coin_private_key,
            &self.their_unroll_coin_public_key,
            inputs,
        )?;
        debug!(
            "verify: started with potato: {}",
            test_unroll.started_with_potato
        );

        if !test_unroll.verify(
            env,
            &self.get_aggregate_unroll_public_key(),
            &signatures.my_unroll_half_signature_peer,
        )? {
            return Err(Error::StrErr("bad unroll signature verify".to_string()));
        }

        // State coin section
        let channel_coin_spend =
            self.create_conditions_and_signature_of_channel_coin(env, &test_unroll)?;
        self.verify_channel_coin_from_peer_signatures(
            env,
            &signatures.my_channel_half_signature_peer,
            channel_coin_spend.conditions,
        )?;

        // If state number is 0 and we're receiving the potato, then we don't
        // verify, we do finish_handshake instead.
        if self.current_state_number == 0 {
            self.finish_handshake(env, &signatures.my_channel_half_signature_peer)?;
        }

        self.current_state_number += 1;
        debug!("current state number now {}", self.current_state_number);
        debug!("test_unroll updated {:?}", test_unroll.outcome);
        self.timeout = Some(ChannelHandlerUnrollSpendInfo {
            coin: test_unroll.clone(),
            signatures: signatures.clone(),
        });

        self.have_potato = true;

        Ok(BrokenOutCoinSpendInfo {
            signature: channel_coin_spend.signature.clone()
                + signatures.my_channel_half_signature_peer.clone(),
            ..channel_coin_spend
        })
    }

    pub fn received_empty_potato<R: Rng>(
        &mut self,
        env: &mut ChannelHandlerEnv<R>,
        signatures: &PotatoSignatures,
    ) -> Result<ChannelCoinSpendInfo, Error> {
        let unroll_data = self.compute_unroll_data_for_games(&[], None, &self.live_games)?;

        let spend = self.received_potato_verify_signatures(
            env,
            signatures,
            &self.unroll_coin_condition_inputs(Amount::default(), Amount::default(), &unroll_data),
        )?;

        Ok(ChannelCoinSpendInfo {
            aggsig: spend.signature,
            solution: spend.solution,
            conditions: spend.conditions,
        })
    }

    pub fn add_games<R: Rng>(
        &mut self,
        env: &mut ChannelHandlerEnv<R>,
        start_info_list: &[GameStartInfo],
    ) -> Result<Vec<LiveGame>, Error> {
        let mut res = Vec::new();
        for g in start_info_list.iter() {
            let new_game_nonce = self.next_nonce_number;
            self.next_nonce_number += 1;

            let referee_identity = ChiaIdentity::new(
                env.allocator,
                self.private_keys.my_referee_private_key.clone(),
            )?;

            let (referee_maker, puzzle_hash) = RefereeMaker::new(
                env.allocator,
                env.referee_coin_puzzle.clone(),
                env.referee_coin_puzzle_hash.clone(),
                g,
                referee_identity,
                &self.their_referee_puzzle_hash,
                new_game_nonce,
            )?;
            res.push(LiveGame {
                game_id: g.game_id.clone(),
                last_referee_puzzle_hash: puzzle_hash,
                referee_maker: Box::new(referee_maker),
                my_contribution: g.my_contribution_this_game.clone(),
                their_contribution: g.their_contribution_this_game.clone(),
            });
        }

        Ok(res)
    }

    fn start_game_contributions(&mut self, start_info_list: &[GameStartInfo]) -> (Amount, Amount) {
        let mut my_full_contribution = Amount::default();
        let mut their_full_contribution = Amount::default();

        for start in start_info_list.iter() {
            my_full_contribution += start.my_contribution_this_game.clone();
            their_full_contribution += start.their_contribution_this_game.clone();
        }

        (my_full_contribution, their_full_contribution)
    }

    pub fn send_potato_start_game<R: Rng>(
        &mut self,
        env: &mut ChannelHandlerEnv<R>,
        start_info_list: &[GameStartInfo],
    ) -> Result<PotatoSignatures, Error> {
        debug!("SEND POTATO START GAME");
        let (my_full_contribution, their_full_contribution) =
            self.start_game_contributions(start_info_list);

        debug!(
            "send potato start game: me {my_full_contribution:?} then {their_full_contribution:?}"
        );

        // We let them spend a state number 1 higher but nothing else changes.
        self.update_cache_for_potato_send(Some(CachedPotatoRegenerateLastHop::PotatoCreatedGame(
            start_info_list.iter().map(|g| g.game_id.clone()).collect(),
            my_full_contribution.clone(),
            their_full_contribution.clone(),
        )));

        debug!(
            "send: started with potato: {}",
            self.unroll.coin.started_with_potato
        );

        debug!("before adding games: {} games", self.live_games.len());
        let mut new_games = self.add_games(env, start_info_list)?;
        self.live_games.append(&mut new_games);
        debug!("after adding games: {} games", self.live_games.len());

        self.my_allocated_balance += my_full_contribution;
        self.their_allocated_balance += their_full_contribution;

        self.update_cached_unroll_state(env)
    }

    pub fn received_potato_start_game<R: Rng>(
        &mut self,
        env: &mut ChannelHandlerEnv<R>,
        signatures: &PotatoSignatures,
        start_info_list: &[GameStartInfo],
    ) -> Result<ChannelCoinSpendInfo, Error> {
        debug!(
            "RECEIVED_POTATO_START_GAME: our state is {}, unroll state is {}",
            self.current_state_number, self.unroll.coin.state_number
        );
        let mut new_games = self.add_games(env, start_info_list)?;

        let (my_full_contribution, their_full_contribution) =
            self.start_game_contributions(start_info_list);

        debug!(
            "recv potato start game: me {my_full_contribution:?} then {their_full_contribution:?}"
        );

        self.my_allocated_balance += my_full_contribution;
        self.their_allocated_balance += their_full_contribution;

        // Make a list of all game outputs in order.
        let mut unroll_data_for_all_games =
            self.compute_unroll_data_for_games(&[], None, &self.live_games)?;
        debug!("start with {} games", unroll_data_for_all_games.len());
        unroll_data_for_all_games.append(&mut self.compute_unroll_data_for_games(
            &[],
            None,
            &new_games,
        )?);

        debug!(
            "existing games {} new games {} total games {}",
            self.live_games.len(),
            new_games.len(),
            unroll_data_for_all_games.len()
        );

        // Update an unroll coin to see if we can verify the message.
        debug!(
            "aggregate state channel public key {:?}",
            self.get_aggregate_channel_public_key()
        );
        let spend = self.received_potato_verify_signatures(
            env,
            signatures,
            &self.unroll_coin_condition_inputs(
                Amount::default(),
                Amount::default(),
                &unroll_data_for_all_games,
            ),
        )?;
        self.live_games.append(&mut new_games);

        Ok(ChannelCoinSpendInfo {
            aggsig: spend.signature,
            solution: spend.solution,
            conditions: spend.conditions,
        })
    }

    pub fn get_game_by_id(&self, game_id: &GameID) -> Result<usize, Error> {
        self.live_games
            .iter()
            .position(|g| &g.game_id == game_id)
            .map(Ok)
            .unwrap_or_else(|| {
                Err(Error::StrErr(
                    "send potato move for nonexistent game id".to_string(),
                ))
            })
    }

    pub fn send_potato_move<R: Rng>(
        &mut self,
        env: &mut ChannelHandlerEnv<R>,
        game_id: &GameID,
        readable_move: &ReadableMove,
        new_entropy: Hash,
    ) -> Result<MoveResult, Error> {
        debug!("SEND_POTATO_MOVE");
        let game_idx = self.get_game_by_id(game_id)?;

        let referee_maker: &mut RefereeMaker = self.live_games[game_idx].referee_maker.borrow_mut();
        let referee_result =
            referee_maker.my_turn_make_move(env.allocator, readable_move, new_entropy)?;
        debug!("move_result {referee_result:?}");
        self.live_games[game_idx].last_referee_puzzle_hash =
            referee_result.puzzle_hash_for_unroll.clone();

        let puzzle_hash = referee_result.puzzle_hash_for_unroll;
        let amount = referee_result.details.basic.mover_share.clone();

        // We let them spend a state number 1 higher but nothing else changes.
        self.update_cache_for_potato_send(Some(
            CachedPotatoRegenerateLastHop::PotatoMoveHappening(PotatoMoveCachedData {
                game_id: game_id.clone(),
                puzzle_hash,
                amount,
            }),
        ));

        let signatures = self.update_cached_unroll_state(env)?;

        Ok(MoveResult {
            signatures,
            game_move: referee_result.details.clone(),
        })
    }

    pub fn received_potato_move<R: Rng>(
        &mut self,
        env: &mut ChannelHandlerEnv<R>,
        game_id: &GameID,
        move_result: &MoveResult,
    ) -> Result<(ChannelCoinSpendInfo, NodePtr, Vec<u8>), Error> {
        debug!("RECEIVED_POTATO_MOVE");
        let game_idx = self.get_game_by_id(game_id)?;

        let referee_maker: &mut RefereeMaker = self.live_games[game_idx].referee_maker.borrow_mut();
        let their_move_result =
            referee_maker.their_turn_move_off_chain(env.allocator, &move_result.game_move)?;
        self.live_games[game_idx].last_referee_puzzle_hash =
            their_move_result.puzzle_hash_for_unroll.clone();

        debug!("their_move_result {their_move_result:?}");

        let unroll_data = self.compute_unroll_data_for_games(&[], None, &self.live_games)?;

        let spend = self.received_potato_verify_signatures(
            env,
            &move_result.signatures,
            &self.unroll_coin_condition_inputs(Amount::default(), Amount::default(), &unroll_data),
        )?;

        // Needs to know their puzzle_hash_for_unroll so we can keep it to do
        // the unroll spend.

        // Check whether the unroll_puzzle_hash is right.
        // Check whether the spend signed in the Move Result is valid by using
        // the unroll puzzle hash that was given to us.

        Ok((
            ChannelCoinSpendInfo {
                aggsig: spend.signature,
                solution: spend.solution,
                conditions: spend.conditions,
            },
            their_move_result.readable_move,
            their_move_result.message,
        ))
    }

    pub fn received_message<R: Rng>(
        &mut self,
        env: &mut ChannelHandlerEnv<R>,
        game_id: &GameID,
        message: &[u8],
    ) -> Result<ReadableMove, Error> {
        let game_idx = self.get_game_by_id(game_id)?;

        self.live_games[game_idx]
            .referee_maker
            .receive_readable(env.allocator, message)
    }

    pub fn send_potato_accept<R: Rng>(
        &mut self,
        env: &mut ChannelHandlerEnv<R>,
        game_id: &GameID,
    ) -> Result<(PotatoSignatures, Amount), Error> {
        assert!(self.have_potato);
        debug!("SEND_POTATO_ACCEPT");
        let game_idx = self.get_game_by_id(game_id)?;

        // referee maker is removed and will be destroyed when we leave this
        // function.
        let live_game = self.live_games.remove(game_idx);
        self.my_allocated_balance -= live_game.my_contribution.clone();
        self.their_allocated_balance -= live_game.their_contribution.clone();

        let amount = live_game.referee_maker.get_our_current_share();
        let at_stake = live_game.referee_maker.get_amount();

        self.update_cache_for_potato_send(if amount == Amount::default() {
            None
        } else {
            Some(CachedPotatoRegenerateLastHop::PotatoAccept(
                PotatoAcceptCachedData {
                    game_id: game_id.clone(),
                    puzzle_hash: live_game.last_referee_puzzle_hash.clone(),
                    live_game,
                    at_stake_amount: at_stake,
                    our_share_amount: amount.clone(),
                },
            ))
        });

        let signatures = self.update_cached_unroll_state(env)?;

        Ok((signatures, amount))
    }

    pub fn received_potato_accept<R: Rng>(
        &mut self,
        env: &mut ChannelHandlerEnv<R>,
        signatures: &PotatoSignatures,
        game_id: &GameID,
    ) -> Result<ChannelCoinSpendInfo, Error> {
        assert!(!self.have_potato);
        debug!("RECEIVED_POTATO_ACCEPT");
        let game_idx = self.get_game_by_id(game_id)?;
        let unroll_data = self.compute_unroll_data_for_games(
            // Skip the removed game.
            &[game_id.clone()],
            None,
            &self.live_games,
        )?;

        let game_amount_for_me = self
            .live_games
            .iter()
            .find(|l| &l.game_id == game_id)
            .map(|l| l.my_contribution.clone())
            .unwrap_or_default();
        let game_amount_for_them = self
            .live_games
            .iter()
            .find(|l| &l.game_id == game_id)
            .map(|l| l.their_contribution.clone())
            .unwrap_or_default();

        let unroll_condition_inputs = self.unroll_coin_condition_inputs(
            game_amount_for_me,
            game_amount_for_them,
            &unroll_data,
        );
        let spend =
            self.received_potato_verify_signatures(env, signatures, &unroll_condition_inputs)?;

        let live_game = self.live_games.remove(game_idx);
        self.my_allocated_balance -= live_game.my_contribution.clone();
        self.their_allocated_balance -= live_game.their_contribution.clone();

        Ok(ChannelCoinSpendInfo {
            aggsig: spend.signature,
            solution: spend.solution,
            conditions: spend.conditions,
        })
    }

    pub fn state_channel_coin_solution_and_signature<R: Rng>(
        &self,
        env: &mut ChannelHandlerEnv<R>,
        conditions: NodePtr,
    ) -> Result<(NodePtr, Aggsig), Error> {
        let aggregate_public_key = self.get_aggregate_channel_public_key();
        let spend = self.state_channel_coin();
        let channel_coin_spend = spend.get_solution_and_signature_from_conditions(
            env,
            &self.private_keys.my_channel_coin_private_key,
            &aggregate_public_key,
            conditions,
        )?;

        Ok((channel_coin_spend.solution, channel_coin_spend.signature))
    }

    /// Uses the channel coin key to post standard format coin generation to the
    /// real blockchain via a Spend.
    pub fn send_potato_clean_shutdown<R: Rng>(
        &self,
        env: &mut ChannelHandlerEnv<R>,
        conditions: NodePtr,
    ) -> Result<Spend, Error> {
        debug!("SEND_POTATO_CLEAN_SHUTDOWN");
        assert!(self.have_potato);
        let aggregate_public_key = self.get_aggregate_channel_public_key();
        let spend = self.state_channel_coin();

        let channel_coin_spend = spend.get_solution_and_signature_from_conditions(
            env,
            &self.private_keys.my_channel_coin_private_key,
            &aggregate_public_key,
            conditions,
        )?;

        debug!(
            "send_potato_clean_shutdown {}",
            disassemble(env.allocator.allocator(), channel_coin_spend.solution, None)
        );

        Ok(Spend {
            solution: Program::from_nodeptr(env.allocator, channel_coin_spend.solution)?,
            signature: channel_coin_spend.signature,
            puzzle: puzzle_for_pk(env.allocator, &aggregate_public_key)?,
        })
    }

    pub fn received_potato_clean_shutdown<R: Rng>(
        &self,
        env: &mut ChannelHandlerEnv<R>,
        their_channel_half_signature: &Aggsig,
        conditions: NodePtr,
    ) -> Result<BrokenOutCoinSpendInfo, Error> {
        debug!("RECEIVED_POTATO_CLEAN_SHUTDOWN");
        assert!(!self.have_potato);
        let channel_spend = self.verify_channel_coin_from_peer_signatures(
            env,
            their_channel_half_signature,
            conditions,
        )?;

        debug!(
            "received_potato_clean_shutdown {}",
            disassemble(env.allocator.allocator(), channel_spend.solution, None)
        );

        Ok(channel_spend)
    }

    fn break_out_conditions_for_spent_coin<R: Rng>(
        &self,
        env: &mut ChannelHandlerEnv<R>,
        conditions: NodePtr,
    ) -> Result<Vec<Vec<u8>>, Error> {
        // Figure out our state number vs the one given in conditions.
        let all_conditions = CoinCondition::from_nodeptr(env.allocator, conditions);
        debug!("all_conditions {all_conditions:?}");
        let rem_conditions: Vec<Vec<u8>> = all_conditions
            .iter()
            .filter_map(|c| {
                if let CoinCondition::Rem(data) = c {
                    return data.first().cloned();
                }

                None
            })
            .collect();

        if rem_conditions.is_empty() {
            return Err(Error::StrErr(
                "Wrong number of rems in conditions".to_string(),
            ));
        }

        Ok(rem_conditions)
    }

    pub fn get_unroll_coin_transaction<R: Rng>(
        &self,
        env: &mut ChannelHandlerEnv<R>,
    ) -> Result<ChannelCoinSpentResult, Error> {
        assert!(self.timeout.is_some());
        let use_unroll = self.get_finished_unroll_coin();

        debug!("channel handler at {}", self.current_state_number);

        // Superceding state no timeout
        // Provide a reveal of the unroll puzzle.
        // Provide last unroll conditions
        // Should have a cached signature for unrolling

        // Full unroll puzzle reveal includes the curried info,
        let curried_unroll_puzzle = use_unroll
            .coin
            .make_curried_unroll_puzzle(env, &self.get_aggregate_unroll_public_key())?;
        let unroll_puzzle_solution = use_unroll
            .coin
            .make_unroll_puzzle_solution(env, &self.get_aggregate_unroll_public_key())?;
        let solution_program = Program::from_nodeptr(env.allocator, unroll_puzzle_solution)?;

        debug!(
            "get_unroll_coin_transaction {:?}",
            solution_program.to_hex()
        );
        Ok(ChannelCoinSpentResult {
            transaction: Spend {
                puzzle: Puzzle::from_nodeptr(env.allocator, curried_unroll_puzzle)?,
                solution: solution_program,
                signature: use_unroll.coin.get_unroll_coin_signature()?
                    + use_unroll.signatures.my_unroll_half_signature_peer.clone(),
            },
            timeout: false,
            games_canceled: self.get_just_created_games(),
        })
    }

    /// Ensure that we include the last state sequence number in a memo so we can
    /// possibly supercede an earlier unroll.
    ///
    /// Look at the conditions:
    ///
    /// The current sequence number is always either
    /// We have two sequence numbers:
    ///  - unroll state number
    ///  - channel coin spend state number
    ///
    /// Whenever the channel coin gets spent, either we'll want to make it hit
    /// its timeout or supercede the state that's in it.
    ///
    /// If the sequence number in the unroll is equal to our current state number
    /// then force the timeout.
    ///
    /// Otherwise
    ///   Not equal, and parity equal - hard error
    ///   Less than our current unroll number - either same parity (fucked) or
    ///   opposite (return a spend to supercede the spend it gave)
    ///   Equal to unroll, try to timeout
    ///   Equal to state, not unroll, try to timeout (different)
    ///   Greater than state number - hard error
    ///
    /// Conditions on spending the channel should have default_conditions_hash
    /// and state number as rems.
    ///
    /// Happens because one of us decided to start spending it.
    /// Play has not necessarily ended.
    /// One way in which this is spent is the clean unroll.
    ///   Clean unroll won't reach here.
    /// One of the two sides, started unrolling.
    ///   So we must unroll as well.
    ///
    /// Give a spend to do as well to start our part of the unroll given that
    /// the channel coin is spent.
    ///
    /// Must have the option that games were outright canceled.
    /// Need to make the result richer to communicate that.
    pub fn channel_coin_spent<R: Rng>(
        &self,
        env: &mut ChannelHandlerEnv<R>,
        conditions: NodePtr,
    ) -> Result<ChannelCoinSpentResult, Error> {
        let rem_conditions = self.break_out_conditions_for_spent_coin(env, conditions)?;
        let full_coin = self.get_finished_unroll_coin();

        let state_number = usize_from_atom(&rem_conditions[0])
            .ok_or_else(|| Error::StrErr("Unconvertible state number".to_string()))?;

        let our_parity = full_coin.coin.state_number & 1;
        let their_parity = state_number & 1;

        debug!(
            "CHANNEL COIN SPENT: my state {} coin state {} channel coin state {state_number}",
            self.current_state_number, full_coin.coin.state_number
        );

        match state_number.cmp(&full_coin.coin.state_number) {
            Ordering::Greater => Err(Error::StrErr(format!(
                "Reply from the future onchain {} (me {}) vs {}",
                state_number, self.current_state_number, self.unroll.coin.state_number
            ))),
            Ordering::Less => {
                if our_parity == their_parity {
                    return Err(Error::StrErr(
                        "We're superceding ourselves from the past?".to_string(),
                    ));
                }

                self.get_unroll_coin_transaction(env)
            }
            _ => {
                // Timeout
                let curried_unroll_puzzle = self
                    .unroll
                    .coin
                    .make_curried_unroll_puzzle(env, &self.get_aggregate_unroll_public_key())?;
                let unroll_puzzle_solution = self
                    .unroll
                    .coin
                    .make_unroll_puzzle_solution(env, &self.get_aggregate_unroll_public_key())?;

                Ok(ChannelCoinSpentResult {
                    transaction: Spend {
                        puzzle: Puzzle::from_nodeptr(env.allocator, curried_unroll_puzzle)?,
                        solution: Program::from_nodeptr(env.allocator, unroll_puzzle_solution)?,
                        signature: self.unroll.coin.get_unroll_coin_signature()?,
                    },
                    timeout: true,
                    games_canceled: self.get_just_created_games(),
                })
            }
        }
    }

    // 5 cases
    //
    // 1 last potato nil (nothing changed)
    // 2 last potato sent made a game (game would be cancelled, don't need to know
    //    anything but the balance we got back)
    // 3 accept - remember the accept transaction.  work off the game list we have
    //    wont include the accepted game.  will have transaction bundle.
    // 4 game cancelled any other time (skip when making list).
    // 5 move happening - outer thing needs to know that this thing is associated
    //    with a specific game.  will spend that game coin.  referee maker up to
    //    date after that.  aware of move relationship to game id.
    fn update_cache_for_potato_send(
        &mut self,
        cache_update: Option<CachedPotatoRegenerateLastHop>,
    ) {
        self.cached_last_action = cache_update;
    }

    fn get_cached_disposition_for_spent_result<R: Rng>(
        &self,
        env: &mut ChannelHandlerEnv<R>,
        unroll_coin: &CoinString,
        state_number: usize,
    ) -> Result<Option<DispositionResult>, Error> {
        if state_number == self.current_state_number {
            return Ok(None);
        } else if state_number != self.unroll.coin.state_number {
            return Err(Error::StrErr("Bad state number".to_string()));
        }

        match self.cached_last_action.as_ref() {
            None => Ok(None),
            Some(CachedPotatoRegenerateLastHop::PotatoCreatedGame(
                ids,
                our_contrib,
                _their_contrib,
            )) => {
                // Add amount contributed to vanilla balance
                // Skip game when generating result.
                Ok(Some(DispositionResult {
                    disposition: CoinSpentDisposition::CancelledUX(ids.to_vec()),
                    skip_game: ids.clone(),
                    skip_coin_id: None,
                    our_contribution_adjustment: our_contrib.clone(),
                }))
            }
            Some(CachedPotatoRegenerateLastHop::PotatoAccept(cached)) => {
                let game_coin = CoinString::from_parts(
                    &unroll_coin.to_coin_id(),
                    &cached.puzzle_hash,
                    &cached.at_stake_amount,
                );

                let spend_transaction = cached.live_game.referee_maker.get_transaction_for_move(
                    env.allocator,
                    &game_coin,
                    &env.agg_sig_me_additional_data,
                )?;

                Ok(Some(DispositionResult {
                    disposition: CoinSpentDisposition::Accept(CoinSpentAccept {
                        game_id: cached.game_id.clone(),
                        spend: CoinSpend {
                            coin: unroll_coin.clone(),
                            bundle: spend_transaction.bundle.clone(),
                        },
                        reward_coin: spend_transaction.reward_coin,
                    }),
                    skip_game: Vec::default(),
                    skip_coin_id: None,
                    our_contribution_adjustment: Amount::default(),
                }))
            }
            Some(CachedPotatoRegenerateLastHop::PotatoMoveHappening(cached)) => {
                let game_idx = if let Some(game_idx) = self
                    .live_games
                    .iter()
                    .position(|g| g.game_id == cached.game_id)
                {
                    game_idx
                } else {
                    return Err(Error::StrErr(
                        "cached move with no matching game left".to_string(),
                    ));
                };

                let game_coin = CoinString::from_parts(
                    &unroll_coin.to_coin_id(),
                    &cached.puzzle_hash,
                    &cached.amount,
                );

                let spend_transaction = self.live_games[game_idx]
                    .referee_maker
                    .get_transaction_for_move(
                        env.allocator,
                        &game_coin,
                        &env.agg_sig_me_additional_data,
                    )?;

                // Existing game coin is in the before state.
                Ok(Some(DispositionResult {
                    disposition: CoinSpentDisposition::Move(CoinSpentMoveUp {
                        game_id: cached.game_id.clone(),
                        spend_before_game_coin: CoinSpend {
                            coin: game_coin.clone(),
                            bundle: spend_transaction.bundle.clone(),
                        },
                        after_update_game_coin: spend_transaction.reward_coin.clone(),
                    }),
                    skip_coin_id: Some(cached.game_id.clone()),
                    skip_game: Vec::default(),
                    our_contribution_adjustment: Amount::default(),
                }))
            }
        }
    }

    fn get_new_game_coins_on_chain(
        &self,
        unroll_coin: Option<&CoinID>,
        skip_game: &[GameID],
        skip_coin_id: Option<&GameID>,
    ) -> Result<Vec<OnChainGameCoin>, Error> {
        self.compute_game_coin_unroll_data(unroll_coin, skip_game, skip_coin_id, &self.live_games)
    }

    pub fn get_game_coins<R: Rng>(
        &self,
        env: &mut ChannelHandlerEnv<R>,
    ) -> Result<Vec<OnChainGameCoin>, Error> {
        let state_number = self.unroll.coin.state_number;
        // We need the view of the system as of the most recent timeout.
        // I made a move, they have the potato, so we need to reconstruct the
        // game states from the most recent their turn.  If there's a move in the
        // state cache then that game uses that puzzle hash and amount, otherwise
        // it uses the one from the live game object.  Once on chain, we'll need
        // the actual puzzle, but that's a problem for a comment other than this
        // one.
        let unroll_puzzle = self.make_curried_unroll_puzzle(env)?;
        let unroll_puzzle_hash = Node(unroll_puzzle).sha256tree(env.allocator);
        let parent_coin = self.state_channel_coin().coin_string();
        let unroll_coin = CoinString::from_parts(
            &parent_coin.to_coin_id(),
            &unroll_puzzle_hash,
            &(self.my_out_of_game_balance.clone() + self.their_out_of_game_balance.clone()),
        );

        let disposition =
            self.get_cached_disposition_for_spent_result(env, &unroll_coin, state_number)?;
        self.get_new_game_coins_on_chain(
            Some(&unroll_coin.to_coin_id()),
            &disposition
                .as_ref()
                .map(|d| d.skip_game.clone())
                .unwrap_or_default(),
            disposition.as_ref().and_then(|d| d.skip_coin_id.as_ref()),
        )
    }

    // Reset our state so that we generate the indicated puzzles from the live games.
    pub fn set_state_for_coins<R: Rng>(
        &mut self,
        env: &mut ChannelHandlerEnv<R>,
        coins: &[OnChainGameCoin],
    ) -> Result<(), Error> {
        let mut res = Vec::new();
        for game_coin in coins.iter() {
<<<<<<< HEAD
            if let Some(live_game) = self.live_games.iter_mut().find(|f| game_coin.game_id_up == f.game_id) {
=======
            if let Some(live_game) = self
                .live_games
                .iter_mut()
                .filter(|f| game_coin.game_id_up == f.game_id)
                .next()
            {
>>>>>>> 42b305c1
                res.append(&mut live_game.set_state_for_coin(env.allocator, game_coin)?);
            } else {
                // XXX Used to exist, needs ressurection from the cache to potentially replay
                // the accept.
                todo!();
            }
        }

        Ok(())
    }

    // what our vanilla coin string is
    // return these triplets for all the active games
    //  (id of game, coin string that's now on chain for it and the referee maker
    //   for playing it)
    //  Returns 3 special goofy things:
    //   move that needs to be replayed on chain
    //   the game is in a goofy state because the spilled out referee maker thinks
    //     things are one step behind
    //   other special value is whether we folded or not
    //   (necessary info to do folding)
    //  Finally, the game that got cancelled (id).
    // includes the relative balances reflected
    //  folded and move should include a transaction bundle
    //  folded one: coin string of reward coin.
    //
    // Actually not sure what's going to happen
    // could be a time out
    // or other side could supplant this state.
    //
    // Could be we sent the potato, we timeout (network lag) but they
    // immediately supercede.
    //
    // If they supercede the timeout we sent then that's ok.
    // Thing that's goofy: state n successfully times out.
    // The potato we sen't didn't happen.
    // Nil potato -> ok
    // Last we did was fold, fold on chain
    // Last we did was move, replay move on chain
    // Last we did was create a game, game cancelled, put back
    // balances.
    //
    // If we have the potato at state 0 and they start an unroll, we don't
    pub fn unroll_coin_spent<R: Rng>(
        &self,
        env: &mut ChannelHandlerEnv<R>,
        unroll_coin: &CoinString,
        conditions: NodePtr,
    ) -> Result<CoinSpentResult, Error> {
        let rem_conditions = self.break_out_conditions_for_spent_coin(env, conditions)?;

        let state_number = if let Some(state_number) = usize_from_atom(&rem_conditions[0]) {
            state_number
        } else {
            return Err(Error::StrErr("Unconvertible state number".to_string()));
        };

        let disposition =
            self.get_cached_disposition_for_spent_result(env, unroll_coin, state_number)?;

        // return list of triples of game_id, coin_id, referee maker pulling from a list of pairs of (id, ref maker)
        let new_game_coins_on_chain = self.get_new_game_coins_on_chain(
            Some(&unroll_coin.to_coin_id()),
            &disposition
                .as_ref()
                .map(|d| d.skip_game.clone())
                .unwrap_or_default(),
            disposition.as_ref().and_then(|d| d.skip_coin_id.as_ref()),
        )?;

        // coin with = parent is the unroll coin id and whose puzzle hash is ref and amount is my vanilla amount.
        let referee_public_key = private_to_public_key(&self.referee_private_key());
        let referee_puzzle_hash = puzzle_hash_for_pk(env.allocator, &referee_public_key)?;
        let adjusted_amount = disposition
            .as_ref()
            .map(|d| d.our_contribution_adjustment.clone())
            .unwrap_or_default();

        Ok(CoinSpentResult {
            my_clean_reward_coin_string_up: CoinString::from_parts(
                &unroll_coin.to_coin_id(),
                &referee_puzzle_hash.clone(),
                &(self.my_out_of_game_balance.clone() + adjusted_amount),
            ),
            new_game_coins_on_chain,
            disposition: disposition.map(|d| d.disposition),
        })
    }

    // the vanilla coin we get and each reward coin are all sent to the referee
    // this returns spends which allow them to be consolidated by spending the
    // reward coins.
    //
    // From here, they're spent to the puzzle hash given.
    // Makes a single coin whose puzzle hash is the specified one and amount is
    // equal to all the inputs.
    //
    // All coin strings coming in should have the referee pubkey's standard puzzle
    // hash as their puzzle hash.
    pub fn spend_reward_coins<R: Rng>(
        &self,
        env: &mut ChannelHandlerEnv<R>,
        coins: &[CoinString],
        target_puzzle_hash: &PuzzleHash,
    ) -> Result<SpendRewardResult, Error> {
        let mut total_amount = Amount::default();
        let mut exploded_coins = Vec::new();
        let referee_pk = private_to_public_key(&self.referee_private_key());
        let referee_puzzle_hash = puzzle_hash_for_pk(env.allocator, &referee_pk)?;
        let spend_coin_puzzle = puzzle_for_pk(env.allocator, &referee_pk)?;

        for c in coins.iter() {
            if let Some((_parent, ph, amount)) = c.to_parts() {
                assert_eq!(ph, referee_puzzle_hash);
                total_amount += amount.clone();
                exploded_coins.push(CoinDataForReward {
                    coin_string: c.clone(),
                    // parent,
                    // puzzle_hash: ph,
                    // amount,
                });
            } else {
                return Err(Error::StrErr(
                    "ill formed coin passed to spend coin rewards".to_string(),
                ));
            }
        }

        let mut coins_with_solutions = Vec::default();

        for (i, coin) in exploded_coins.iter().enumerate() {
            let parent_id = coin.coin_string.to_coin_id();
            let conditions = if i == 0 {
                (CREATE_COIN, (parent_id.clone(), (total_amount.clone(), ())))
                    .to_clvm(env.allocator)
                    .into_gen()?
            } else {
                ().to_clvm(env.allocator).into_gen()?
            };

            let quoted_program = conditions.to_quoted_program(env.allocator)?;
            let quoted_program_hash = quoted_program.sha256tree(env.allocator);
            let signature = sign_agg_sig_me(
                &self.referee_private_key(),
                quoted_program_hash.bytes(),
                &parent_id,
                &env.agg_sig_me_additional_data,
            );

            let standard_solution =
                standard_solution_unsafe(env.allocator, &self.referee_private_key(), conditions)?;
            coins_with_solutions.push(Spend {
                puzzle: spend_coin_puzzle.clone(),
                solution: Program::from_nodeptr(env.allocator, standard_solution.solution)?,
                signature,
            });
        }

        let result_coin_parent = if let Some(coin) = exploded_coins.first() {
            coin.coin_string.clone()
        } else {
            return Err(Error::StrErr("no reward coins to spend".to_string()));
        };

        Ok(SpendRewardResult {
            coins_with_solutions,
            result_coin_string_up: CoinString::from_parts(
                &result_coin_parent.to_coin_id(),
                target_puzzle_hash,
                &total_amount,
            ),
        })
    }

    // Inititate a simple on chain spend.
    //
    // Currently used for testing but might be used elsewhere.
    pub fn get_unroll_target<R: Rng>(
        &self,
        env: &mut ChannelHandlerEnv<R>,
    ) -> Result<UnrollTarget, Error> {
        let use_unroll = self.get_finished_unroll_coin();
        let curried_unroll_puzzle = use_unroll
            .coin
            .make_curried_unroll_puzzle(env, &self.get_aggregate_unroll_public_key())?;

        Ok(UnrollTarget {
            state_number: use_unroll.coin.state_number,
            unroll_puzzle_hash: Node(curried_unroll_puzzle).sha256tree(env.allocator),
            my_amount: self.my_out_of_game_balance.clone(),
            their_amount: self.their_out_of_game_balance.clone(),
        })
    }
}<|MERGE_RESOLUTION|>--- conflicted
+++ resolved
@@ -1317,16 +1317,11 @@
     ) -> Result<(), Error> {
         let mut res = Vec::new();
         for game_coin in coins.iter() {
-<<<<<<< HEAD
-            if let Some(live_game) = self.live_games.iter_mut().find(|f| game_coin.game_id_up == f.game_id) {
-=======
             if let Some(live_game) = self
                 .live_games
                 .iter_mut()
-                .filter(|f| game_coin.game_id_up == f.game_id)
-                .next()
+                .find(|f| game_coin.game_id_up == f.game_id)
             {
->>>>>>> 42b305c1
                 res.append(&mut live_game.set_state_for_coin(env.allocator, game_coin)?);
             } else {
                 // XXX Used to exist, needs ressurection from the cache to potentially replay
