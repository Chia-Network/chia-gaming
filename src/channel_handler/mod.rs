pub mod game;
pub mod game_handler;
pub mod runner;
pub mod types;
pub mod v1;

use std::cmp::Ordering;
use std::collections::HashMap;
use std::mem::swap;
use std::rc::Rc;

use log::debug;

use rand::prelude::*;

use clvm_traits::ToClvm;
use clvmr::allocator::NodePtr;

use crate::channel_handler::game_handler::TheirTurnResult;
use crate::channel_handler::types::{
    AcceptTransactionState, CachedPotatoRegenerateLastHop, ChannelCoin, ChannelCoinInfo,
    ChannelCoinSpendInfo, ChannelCoinSpentResult, ChannelHandlerEnv, ChannelHandlerInitiationData,
    ChannelHandlerInitiationResult, ChannelHandlerMoveResult, ChannelHandlerPrivateKeys,
    ChannelHandlerUnrollSpendInfo, CoinDataForReward, CoinSpentAccept, CoinSpentDisposition,
    CoinSpentInformation, CoinSpentMoveUp, CoinSpentResult, DispositionResult, GameStartInfo,
    GameStartInfoInterface, HandshakeResult, LiveGame, MoveResult, OnChainGameCoin,
    OnChainGameState, PotatoAcceptCachedData, PotatoMoveCachedData, PotatoSignatures, ReadableMove,
    UnrollCoin, UnrollCoinConditionInputs, UnrollTarget,
};

use crate::common::constants::{CREATE_COIN, DEFAULT_HIDDEN_PUZZLE_HASH};
use crate::common::standard_coin::{
    calculate_synthetic_secret_key, private_to_public_key, puzzle_for_pk,
    puzzle_for_synthetic_public_key, puzzle_hash_for_pk, puzzle_hash_for_synthetic_public_key,
    standard_solution_partial, ChiaIdentity,
};
use crate::common::types::{
    usize_from_atom, Aggsig, AllocEncoder, Amount, BrokenOutCoinSpendInfo, CoinCondition, CoinID,
    CoinSpend, CoinString, Error, GameID, GetCoinStringParts, Hash, IntoErr, Node, PrivateKey,
    Program, PublicKey, Puzzle, PuzzleHash, Sha256tree, Spend, SpendRewardResult, Timeout,
};
use crate::potato_handler::types::GameAction;
use crate::referee::types::{GameMoveDetails, RefereeOnChainTransaction, TheirTurnCoinSpentResult};
use crate::referee::{RefereeInterface, RefereeMaker};

/// A channel handler runs the game by facilitating the phases of game startup
/// and passing on move information as well as termination to other layers.
///
/// Involves two puzzles:
/// 1) channel coin puzzle: vanilla 2 of 2 to the 2 sides' public keys
///
/// 2) unroll coin -- calculate based on current state
///
///   curried in:
///     shared puzzle hash
///       2 of 2 combining the unroll pubkeys of the 2 sides.
///         involves
///           take their unroll coin public key and our unroll public key from
///           our unroll private key and aggsig combine them for this 2 of 2 key.
///
/// this is a standard puzzle ala chia.wallet.puzzles that can be spent
/// with the above noted key and should be computed as such.
///
/// generated using DEFAULT_HIDDEN_PUZZLE_HASH and puzzle_for_pk as in
/// chia-blockchain.
///
/// old seq num
/// rotating all the time
/// default_conditions
///
///   args:
///     reveal
///     solution
///
/// Conditions that the uonrll coin makes needs a rem to ensure that we know
/// the latest game state number.
///
/// Needs to be a code path by which they took an old potato and put it on chain.
///
/// Brass tacks about turn polarity:
///
/// If we made a move and never got a reply, the latest thing that can be signed
/// onto the chain is the most recent 'their move'.  We preserve the ability to
/// recall and sign this move via timeout_unroll and timeout_stored_signatures
/// which are updated when we send a move.
pub struct ChannelHandler {
    private_keys: ChannelHandlerPrivateKeys,

    their_channel_coin_public_key: PublicKey,
    their_unroll_coin_public_key: PublicKey,
    their_referee_puzzle_hash: PuzzleHash,

    my_out_of_game_balance: Amount,
    their_out_of_game_balance: Amount,

    my_allocated_balance: Amount,
    their_allocated_balance: Amount,

    have_potato: bool,
    initiated_on_chain: bool,
    on_chain_for_error: bool,

    // Specifies the time lock that should be used in the unroll coin's conditions.
    #[allow(dead_code)]
    unroll_advance_timeout: Timeout,

    cached_last_action: Option<CachedPotatoRegenerateLastHop>,
    did_rewind: Option<CachedPotatoRegenerateLastHop>,

    // Has a parity between the two players of whether have_potato means odd
    // or even, but odd-ness = have-potato is arbitrary.
    current_state_number: usize, //
    // Increments per game started.
    next_nonce_number: usize,

    state_channel: ChannelCoinInfo,

    // If current unroll is not populated, the previous unroll contains the
    // info needed to unroll to the previous state on which we can replay our
    // most recent move.
    unroll: ChannelHandlerUnrollSpendInfo,
    timeout: Option<ChannelHandlerUnrollSpendInfo>,

    // Live games
    live_games: Vec<LiveGame>,
}

pub trait EnvDataForReferee {
    fn allocator(&mut self) -> &mut AllocEncoder;
    fn referee_puzzle_v0(&self) -> Puzzle;
    fn referee_puzzle_hash_v0(&self) -> PuzzleHash;
    fn referee_puzzle_v1(&self) -> Puzzle;
    fn referee_puzzle_hash_v1(&self) -> PuzzleHash;
    fn agg_sig_me_additional_data(&self) -> Hash;
}

impl<'a, R: Rng> EnvDataForReferee for ChannelHandlerEnv<'a, R> {
    fn allocator(&mut self) -> &mut AllocEncoder {
        self.allocator
    }
    fn referee_puzzle_v0(&self) -> Puzzle {
        self.referee_coin_puzzle.clone()
    }
    fn referee_puzzle_hash_v0(&self) -> PuzzleHash {
        self.referee_coin_puzzle_hash.clone()
    }
    fn referee_puzzle_v1(&self) -> Puzzle {
        self.referee_coin_puzzle_v1.clone()
    }
    fn referee_puzzle_hash_v1(&self) -> PuzzleHash {
        self.referee_coin_puzzle_hash_v1.clone()
    }
    fn agg_sig_me_additional_data(&self) -> Hash {
        self.agg_sig_me_additional_data.clone()
    }
}

pub trait MakeRefereeFromGameStart {
    fn make_referee(
        &self,
        env: &mut dyn EnvDataForReferee,
        my_identity: ChiaIdentity,
        their_puzzle_hash: &PuzzleHash,
        nonce: usize,
        state_number: usize,
    ) -> Result<(Rc<dyn RefereeInterface>, PuzzleHash), Error>;
}

impl MakeRefereeFromGameStart for GameStartInfo {
    fn make_referee(
        &self,
        env: &mut dyn EnvDataForReferee,
        my_identity: ChiaIdentity,
        their_puzzle_hash: &PuzzleHash,
        nonce: usize,
        state_number: usize,
    ) -> Result<(Rc<dyn RefereeInterface>, PuzzleHash), Error> {
        let ref_v0 = env.referee_puzzle_v0();
        let ref_ph_v0 = env.referee_puzzle_hash_v0();
        let agg_sig_me = env.agg_sig_me_additional_data();
        let (r, ph) = RefereeMaker::new(
            env.allocator(),
            ref_v0,
            ref_ph_v0,
            self,
            my_identity,
            their_puzzle_hash,
            nonce,
            &agg_sig_me,
            state_number,
        )?;
        Ok((Rc::new(r), ph))
    }
}

impl MakeRefereeFromGameStart for v1::game_start_info::GameStartInfo {
    fn make_referee(
        &self,
        env: &mut dyn EnvDataForReferee,
        my_identity: ChiaIdentity,
        their_puzzle_hash: &PuzzleHash,
        nonce: usize,
        state_number: usize,
    ) -> Result<(Rc<dyn RefereeInterface>, PuzzleHash), Error> {
        let ref_v1 = env.referee_puzzle_v1();
        let ref_ph_v1 = env.referee_puzzle_hash_v1();
        let agg_sig_me = env.agg_sig_me_additional_data();
        let (r, ph) = crate::referee::v1::RefereeMaker::new(
            env.allocator(),
            ref_v1,
            ref_ph_v1,
            self,
            my_identity,
            their_puzzle_hash,
            nonce,
            &agg_sig_me,
            state_number,
        )?;
        Ok((Rc::new(r), ph))
    }
}

impl ChannelHandler {
    pub fn is_initial_potato(&self) -> bool {
        self.unroll.coin.started_with_potato
    }

    pub fn channel_private_key(&self) -> PrivateKey {
        self.private_keys.my_channel_coin_private_key.clone()
    }

    pub fn unroll_private_key(&self) -> PrivateKey {
        self.private_keys.my_unroll_coin_private_key.clone()
    }

    pub fn referee_private_key(&self) -> PrivateKey {
        self.private_keys.my_referee_private_key.clone()
    }

    pub fn initiated_on_chain(&self) -> bool {
        self.initiated_on_chain
    }

    pub fn set_initiated_on_chain(&mut self) {
        self.initiated_on_chain = true;
    }

    pub fn on_chain_for_error(&self) -> bool {
        self.on_chain_for_error
    }

    pub fn set_on_chain_for_error(&mut self) {
        self.on_chain_for_error = true;
    }

    pub fn get_state_number(&self) -> usize {
        self.current_state_number
    }

    pub fn all_games_finished(&self) -> bool {
        self.live_games.is_empty()
    }

    pub fn get_our_current_share(&self) -> Amount {
        self.my_out_of_game_balance.clone()
    }

    pub fn get_their_current_share(&self) -> Amount {
        self.their_out_of_game_balance.clone()
    }

    pub fn get_reward_puzzle_hash<R: Rng>(
        &self,
        env: &mut ChannelHandlerEnv<R>,
    ) -> Result<PuzzleHash, Error> {
        let referee_pk = private_to_public_key(&self.referee_private_key());
        puzzle_hash_for_pk(env.allocator, &referee_pk)
    }

    pub fn get_opponent_reward_puzzle_hash(&self) -> PuzzleHash {
        self.their_referee_puzzle_hash.clone()
    }

    pub fn get_finished_unroll_coin(&self) -> &ChannelHandlerUnrollSpendInfo {
        if let Some(t) = self.timeout.as_ref() {
            t
        } else {
            &self.unroll
        }
    }

    pub fn get_unroll_coin(&self) -> &ChannelHandlerUnrollSpendInfo {
        &self.unroll
    }

    fn make_curried_unroll_puzzle<R: Rng>(
        &self,
        env: &mut ChannelHandlerEnv<R>,
    ) -> Result<NodePtr, Error> {
        self.unroll
            .coin
            .make_curried_unroll_puzzle(env, &self.get_aggregate_unroll_public_key())
    }

    fn unroll_coin_condition_inputs(
        &self,
        my_balance: Amount,
        their_balance: Amount,
        puzzle_hashes_and_amounts: &[(PuzzleHash, Amount)],
    ) -> UnrollCoinConditionInputs {
        let my_referee_public_key =
            private_to_public_key(&self.private_keys.my_referee_private_key);
        UnrollCoinConditionInputs {
            ref_pubkey: my_referee_public_key,
            their_referee_puzzle_hash: self.their_referee_puzzle_hash.clone(),
            my_balance,
            their_balance,
            puzzle_hashes_and_amounts: puzzle_hashes_and_amounts.to_vec(),
            rem_condition_state: self.current_state_number,
        }
    }

    pub fn state_channel_coin(&self) -> &ChannelCoin {
        &self.state_channel.coin
    }

    /// Return the right public key to use for a clean shutdown.
    pub fn clean_shutdown_public_key(&self) -> PublicKey {
        private_to_public_key(&self.private_keys.my_channel_coin_private_key)
    }

    /// Return the right amount to use for a clean shutdown coin output.
    pub fn clean_shutdown_amount(&self) -> Amount {
        self.my_out_of_game_balance.clone()
    }

    fn get_just_created_games(&self) -> Vec<GameID> {
        if let Some(CachedPotatoRegenerateLastHop::PotatoCreatedGame(games, _, _)) =
            &self.cached_last_action
        {
            games.clone()
        } else {
            vec![]
        }
    }

    pub fn create_conditions_and_signature_of_channel_coin<R: Rng>(
        &self,
        env: &mut ChannelHandlerEnv<R>,
        unroll_coin: &UnrollCoin,
    ) -> Result<BrokenOutCoinSpendInfo, Error> {
        let unroll_coin_parent = self.state_channel_coin();
        unroll_coin_parent.get_solution_and_signature(
            env,
            &self.private_keys.my_channel_coin_private_key,
            &self.get_aggregate_channel_public_key(),
            &self.get_aggregate_unroll_public_key(),
            &self.state_channel.amount,
            unroll_coin,
        )
    }

    pub fn get_aggregate_unroll_public_key(&self) -> PublicKey {
        let public_key = private_to_public_key(&self.private_keys.my_unroll_coin_private_key);
        public_key + self.their_unroll_coin_public_key.clone()
    }

    pub fn get_aggregate_channel_public_key(&self) -> PublicKey {
        let public_key = private_to_public_key(&self.private_keys.my_channel_coin_private_key);
        public_key + self.their_channel_coin_public_key.clone()
    }

    pub fn new<R: Rng>(
        env: &mut ChannelHandlerEnv<R>,
        private_keys: ChannelHandlerPrivateKeys,
        initiation: &ChannelHandlerInitiationData,
    ) -> Result<(Self, ChannelHandlerInitiationResult), Error> {
        let our_channel_pubkey = private_to_public_key(&private_keys.my_channel_coin_private_key);
        let our_unroll_pubkey = private_to_public_key(&private_keys.my_unroll_coin_private_key);
        if initiation.their_channel_pubkey == our_channel_pubkey {
            return Err(Error::Channel(
                "Duplicated channel coin public key".to_string(),
            ));
        }

        if initiation.their_unroll_pubkey == our_unroll_pubkey {
            return Err(Error::Channel(
                "Duplicated unroll coin public key".to_string(),
            ));
        }

        let aggregate_public_key =
            our_channel_pubkey.clone() + initiation.their_channel_pubkey.clone();
        debug!(
            "construct channel handler {}",
            initiation.we_start_with_potato
        );
        debug!("aggregate public key {aggregate_public_key:?}");
        debug!("our unroll public key {our_unroll_pubkey:?}");
        debug!(
            "their unroll public key {:?}",
            initiation.their_unroll_pubkey
        );

        let state_channel_coin_puzzle_hash =
            puzzle_hash_for_synthetic_public_key(env.allocator, &aggregate_public_key)?;
        let amount = initiation.my_contribution.clone() + initiation.their_contribution.clone();
        let channel_coin_parent = CoinString::from_parts(
            &initiation.launcher_coin_id,
            &state_channel_coin_puzzle_hash,
            &amount,
        );

        let mut myself = ChannelHandler {
            their_channel_coin_public_key: initiation.their_channel_pubkey.clone(),
            their_unroll_coin_public_key: initiation.their_unroll_pubkey.clone(),
            their_referee_puzzle_hash: initiation.their_referee_puzzle_hash.clone(),
            my_out_of_game_balance: initiation.my_contribution.clone(),
            their_out_of_game_balance: initiation.their_contribution.clone(),
            unroll_advance_timeout: initiation.unroll_advance_timeout.clone(),

            my_allocated_balance: Amount::default(),
            their_allocated_balance: Amount::default(),

            have_potato: initiation.we_start_with_potato,
            initiated_on_chain: false,
            on_chain_for_error: false,

            cached_last_action: None,
            did_rewind: None,

            current_state_number: 0,
            next_nonce_number: 0,

            state_channel: ChannelCoinInfo {
                coin: ChannelCoin::new(channel_coin_parent),
                amount,
                spend: Spend::default(),
            },

            unroll: ChannelHandlerUnrollSpendInfo::default(),
            timeout: None,

            live_games: Vec::new(),

            private_keys,
        };

        myself.unroll.coin.state_number = myself.current_state_number;
        myself.unroll.coin.started_with_potato = myself.have_potato;

        // XXX more member settings.

        // Unroll puzzle knows its sequence number and knows the hashes of the
        // things to exit in the two different ways (one is a hash of a list of
        // conditions, (default conditions hash), other is the shared puzzle hash.
        // Either the shared puzzle is revealed with a solution.
        //
        // After a timeout period, an opportunity exists to spend with the default
        // conditions.
        //
        // The shared puzzle hash passed into the state_channel puzzle
        // essentially an invocation of
        // state_channel.clinc::state_channel_unrolling
        // should be a standard puzzle with a aggsig parent condition.

        // Puzzle hash of a standard puzzle with a pubkey that combines our
        // channel private_key to pubkey and their channel pubkey.

        // We need a spend of the channel coin to sign.
        // The seq number is zero.
        // There are no game coins and a balance for both sides.
        let inputs = myself.unroll_coin_condition_inputs(
            myself.my_out_of_game_balance.clone() - myself.my_allocated_balance.clone(),
            myself.their_out_of_game_balance.clone() - myself.their_allocated_balance.clone(),
            &[],
        );
        myself.unroll.coin.update(
            env,
            &myself.private_keys.my_unroll_coin_private_key,
            &myself.their_unroll_coin_public_key,
            // XXX might need to mutate slightly.
            &inputs,
        )?;
        myself.current_state_number += 1;

        let channel_coin_spend =
            myself.create_conditions_and_signature_of_channel_coin(env, &myself.unroll.coin)?;

        myself.state_channel.spend = Spend {
            puzzle: puzzle_for_synthetic_public_key(
                env.allocator,
                &env.standard_puzzle,
                &aggregate_public_key,
            )?,
            solution: channel_coin_spend.solution.clone(),
            signature: channel_coin_spend.signature.clone(),
        };

        Ok((
            myself,
            ChannelHandlerInitiationResult {
                channel_puzzle_hash_up: state_channel_coin_puzzle_hash,
                my_initial_channel_half_signature_peer: channel_coin_spend.signature,
            },
        ))
    }

    pub fn finish_handshake<R: Rng>(
        &mut self,
        env: &mut ChannelHandlerEnv<R>,
        their_initial_channel_half_signature: &Aggsig,
    ) -> Result<HandshakeResult, Error> {
        let aggregate_public_key = self.get_aggregate_channel_public_key();

        debug!("finish_handshake");
        let channel_coin_spend =
            self.create_conditions_and_signature_of_channel_coin(env, &self.unroll.coin)?;

        debug!("their sig {:?}", their_initial_channel_half_signature);
        let combined_signature =
            channel_coin_spend.signature.clone() + their_initial_channel_half_signature.clone();
        debug!("combined signature {combined_signature:?}");

        let state_channel_puzzle = puzzle_for_synthetic_public_key(
            env.allocator,
            &env.standard_puzzle,
            &aggregate_public_key,
        )?;
        debug!(
            "puzzle hash for state channel coin (ch) {:?}",
            state_channel_puzzle.sha256tree(env.allocator)
        );

        Ok(HandshakeResult {
            channel_puzzle_reveal: state_channel_puzzle,
            amount: self.state_channel.amount.clone(),
            spend: ChannelCoinSpendInfo {
                aggsig: combined_signature,
                solution: channel_coin_spend.solution.p(),
                conditions: channel_coin_spend.conditions.p(),
            },
        })
    }

    fn compute_game_coin_unroll_data<'a>(
        &'a self,
        unroll_coin: Option<&CoinID>,
        skip_game: &[GameID],
        skip_coin_id: Option<&GameID>,
        games: &'a [LiveGame],
    ) -> Result<Vec<OnChainGameCoin>, Error> {
        // It's ok to not have a proper coin id here when we only want
        // the puzzle hashes and amounts.
        let parent_coin_id = unroll_coin.cloned().unwrap_or_default();

        let mut result = Vec::new();
        for game in games
            .iter()
            .filter(|game| !skip_game.contains(&game.game_id))
        {
            let coin = if skip_coin_id == Some(&game.game_id) {
                None
            } else {
                Some(CoinString::from_parts(
                    &parent_coin_id,
                    &game.last_referee_puzzle_hash,
                    &game.get_amount(),
                ))
            };

            result.push(OnChainGameCoin {
                game_id_up: game.game_id.clone(),
                coin_string_up: coin,
            });
        }

        Ok(result)
    }

    pub fn compute_unroll_data_for_games(
        &self,
        skip_game: &[GameID],
        skip_coin_id: Option<&GameID>,
        games: &[LiveGame],
    ) -> Result<Vec<(PuzzleHash, Amount)>, Error> {
        Ok(self
            .compute_game_coin_unroll_data(None, skip_game, skip_coin_id, games)?
            .iter()
            .filter_map(|ngc| ngc.coin_string_up.as_ref().and_then(|c| c.to_parts()))
            .map(|(_, puzzle_hash, amount)| (puzzle_hash, amount))
            .collect())
    }

    pub fn update_cached_unroll_state<R: Rng>(
        &mut self,
        env: &mut ChannelHandlerEnv<R>,
    ) -> Result<PotatoSignatures, Error> {
        let new_game_coins_on_chain: Vec<(PuzzleHash, Amount)> =
            self.compute_unroll_data_for_games(&[], None, &self.live_games)?;

        let unroll_inputs = self.unroll_coin_condition_inputs(
            self.my_out_of_game_balance.clone() - self.my_allocated_balance.clone(),
            self.their_out_of_game_balance.clone() - self.their_allocated_balance.clone(),
            &new_game_coins_on_chain,
        );

        self.current_state_number += 1;
        self.unroll.coin.state_number = self.current_state_number;

        // Now update our unroll state.
        self.unroll.coin.update(
            env,
            &self.private_keys.my_unroll_coin_private_key,
            &self.their_unroll_coin_public_key,
            &unroll_inputs,
        )?;
        self.unroll.signatures = Default::default();
        self.have_potato = false;

        let channel_coin_spend =
            self.create_conditions_and_signature_of_channel_coin(env, &self.unroll.coin)?;

        Ok(PotatoSignatures {
            my_channel_half_signature_peer: channel_coin_spend.signature,
            my_unroll_half_signature_peer: self.unroll.coin.get_unroll_coin_signature()?,
        })
    }

    pub fn send_empty_potato<R: Rng>(
        &mut self,
        env: &mut ChannelHandlerEnv<R>,
    ) -> Result<PotatoSignatures, Error> {
        // We let them spend a state number 1 higher but nothing else changes.
        self.update_cache_for_potato_send(None);

        self.update_cached_unroll_state(env)
    }

    pub fn verify_channel_coin_from_peer_signatures<R: Rng>(
        &self,
        env: &mut ChannelHandlerEnv<R>,
        their_channel_half_signature: &Aggsig,
        conditions: Rc<Program>,
    ) -> Result<BrokenOutCoinSpendInfo, Error> {
        let aggregate_public_key = self.get_aggregate_channel_public_key();
        let spend = self.state_channel_coin();
        let channel_coin_spend = spend.get_solution_and_signature_from_conditions(
            env,
            &self.private_keys.my_channel_coin_private_key,
            &aggregate_public_key,
            conditions,
        )?;

        let full_signature =
            channel_coin_spend.signature.clone() + their_channel_half_signature.clone();
        debug!("combined signature {full_signature:?}");
        if full_signature.verify(&aggregate_public_key, &channel_coin_spend.message) {
            Ok(BrokenOutCoinSpendInfo {
                signature: full_signature,
                ..channel_coin_spend
            })
        } else {
            Err(Error::StrErr("failed to verify signature".to_string()))
        }
    }

    pub fn received_potato_verify_signatures<R: Rng>(
        &mut self,
        env: &mut ChannelHandlerEnv<R>,
        signatures: &PotatoSignatures,
        inputs: &UnrollCoinConditionInputs,
    ) -> Result<BrokenOutCoinSpendInfo, Error> {
        // Unroll coin section.
        let mut test_unroll = self.unroll.coin.clone();
        test_unroll.state_number = self.current_state_number + 1;
        test_unroll.update(
            env,
            &self.private_keys.my_unroll_coin_private_key,
            &self.their_unroll_coin_public_key,
            inputs,
        )?;
        debug!(
            "verify: started with potato: {}",
            test_unroll.started_with_potato
        );

        if !test_unroll.verify(
            env,
            &self.get_aggregate_unroll_public_key(),
            &signatures.my_unroll_half_signature_peer,
        )? {
            return Err(Error::StrErr("bad unroll signature verify".to_string()));
        }

        // State coin section
        let channel_coin_spend =
            self.create_conditions_and_signature_of_channel_coin(env, &test_unroll)?;
        self.verify_channel_coin_from_peer_signatures(
            env,
            &signatures.my_channel_half_signature_peer,
            channel_coin_spend.conditions.p(),
        )?;

        // If state number is 0 and we're receiving the potato, then we don't
        // verify, we do finish_handshake instead.
        if self.current_state_number == 0 {
            self.finish_handshake(env, &signatures.my_channel_half_signature_peer)?;
        }

        self.current_state_number += 1;
        debug!("current state number now {}", self.current_state_number);
        debug!("test_unroll updated {:?}", test_unroll.outcome);
        self.timeout = Some(ChannelHandlerUnrollSpendInfo {
            coin: test_unroll.clone(),
            signatures: signatures.clone(),
        });

        self.have_potato = true;

        Ok(BrokenOutCoinSpendInfo {
            signature: channel_coin_spend.signature.clone()
                + signatures.my_channel_half_signature_peer.clone(),
            ..channel_coin_spend
        })
    }

    pub fn received_empty_potato<R: Rng>(
        &mut self,
        env: &mut ChannelHandlerEnv<R>,
        signatures: &PotatoSignatures,
    ) -> Result<ChannelCoinSpendInfo, Error> {
        let unroll_data = self.compute_unroll_data_for_games(&[], None, &self.live_games)?;

        let spend = self.received_potato_verify_signatures(
            env,
            signatures,
            &self.unroll_coin_condition_inputs(
                self.my_out_of_game_balance.clone() - self.my_allocated_balance.clone(),
                self.their_out_of_game_balance.clone() - self.their_allocated_balance.clone(),
                &unroll_data,
            ),
        )?;

        Ok(ChannelCoinSpendInfo {
            aggsig: spend.signature,
            solution: spend.solution.p(),
            conditions: spend.conditions.p(),
        })
    }

    pub fn add_games<R: Rng>(
        &mut self,
        env: &mut ChannelHandlerEnv<R>,
        start_info_list: &[Rc<dyn GameStartInfoInterface>],
    ) -> Result<Vec<LiveGame>, Error> {
        let mut res = Vec::new();
        for g in start_info_list.iter() {
            let new_game_nonce = self.next_nonce_number;
            self.next_nonce_number += 1;

            let referee_identity = ChiaIdentity::new(
                env.allocator,
                self.private_keys.my_referee_private_key.clone(),
            )?;

            let (referee_maker, puzzle_hash) = g.make_referee(
                env,
                referee_identity,
                &self.their_referee_puzzle_hash,
                new_game_nonce,
                self.current_state_number,
            )?;
            res.push(LiveGame::new(
                g.game_id().clone(),
                puzzle_hash,
                referee_maker,
                g.my_contribution_this_game().clone(),
                g.their_contribution_this_game().clone(),
            ));
        }

        Ok(res)
    }

    fn start_game_contributions(
        &mut self,
        start_info_list: &[Rc<dyn GameStartInfoInterface>],
    ) -> (Amount, Amount) {
        let mut my_full_contribution = Amount::default();
        let mut their_full_contribution = Amount::default();

        for start in start_info_list.iter() {
            my_full_contribution += start.my_contribution_this_game().clone();
            their_full_contribution += start.their_contribution_this_game().clone();
        }

        (my_full_contribution, their_full_contribution)
    }

    pub fn send_potato_start_game<R: Rng>(
        &mut self,
        env: &mut ChannelHandlerEnv<R>,
        start_info_list: &[Rc<dyn GameStartInfoInterface>],
    ) -> Result<PotatoSignatures, Error> {
        debug!("{} SEND POTATO START GAME", self.is_initial_potato());
        let (my_full_contribution, their_full_contribution) =
            self.start_game_contributions(start_info_list);

        debug!(
            "send potato start game: me {my_full_contribution:?} then {their_full_contribution:?}"
        );

        // We let them spend a state number 1 higher but nothing else changes.
        self.update_cache_for_potato_send(Some(CachedPotatoRegenerateLastHop::PotatoCreatedGame(
            start_info_list
                .iter()
                .map(|g| g.game_id().clone())
                .collect(),
            my_full_contribution.clone(),
            their_full_contribution.clone(),
        )));

        debug!(
            "send: started with potato: {}",
            self.unroll.coin.started_with_potato
        );

        debug!("before adding games: {} games", self.live_games.len());
        let mut new_games = self.add_games(env, start_info_list)?;
        self.live_games.append(&mut new_games);
        debug!("after adding games: {} games", self.live_games.len());

        self.my_allocated_balance += my_full_contribution;
        self.their_allocated_balance += their_full_contribution;

        self.update_cached_unroll_state(env)
    }

    pub fn received_potato_start_game<R: Rng>(
        &mut self,
        env: &mut ChannelHandlerEnv<R>,
        signatures: &PotatoSignatures,
        start_info_list: &[Rc<dyn GameStartInfoInterface>],
    ) -> Result<ChannelCoinSpendInfo, Error> {
        debug!(
            "{} RECEIVED_POTATO_START_GAME: our state is {}, unroll state is {}",
            self.is_initial_potato(),
            self.current_state_number,
            self.unroll.coin.state_number
        );
        let mut new_games = self.add_games(env, start_info_list)?;

        let (my_full_contribution, their_full_contribution) =
            self.start_game_contributions(start_info_list);

        debug!(
            "recv potato start game: me {my_full_contribution:?} then {their_full_contribution:?}"
        );

        self.my_allocated_balance += my_full_contribution;
        self.their_allocated_balance += their_full_contribution;

        // Make a list of all game outputs in order.
        let mut unroll_data_for_all_games =
            self.compute_unroll_data_for_games(&[], None, &self.live_games)?;
        debug!("start with {} games", unroll_data_for_all_games.len());
        unroll_data_for_all_games.append(&mut self.compute_unroll_data_for_games(
            &[],
            None,
            &new_games,
        )?);

        debug!(
            "existing games {} new games {} total games {}",
            self.live_games.len(),
            new_games.len(),
            unroll_data_for_all_games.len()
        );
        for n in new_games.iter() {
            debug!("received game id {:?}", n.game_id);
        }

        // Update an unroll coin to see if we can verify the message.
        debug!(
            "aggregate state channel public key {:?}",
            self.get_aggregate_channel_public_key()
        );
        let spend = self.received_potato_verify_signatures(
            env,
            signatures,
            &self.unroll_coin_condition_inputs(
                self.my_out_of_game_balance.clone() - self.my_allocated_balance.clone(),
                self.their_out_of_game_balance.clone() - self.their_allocated_balance.clone(),
                &unroll_data_for_all_games,
            ),
        )?;
        self.live_games.append(&mut new_games);

        Ok(ChannelCoinSpendInfo {
            aggsig: spend.signature,
            solution: spend.solution.p(),
            conditions: spend.conditions.p(),
        })
    }

    pub fn get_game_by_id(&self, game_id: &GameID) -> Result<usize, Error> {
        self.live_games
            .iter()
            .position(|g| &g.game_id == game_id)
            .map(Ok)
            .unwrap_or_else(|| {
                debug!("nonexistent game id {game_id:?}");
                Err(Error::StrErr(
                    "send potato move for nonexistent game id".to_string(),
                ))
            })
    }

    pub fn send_potato_move<R: Rng>(
        &mut self,
        env: &mut ChannelHandlerEnv<R>,
        game_id: &GameID,
        readable_move: &ReadableMove,
        new_entropy: Hash,
    ) -> Result<MoveResult, Error> {
        debug!(
            "{} SEND_POTATO_MOVE {}",
            self.is_initial_potato(),
            self.current_state_number
        );
        let game_idx = self.get_game_by_id(game_id)?;
        let match_puzzle_hash = self.live_games[game_idx].current_puzzle_hash(env.allocator)?;

        let referee_result = self.live_games[game_idx].internal_make_move(
            env.allocator,
            readable_move,
            new_entropy.clone(),
            self.current_state_number,
        )?;

        let _ = self.live_games[game_idx].get_transaction_for_move(
            env.allocator,
            &CoinString::from_parts(
                &CoinID::default(),
                &PuzzleHash::default(),
                &Amount::default(),
            ),
            false,
        );

        self.live_games[game_idx].last_referee_puzzle_hash =
            referee_result.puzzle_hash_for_unroll.clone();

        debug!(
            "{} move_result {referee_result:?}",
            self.unroll.coin.started_with_potato
        );
        let puzzle_hash = referee_result.puzzle_hash_for_unroll;
        let amount = referee_result.details.basic.mover_share.clone();

        // We let them spend a state number 1 higher but nothing else changes.
        self.update_cache_for_potato_send(Some(
            CachedPotatoRegenerateLastHop::PotatoMoveHappening(Rc::new(PotatoMoveCachedData {
                state_number: self.current_state_number,
                game_id: game_id.clone(),
                match_puzzle_hash,
                puzzle_hash,
                move_data: readable_move.clone(),
                move_entropy: new_entropy,
                amount,
            })),
        ));

        //self.live_games[game_idx]
        let signatures = self.update_cached_unroll_state(env)?;

        Ok(MoveResult {
            signatures,
            state_number: self.current_state_number,
            game_move: referee_result.details.clone(),
        })
    }

    pub fn received_potato_move<R: Rng>(
        &mut self,
        env: &mut ChannelHandlerEnv<R>,
        game_id: &GameID,
        move_result: &MoveResult,
    ) -> Result<ChannelHandlerMoveResult, Error> {
        debug!(
            "{} RECEIVED_POTATO_MOVE {}",
            self.is_initial_potato(),
            self.current_state_number,
        );
        let game_idx = self.get_game_by_id(game_id)?;

        // Not used along this route, but provided.
        let coin_string = self.state_channel_coin().coin_string().clone();
        let their_move_result = self.live_games[game_idx].internal_their_move(
            env.allocator,
            &move_result.game_move,
            self.current_state_number,
            Some(&coin_string),
        )?;

        debug!(
            "{} their_move_result {their_move_result:?}",
            self.unroll.coin.started_with_potato
        );
        debug!(
            "{} my share after their move {:?}",
            self.unroll.coin.started_with_potato,
            self.live_games[game_idx].get_our_current_share()
        );

        let (readable_move, message, mover_share) = match their_move_result.original {
            TheirTurnResult::FinalMove(move_data) => (
                move_data.readable_move,
                vec![],
                move_data.mover_share.clone(),
            ),
            TheirTurnResult::MakeMove(_, message, move_data) => (
                move_data.readable_move,
                message.clone(),
                move_data.mover_share.clone(),
            ),
            TheirTurnResult::Slash(_) => {
                return Err(Error::StrErr(
                    "slash when off chain: go on chain".to_string(),
                ));
            }
        };

        let unroll_data = self.compute_unroll_data_for_games(&[], None, &self.live_games)?;

        let spend = self.received_potato_verify_signatures(
            env,
            &move_result.signatures,
            &self.unroll_coin_condition_inputs(
                self.my_out_of_game_balance.clone() - self.my_allocated_balance.clone(),
                self.their_out_of_game_balance.clone() - self.their_allocated_balance.clone(),
                &unroll_data,
            ),
        )?;

        // Needs to know their puzzle_hash_for_unroll so we can keep it to do
        // the unroll spend.

        // Check whether the unroll_puzzle_hash is right.
        // Check whether the spend signed in the Move Result is valid by using
        // the unroll puzzle hash that was given to us.
        self.cached_last_action = None;

        Ok(ChannelHandlerMoveResult {
            spend_info: ChannelCoinSpendInfo {
                aggsig: spend.signature,
                solution: spend.solution.p(),
                conditions: spend.conditions.p(),
            },
<<<<<<< HEAD
            state_number: self.current_state_number,
            readable_their_move: readable_move.p(),
=======
            readable_their_move: readable_move.p(),
            state_number: self.current_state_number,
>>>>>>> 69d3b1df
            message,
            mover_share,
        })
    }

    pub fn received_message<R: Rng>(
        &mut self,
        env: &mut ChannelHandlerEnv<R>,
        game_id: &GameID,
        message: &[u8],
    ) -> Result<ReadableMove, Error> {
        let game_idx = self.get_game_by_id(game_id)?;

        self.live_games[game_idx].receive_readable(env.allocator, message)
    }

    pub fn send_potato_accept<R: Rng>(
        &mut self,
        env: &mut ChannelHandlerEnv<R>,
        game_id: &GameID,
    ) -> Result<(PotatoSignatures, Amount), Error> {
        assert!(self.have_potato);
        debug!("{} SEND_POTATO_ACCEPT", self.is_initial_potato());
        let game_idx = self.get_game_by_id(game_id)?;

        // referee maker is removed and will be destroyed when we leave this
        // function.
        let live_game = self.live_games.remove(game_idx);
        self.my_allocated_balance -= live_game.my_contribution.clone();
        self.their_allocated_balance -= live_game.their_contribution.clone();

        let amount = live_game.get_our_current_share();
        let at_stake = live_game.get_amount();

        self.my_out_of_game_balance -= live_game.my_contribution.clone();
        self.my_out_of_game_balance += amount.clone();
        self.their_out_of_game_balance -= live_game.their_contribution.clone();
        self.their_out_of_game_balance += at_stake.clone() - amount.clone();

        debug!(
            "accept: my_allocated {:?} their_allocated {:?} my_balance {:?} their_balance {:?}",
            self.my_allocated_balance,
            self.their_allocated_balance,
            self.my_out_of_game_balance,
            self.their_out_of_game_balance
        );

        self.update_cache_for_potato_send(if amount == Amount::default() {
            None
        } else {
            Some(CachedPotatoRegenerateLastHop::PotatoAccept(Box::new(
                PotatoAcceptCachedData {
                    game_id: game_id.clone(),
                    puzzle_hash: live_game.last_referee_puzzle_hash.clone(),
                    live_game,
                    at_stake_amount: at_stake,
                    our_share_amount: amount.clone(),
                },
            )))
        });

        let signatures = self.update_cached_unroll_state(env)?;

        Ok((signatures, amount))
    }

    pub fn received_potato_accept<R: Rng>(
        &mut self,
        env: &mut ChannelHandlerEnv<R>,
        signatures: &PotatoSignatures,
        game_id: &GameID,
    ) -> Result<ChannelCoinSpendInfo, Error> {
        assert!(!self.have_potato);
        debug!("{} RECEIVED_POTATO_ACCEPT", self.is_initial_potato());
        let game_idx = self.get_game_by_id(game_id)?;
        let unroll_data = self.compute_unroll_data_for_games(
            // Skip the removed game.
            &[game_id.clone()],
            None,
            &self.live_games,
        )?;

        let game_amount_for_me = self.live_games[game_idx].get_our_current_share();
        let game_amount_for_them = self.live_games[game_idx].get_amount()
            - self.live_games[game_idx].get_our_current_share();

        debug!("received potato accept, my share {game_amount_for_me:?}");
        let new_my_allocated =
            self.my_allocated_balance.clone() - self.live_games[game_idx].my_contribution.clone();
        let new_their_allocated = self.their_allocated_balance.clone()
            - self.live_games[game_idx].their_contribution.clone();
        let my_balance = self.my_out_of_game_balance.clone()
            - self.live_games[game_idx].my_contribution.clone()
            + game_amount_for_me;
        let their_balance = self.their_out_of_game_balance.clone()
            - self.live_games[game_idx].their_contribution.clone()
            + game_amount_for_them;

        debug!(
            "accept: my_allocated {:?} their_allocated {:?} my_balance {:?} their_balance {:?}",
            new_my_allocated, new_their_allocated, my_balance, their_balance
        );

        let unroll_condition_inputs = self.unroll_coin_condition_inputs(
            my_balance.clone(),
            their_balance.clone(),
            &unroll_data,
        );
        let spend =
            self.received_potato_verify_signatures(env, signatures, &unroll_condition_inputs)?;

        self.my_allocated_balance = new_my_allocated;
        self.their_allocated_balance = new_their_allocated;

        self.my_out_of_game_balance = my_balance;
        self.their_out_of_game_balance = their_balance;

        Ok(ChannelCoinSpendInfo {
            aggsig: spend.signature,
            solution: spend.solution.p(),
            conditions: spend.conditions.p(),
        })
    }

    pub fn state_channel_coin_solution_and_signature<R: Rng>(
        &self,
        env: &mut ChannelHandlerEnv<R>,
        conditions: Rc<Program>,
    ) -> Result<(Rc<Program>, Aggsig), Error> {
        let aggregate_public_key = self.get_aggregate_channel_public_key();
        let spend = self.state_channel_coin();
        let channel_coin_spend = spend.get_solution_and_signature_from_conditions(
            env,
            &self.private_keys.my_channel_coin_private_key,
            &aggregate_public_key,
            conditions,
        )?;

        Ok((
            channel_coin_spend.solution.p(),
            channel_coin_spend.signature,
        ))
    }

    /// Uses the channel coin key to post standard format coin generation to the
    /// real blockchain via a Spend.
    pub fn send_potato_clean_shutdown<R: Rng>(
        &self,
        env: &mut ChannelHandlerEnv<R>,
        conditions: NodePtr,
    ) -> Result<Spend, Error> {
        debug!("{} SEND_POTATO_CLEAN_SHUTDOWN", self.is_initial_potato());
        assert!(self.have_potato);
        let aggregate_public_key = self.get_aggregate_channel_public_key();
        let spend = self.state_channel_coin();

        let conditions_program = Program::from_nodeptr(env.allocator, conditions)?;
        debug!("conditions {conditions_program:?}");
        let channel_coin_spend = spend.get_solution_and_signature_from_conditions(
            env,
            &self.private_keys.my_channel_coin_private_key,
            &aggregate_public_key,
            Rc::new(conditions_program),
        )?;

        debug!(
            "send_potato_clean_shutdown {:?}",
            channel_coin_spend.solution
        );

        Ok(Spend {
            solution: channel_coin_spend.solution.clone(),
            signature: channel_coin_spend.signature,
            puzzle: puzzle_for_pk(env.allocator, &aggregate_public_key)?,
        })
    }

    pub fn received_potato_clean_shutdown<R: Rng>(
        &self,
        env: &mut ChannelHandlerEnv<R>,
        their_channel_half_signature: &Aggsig,
        conditions: NodePtr,
    ) -> Result<BrokenOutCoinSpendInfo, Error> {
        debug!(
            "{} RECEIVED_POTATO_CLEAN_SHUTDOWN",
            self.is_initial_potato()
        );
        assert!(!self.have_potato);
        let conditions_program = Program::from_nodeptr(env.allocator, conditions)?;
        debug!("conditions {conditions_program:?}");
        let channel_spend = self.verify_channel_coin_from_peer_signatures(
            env,
            their_channel_half_signature,
            Rc::new(conditions_program),
        )?;

        debug!(
            "received_potato_clean_shutdown {:?}",
            channel_spend.solution
        );

        Ok(channel_spend)
    }

    fn break_out_conditions_for_spent_coin<R: Rng>(
        &self,
        env: &mut ChannelHandlerEnv<R>,
        conditions: NodePtr,
    ) -> Result<Vec<Vec<u8>>, Error> {
        // Figure out our state number vs the one given in conditions.
        let all_conditions = CoinCondition::from_nodeptr(env.allocator, conditions);
        debug!("all_conditions {all_conditions:?}");
        let rem_conditions: Vec<Vec<u8>> = all_conditions
            .iter()
            .filter_map(|c| {
                if let CoinCondition::Rem(data) = c {
                    return data.first().cloned();
                }

                None
            })
            .collect();

        if rem_conditions.is_empty() {
            return Err(Error::StrErr(
                "Wrong number of rems in conditions".to_string(),
            ));
        }

        Ok(rem_conditions)
    }

    pub fn get_create_unroll_coin_transaction<R: Rng>(
        &self,
        env: &mut ChannelHandlerEnv<R>,
        use_unroll: &ChannelHandlerUnrollSpendInfo,
        add_sigs: bool,
    ) -> Result<ChannelCoinSpentResult, Error> {
        assert!(self.timeout.is_some());

        debug!("channel handler at {}", self.current_state_number);

        // Superceding state no timeout
        // Provide a reveal of the unroll puzzle.
        // Provide last unroll conditions
        // Should have a cached signature for unrolling

        // Full unroll puzzle reveal includes the curried info,
        let curried_unroll_puzzle = use_unroll
            .coin
            .make_curried_unroll_puzzle(env, &self.get_aggregate_unroll_public_key())?;
        let unroll_puzzle_solution = use_unroll
            .coin
            .make_unroll_puzzle_solution(env, &self.get_aggregate_unroll_public_key())?;
        let solution_program = Program::from_nodeptr(env.allocator, unroll_puzzle_solution)?;

        debug!(
            "get_unroll_coin_transaction {:?}",
            solution_program.to_hex()
        );
        let mut signature = use_unroll.coin.get_unroll_coin_signature()?;
        if add_sigs {
            signature += use_unroll.signatures.my_unroll_half_signature_peer.clone();
        }
        Ok(ChannelCoinSpentResult {
            transaction: Spend {
                puzzle: Puzzle::from_nodeptr(env.allocator, curried_unroll_puzzle)?,
                solution: solution_program.into(),
                signature,
            },
            timeout: false,
            games_canceled: self.get_just_created_games(),
        })
    }

    /// Ensure that we include the last state sequence number in a memo so we can
    /// possibly supercede an earlier unroll.
    ///
    /// Look at the conditions:
    ///
    /// The current sequence number is always either
    /// We have two sequence numbers:
    ///  - unroll state number
    ///  - channel coin spend state number
    ///
    /// Whenever the channel coin gets spent, either we'll want to make it hit
    /// its timeout or supercede the state that's in it.
    ///
    /// If the sequence number in the unroll is equal to our current state number
    /// then force the timeout.
    ///
    /// Otherwise
    ///   Not equal, and parity equal - hard error
    ///   Less than our current unroll number - either same parity (fucked) or
    ///   opposite (return a spend to supercede the spend it gave)
    ///   Equal to unroll, try to timeout
    ///   Equal to state, not unroll, try to timeout (different)
    ///   Greater than state number - hard error
    ///
    /// Conditions on spending the channel should have default_conditions_hash
    /// and state number as rems.
    ///
    /// Happens because one of us decided to start spending it.
    /// Play has not necessarily ended.
    /// One way in which this is spent is the clean unroll.
    ///   Clean unroll won't reach here.
    /// One of the two sides, started unrolling.
    ///   So we must unroll as well.
    ///
    /// Give a spend to do as well to start our part of the unroll given that
    /// the channel coin is spent.
    ///
    /// Must have the option that games were outright canceled.
    /// Need to make the result richer to communicate that.
    pub fn channel_coin_spent<R: Rng>(
        &self,
        env: &mut ChannelHandlerEnv<R>,
        myself: bool,
        conditions: NodePtr,
    ) -> Result<ChannelCoinSpentResult, Error> {
        let rem_conditions = self.break_out_conditions_for_spent_coin(env, conditions)?;
        let full_coin = self.get_unroll_coin();

        let unrolling_state_number = usize_from_atom(&rem_conditions[0])
            .ok_or_else(|| Error::StrErr("Unconvertible state number".to_string()))?;

        let our_parity = full_coin.coin.state_number & 1;
        let their_parity = unrolling_state_number & 1;

        debug!(
            "{} CHANNEL COIN SPENT: myself {myself} initiated {} my state {} coin state {} channel coin state {unrolling_state_number}",
            self.unroll.coin.started_with_potato,
            self.initiated_on_chain,
            self.current_state_number,
            full_coin.coin.state_number
        );

        // investigate
        match (
            myself,
            unrolling_state_number.cmp(&self.current_state_number),
        ) {
            (true, _) | (_, Ordering::Equal) => {
                // Timeout
                let curried_unroll_puzzle = self
                    .unroll
                    .coin
                    .make_curried_unroll_puzzle(env, &self.get_aggregate_unroll_public_key())?;
                let unroll_puzzle_solution = self
                    .unroll
                    .coin
                    .make_unroll_puzzle_solution(env, &self.get_aggregate_unroll_public_key())?;

                Ok(ChannelCoinSpentResult {
                    transaction: Spend {
                        puzzle: Puzzle::from_nodeptr(env.allocator, curried_unroll_puzzle)?,
                        solution: Program::from_nodeptr(env.allocator, unroll_puzzle_solution)?
                            .into(),
                        signature: self.unroll.coin.get_unroll_coin_signature()?,
                    },
                    timeout: true,
                    games_canceled: self.get_just_created_games(),
                })
            }
            (_, Ordering::Greater) => Err(Error::StrErr(format!(
                "Reply from the future onchain {} (me {}) vs {}",
                unrolling_state_number, self.current_state_number, full_coin.coin.state_number
            ))),
            (_, Ordering::Less) => {
                if our_parity == their_parity {
                    return Err(Error::StrErr(
                        "We're superceding ourselves from the past?".to_string(),
                    ));
                }

                self.get_create_unroll_coin_transaction(env, full_coin, true)
            }
        }
    }

    // 5 cases
    //
    // 1 last potato nil (nothing changed)
    // 2 last potato sent made a game (game would be cancelled, don't need to know
    //    anything but the balance we got back)
    // 3 accept - remember the accept transaction.  work off the game list we have
    //    wont include the accepted game.  will have transaction bundle.
    // 4 game cancelled any other time (skip when making list).
    // 5 move happening - outer thing needs to know that this thing is associated
    //    with a specific game.  will spend that game coin.  referee maker up to
    //    date after that.  aware of move relationship to game id.
    fn update_cache_for_potato_send(
        &mut self,
        cache_update: Option<CachedPotatoRegenerateLastHop>,
    ) {
        self.cached_last_action = cache_update;
    }

    fn get_cached_disposition_for_spent_result<R: Rng>(
        &self,
        env: &mut ChannelHandlerEnv<R>,
        unroll_coin: &CoinString,
        state_number: usize,
    ) -> Result<Option<DispositionResult>, Error> {
        if state_number == self.current_state_number {
            return Ok(None);
        } else if state_number != self.unroll.coin.state_number {
            return Err(Error::StrErr("Bad state number".to_string()));
        }

        match self.cached_last_action.as_ref() {
            None => Ok(None),
            Some(CachedPotatoRegenerateLastHop::PotatoCreatedGame(
                ids,
                our_contrib,
                _their_contrib,
            )) => {
                // Add amount contributed to vanilla balance
                // Skip game when generating result.
                Ok(Some(DispositionResult {
                    disposition: CoinSpentDisposition::CancelledUX(ids.to_vec()),
                    skip_game: ids.clone(),
                    skip_coin_id: None,
                    our_contribution_adjustment: our_contrib.clone(),
                }))
            }
            Some(CachedPotatoRegenerateLastHop::PotatoAccept(cached)) => {
                let game_coin = CoinString::from_parts(
                    &unroll_coin.to_coin_id(),
                    &cached.puzzle_hash,
                    &cached.at_stake_amount,
                );

                let spend_transaction =
                    cached
                        .live_game
                        .get_transaction_for_move(env.allocator, &game_coin, false)?;

                Ok(Some(DispositionResult {
                    disposition: CoinSpentDisposition::Accept(CoinSpentAccept {
                        game_id: cached.game_id.clone(),
                        spend: CoinSpend {
                            coin: unroll_coin.clone(),
                            bundle: spend_transaction.bundle.clone(),
                        },
                        reward_coin: spend_transaction.coin,
                    }),
                    skip_game: Vec::default(),
                    skip_coin_id: None,
                    our_contribution_adjustment: Amount::default(),
                }))
            }
            Some(CachedPotatoRegenerateLastHop::PotatoMoveHappening(cached)) => {
                let game_idx = self.get_game_by_id(&cached.game_id)?;

                let game_coin = CoinString::from_parts(
                    &unroll_coin.to_coin_id(),
                    &cached.puzzle_hash,
                    &cached.amount,
                );

                let spend_transaction = self.live_games[game_idx].get_transaction_for_move(
                    env.allocator,
                    &game_coin,
                    false,
                )?;

                // Existing game coin is in the before state.
                Ok(Some(DispositionResult {
                    disposition: CoinSpentDisposition::Move(CoinSpentMoveUp {
                        game_id: cached.game_id.clone(),
                        spend_before_game_coin: CoinSpend {
                            coin: game_coin.clone(),
                            bundle: spend_transaction.bundle.clone(),
                        },
                        after_update_game_coin: spend_transaction.coin.clone(),
                    }),
                    skip_coin_id: Some(cached.game_id.clone()),
                    skip_game: Vec::default(),
                    our_contribution_adjustment: Amount::default(),
                }))
            }
        }
    }

    fn get_new_game_coins_on_chain(
        &self,
        unroll_coin: Option<&CoinID>,
        skip_game: &[GameID],
        skip_coin_id: Option<&GameID>,
    ) -> Result<Vec<OnChainGameCoin>, Error> {
        self.compute_game_coin_unroll_data(unroll_coin, skip_game, skip_coin_id, &self.live_games)
    }

    pub fn get_game_coins<R: Rng>(
        &self,
        env: &mut ChannelHandlerEnv<R>,
    ) -> Result<Vec<OnChainGameCoin>, Error> {
        let state_number = self.unroll.coin.state_number;
        // We need the view of the system as of the most recent timeout.
        // I made a move, they have the potato, so we need to reconstruct the
        // game states from the most recent their turn.  If there's a move in the
        // state cache then that game uses that puzzle hash and amount, otherwise
        // it uses the one from the live game object.  Once on chain, we'll need
        // the actual puzzle, but that's a problem for a comment other than this
        // one.
        let unroll_puzzle = self.make_curried_unroll_puzzle(env)?;
        let unroll_puzzle_hash = Node(unroll_puzzle).sha256tree(env.allocator);
        let parent_coin = self.state_channel_coin().coin_string();
        let unroll_coin = CoinString::from_parts(
            &parent_coin.to_coin_id(),
            &unroll_puzzle_hash,
            &(self.my_out_of_game_balance.clone() + self.their_out_of_game_balance.clone()),
        );

        let disposition =
            self.get_cached_disposition_for_spent_result(env, &unroll_coin, state_number)?;
        self.get_new_game_coins_on_chain(
            Some(&unroll_coin.to_coin_id()),
            &disposition
                .as_ref()
                .map(|d| d.skip_game.clone())
                .unwrap_or_default(),
            disposition.as_ref().and_then(|d| d.skip_coin_id.as_ref()),
        )
    }

    // Reset our state so that we generate the indicated puzzles from the live games.
    pub fn set_state_for_coins<R: Rng>(
        &mut self,
        env: &mut ChannelHandlerEnv<R>,
        unroll_coin: &CoinString,
        coins: &[PuzzleHash],
    ) -> Result<HashMap<CoinString, OnChainGameState>, Error> {
        let mut res = HashMap::new();
        let initial_potato = self.is_initial_potato();

        swap(&mut self.did_rewind, &mut self.cached_last_action);

        debug!(
            "{initial_potato} ALIGN GAME STATES: initiated {} my state {} coin state {}",
            self.initiated_on_chain, self.current_state_number, self.unroll.coin.state_number,
        );

        debug!("{initial_potato} cached state {:?}", self.did_rewind);
        debug!("{initial_potato} #game coins {}", coins.len());

        let mover_puzzle_hash = private_to_public_key(&self.referee_private_key());
        for game_coin in coins.iter() {
            if let Some(CachedPotatoRegenerateLastHop::PotatoAccept(cached)) = &self.did_rewind {
                if *game_coin == cached.puzzle_hash {
                    let coin_id = CoinString::from_parts(
                        &unroll_coin.to_coin_id(),
                        &game_coin.clone(),
                        &cached.live_game.get_amount(),
                    );
                    debug!("{initial_potato} set coin for accept");
                    res.insert(
                        coin_id,
                        OnChainGameState {
                            game_id: cached.live_game.game_id.clone(),
                            puzzle_hash: game_coin.clone(),
                            our_turn: cached.live_game.is_my_turn(),
                            state_number: self.current_state_number,
                            accept: AcceptTransactionState::Waiting,
                        },
                    );
                    continue;
                }
            }

            for live_game in self.live_games.iter_mut() {
                debug!(
                    "live game id {:?} try to use coin {game_coin:?}",
                    live_game.game_id
                );
                let coin_id = CoinString::from_parts(
                    &unroll_coin.to_coin_id(),
                    &game_coin.clone(),
                    &live_game.get_amount(),
                );

                let rewind_target = live_game.set_state_for_coin(
                    env.allocator,
                    &coin_id,
                    game_coin,
                    self.current_state_number,
                )?;

                if let Some(rewind_state) = rewind_target.state_number {
                    debug!("{} rewind target state was {rewind_state}", initial_potato);
                    debug!("mover puzzle hash is {:?}", mover_puzzle_hash);
                    debug!(
                        "{initial_potato} new game coin {coin_id:?} for game_id {:?}",
                        live_game.game_id
                    );
                    res.insert(
                        coin_id,
                        OnChainGameState {
                            game_id: live_game.game_id.clone(),
                            puzzle_hash: game_coin.clone(),
                            our_turn: live_game.is_my_turn(),
                            state_number: self.current_state_number,
                            accept: AcceptTransactionState::Waiting,
                        },
                    );
                }
            }
        }

        // assert_eq!(res.is_empty(), coins.is_empty());

        Ok(res)
    }

    pub fn game_is_my_turn(&self, game_id: &GameID) -> Option<bool> {
        for g in self.live_games.iter() {
            if g.game_id == *game_id {
                return Some(g.is_my_turn());
            }
        }

        None
    }

    pub fn on_chain_our_move<R: Rng>(
        &mut self,
        env: &mut ChannelHandlerEnv<R>,
        game_id: &GameID,
        readable_move: &ReadableMove,
        entropy: Hash,
        existing_coin: &CoinString,
    ) -> Result<
        (
            PuzzleHash,
            PuzzleHash,
            usize,
            GameMoveDetails,
            RefereeOnChainTransaction,
        ),
        Error,
    > {
        debug!(
            "{} ON CHAIN OUR MOVE {:?} {:?} {:?}",
            self.is_initial_potato(),
            readable_move,
            entropy,
            existing_coin
        );
        let game_idx = self.get_game_by_id(game_id)?;

        let last_puzzle_hash = self.live_games[game_idx].last_puzzle_hash();
        let start_puzzle_hash = self.live_games[game_idx].current_puzzle_hash(env.allocator)?;
        let end_puzzle_hash = self.live_games[game_idx].outcome_puzzle_hash(env.allocator)?;

        debug!("last puzzle hash {last_puzzle_hash:?}");
        debug!("start puzzle hash {start_puzzle_hash:?}");
        debug!("outcome puzzle hash {end_puzzle_hash:?}");

        // assert_eq!(start_puzzle_hash, existing_ph);

        debug!(
            "on chain our turn {} processing our turn {}",
            self.live_games[game_idx].is_my_turn(),
            self.live_games[game_idx].processing_my_turn()
        );

        // assert_eq!(self.game_is_my_turn(game_id), Some(true));
        let move_result = self.live_games[game_idx].internal_make_move(
            env.allocator,
            readable_move,
            entropy,
            self.current_state_number,
        )?;
        debug!(
            "{} move_result {move_result:?}",
            self.unroll.coin.started_with_potato
        );

        let tx = self.live_games[game_idx].get_transaction_for_move(
            env.allocator,
            existing_coin,
            true,
        )?;

        Ok((
            last_puzzle_hash,
<<<<<<< HEAD
            self.live_games[game_idx].outcome_puzzle_hash(env.allocator)?,
=======
            self.live_games[game_idx].last_referee_puzzle_hash.clone(),
>>>>>>> 69d3b1df
            self.current_state_number,
            move_result.details.clone(),
            tx,
        ))
    }

    pub fn is_our_spend<R: Rng>(
        &self,
        env: &mut ChannelHandlerEnv<R>,
        game_id: &GameID,
        coin_string: &CoinString,
    ) -> Result<bool, Error> {
        let live_game_idx = self.get_game_by_id(game_id)?;
        let prev_puzzle_hash = self.live_games[live_game_idx].current_puzzle_hash(env.allocator)?;
        if !self.live_games[live_game_idx].processing_my_turn() {
            return Ok(false);
        }

        if let Some((_, ph, _)) = coin_string.to_parts() {
            return Ok(prev_puzzle_hash == ph);
        }

        Ok(false)
    }

    pub fn game_coin_spent<R: Rng>(
        &mut self,
        env: &mut ChannelHandlerEnv<R>,
        game_id: &GameID,
        coin_string: &CoinString,
        conditions: &[CoinCondition],
    ) -> Result<CoinSpentInformation, Error> {
        debug!(
            "{} GAME COIN SPENT {:?} {:?} {:?}",
            self.is_initial_potato(),
            coin_string,
            conditions,
            self.game_is_my_turn(game_id)
        );

        let live_game_idx = self.get_game_by_id(game_id)?;
        let reward_puzzle_hash = self.get_reward_puzzle_hash(env)?;

        let (ph, amt) = if let Some((ph, amt)) = conditions
            .iter()
            .filter_map(|c| {
                if let CoinCondition::CreateCoin(ph, amt) = c {
                    return Some((ph.clone(), amt.clone()));
                }

                None
            })
            .next()
        {
            (ph, amt)
        } else {
            return Err(Error::StrErr("bad coin".to_string()));
        };

        if reward_puzzle_hash == ph {
            debug!("was our turn, reward {ph:?} {amt:?}");
            return Ok(CoinSpentInformation::OurReward(ph.clone(), amt.clone()));
        }

        let spent_result = self.live_games[live_game_idx].their_turn_coin_spent(
            env.allocator,
            coin_string,
            conditions,
            self.current_state_number,
        )?;
        if let Some(CachedPotatoRegenerateLastHop::PotatoMoveHappening(move_data)) =
            &self.did_rewind
        {
            if let TheirTurnCoinSpentResult::Expected(state_number, ph, amt, _) = &spent_result {
                return Ok(CoinSpentInformation::TheirSpend(
                    TheirTurnCoinSpentResult::Expected(
                        *state_number,
                        ph.clone(),
                        amt.clone(),
                        Some(move_data.clone()),
                    ),
                ));
            }
        }

        Ok(CoinSpentInformation::TheirSpend(spent_result))
    }

    fn get_redo_result<R: Rng>(
        &mut self,
        env: &mut ChannelHandlerEnv<R>,
        cla: &mut Option<CachedPotatoRegenerateLastHop>,
        coin: &CoinString,
    ) -> Result<Option<GameAction>, Error> {
        match cla {
            Some(CachedPotatoRegenerateLastHop::PotatoCreatedGame(
                ids,
                my_contrib,
                their_contrib,
            )) => {
                // Can't restart games on chain so rewind.
                self.my_allocated_balance -= my_contrib.clone();
                self.their_allocated_balance -= their_contrib.clone();
                let remove_ids: Vec<usize> = self
                    .live_games
                    .iter()
                    .enumerate()
                    .filter_map(|(i, g)| {
                        if ids.contains(&g.game_id) {
                            Some(i)
                        } else {
                            None
                        }
                    })
                    .collect();
                for id in remove_ids.into_iter() {
                    self.live_games.remove(id);
                }
                Ok(None)
            }
            Some(CachedPotatoRegenerateLastHop::PotatoAccept(ref mut accept)) => {
                debug!("{} redo move is an accept", self.is_initial_potato());
                let transaction = accept
                    .live_game
                    .get_transaction_for_timeout(env.allocator, coin)?;

                debug!("{} redo accept data {accept:?}", self.is_initial_potato());
                let outcome_puzzle_hash = accept.live_game.outcome_puzzle_hash(env.allocator)?;
                Ok(transaction.map(|t| {
                    GameAction::RedoAccept(
                        accept.live_game.game_id.clone(),
                        coin.clone(),
                        outcome_puzzle_hash,
                        Box::new(t),
                    )
                }))
            }
            Some(CachedPotatoRegenerateLastHop::PotatoMoveHappening(move_data)) => {
                let game_idx = self.get_game_by_id(&move_data.game_id)?;
                debug!(
                    "{} have cached move {move_data:?}",
                    self.is_initial_potato()
                );
                debug!(
                    "redo if move matches puzzle hash {:?}",
                    move_data.match_puzzle_hash
                );
                debug!("redo for coin {coin:?}");

                if let Some(rwo) = self.live_games[game_idx].get_rewind_outcome() {
                    if let Some(transaction) = rwo.transaction.as_ref() {
                        if rwo.version == 0 {
                            debug!("{} redo move data {move_data:?}", self.is_initial_potato());
                            return Ok(Some(GameAction::RedoMoveV0(
                                move_data.game_id.clone(),
                                coin.clone(),
                                rwo.outcome_puzzle_hash.clone(),
                                Box::new(transaction.clone()),
                            )));
                        } else {
                            return Ok(Some(GameAction::RedoMoveV1(
                                coin.clone(),
                                rwo.outcome_puzzle_hash.clone(),
                                Box::new(transaction.clone()),
                                None,
                            )));
                        }
                    }
                }

                Ok(None)
            }
            _ => Ok(None),
        }
    }

    pub fn get_redo_action<R: Rng>(
        &mut self,
        env: &mut ChannelHandlerEnv<R>,
        coin: &CoinString,
    ) -> Result<Option<GameAction>, Error> {
        debug!(
            "{} GET REDO ACTION {} vs {}",
            self.is_initial_potato(),
            self.current_state_number,
            self.unroll.coin.state_number
        );

        // We're on chain due to error.
        let mut cla = None;
        swap(&mut cla, &mut self.did_rewind);

        let result = self.get_redo_result(env, &mut cla, coin);

        swap(&mut cla, &mut self.did_rewind);

        result
    }

    // what our vanilla coin string is
    // return these triplets for all the active games
    //  (id of game, coin string that's now on chain for it and the referee maker
    //   for playing it)
    //  Returns 3 special goofy things:
    //   move that needs to be replayed on chain
    //   the game is in a goofy state because the spilled out referee maker thinks
    //     things are one step behind
    //   other special value is whether we folded or not
    //   (necessary info to do folding)
    //  Finally, the game that got cancelled (id).
    // includes the relative balances reflected
    //  folded and move should include a transaction bundle
    //  folded one: coin string of reward coin.
    //
    // Actually not sure what's going to happen
    // could be a time out
    // or other side could supplant this state.
    //
    // Could be we sent the potato, we timeout (network lag) but they
    // immediately supercede.
    //
    // If they supercede the timeout we sent then that's ok.
    // Thing that's goofy: state n successfully times out.
    // The potato we sen't didn't happen.
    // Nil potato -> ok
    // Last we did was fold, fold on chain
    // Last we did was move, replay move on chain
    // Last we did was create a game, game cancelled, put back
    // balances.
    //
    // If we have the potato at state 0 and they start an unroll, we don't
    pub fn unroll_coin_spent<R: Rng>(
        &self,
        env: &mut ChannelHandlerEnv<R>,
        unroll_coin: &CoinString,
        conditions: NodePtr,
    ) -> Result<CoinSpentResult, Error> {
        let rem_conditions = self.break_out_conditions_for_spent_coin(env, conditions)?;

        let state_number = if let Some(state_number) = usize_from_atom(&rem_conditions[0]) {
            state_number
        } else {
            return Err(Error::StrErr("Unconvertible state number".to_string()));
        };

        let disposition =
            self.get_cached_disposition_for_spent_result(env, unroll_coin, state_number)?;

        // return list of triples of game_id, coin_id, referee maker pulling from a list of pairs of (id, ref maker)
        let new_game_coins_on_chain = self.get_new_game_coins_on_chain(
            Some(&unroll_coin.to_coin_id()),
            &disposition
                .as_ref()
                .map(|d| d.skip_game.clone())
                .unwrap_or_default(),
            disposition.as_ref().and_then(|d| d.skip_coin_id.as_ref()),
        )?;

        // coin with = parent is the unroll coin id and whose puzzle hash is ref and amount is my vanilla amount.
        let referee_public_key = private_to_public_key(&self.referee_private_key());
        let referee_puzzle_hash = puzzle_hash_for_pk(env.allocator, &referee_public_key)?;
        let adjusted_amount = disposition
            .as_ref()
            .map(|d| d.our_contribution_adjustment.clone())
            .unwrap_or_default();

        Ok(CoinSpentResult {
            my_clean_reward_coin_string_up: CoinString::from_parts(
                &unroll_coin.to_coin_id(),
                &referee_puzzle_hash.clone(),
                &(self.my_out_of_game_balance.clone() + adjusted_amount),
            ),
            new_game_coins_on_chain,
            disposition: disposition.map(|d| d.disposition),
        })
    }

    pub fn accept_or_timeout_game_on_chain<R: Rng>(
        &mut self,
        env: &mut ChannelHandlerEnv<R>,
        game_id: &GameID,
        coin: &CoinString,
    ) -> Result<Option<RefereeOnChainTransaction>, Error> {
        if let Ok(game_idx) = self.get_game_by_id(game_id) {
            let tx = self.live_games[game_idx].get_transaction_for_timeout(env.allocator, coin)?;
            // Game is done one way or another.
            self.live_games.remove(game_idx);
            Ok(tx)
        } else {
            Ok(None)
        }
    }

    // the vanilla coin we get and each reward coin are all sent to the referee
    // this returns spends which allow them to be consolidated by spending the
    // reward coins.
    //
    // From here, they're spent to the puzzle hash given.
    // Makes a single coin whose puzzle hash is the specified one and amount is
    // equal to all the inputs.
    //
    // All coin strings coming in should have the referee pubkey's standard puzzle
    // hash as their puzzle hash.
    pub fn spend_reward_coins<R: Rng>(
        &self,
        env: &mut ChannelHandlerEnv<R>,
        coins: &[CoinString],
        target_puzzle_hash: &PuzzleHash,
    ) -> Result<SpendRewardResult, Error> {
        let mut total_amount = Amount::default();
        let mut exploded_coins = Vec::new();
        let referee_pk = private_to_public_key(&self.referee_private_key());
        let referee_puzzle_hash = puzzle_hash_for_pk(env.allocator, &referee_pk)?;

        for c in coins.iter() {
            let (_parent, ph, amount) = c.get_coin_string_parts()?;
            assert_eq!(ph, referee_puzzle_hash);
            total_amount += amount.clone();
            exploded_coins.push(CoinDataForReward {
                coin_string: c.clone(),
                // parent,
                // puzzle_hash: ph,
                // amount,
            });
        }

        let mut coins_with_solutions = Vec::default();
        let default_hidden_puzzle_hash = Hash::from_bytes(DEFAULT_HIDDEN_PUZZLE_HASH);
        let synthetic_referee_private_key = calculate_synthetic_secret_key(
            &self.private_keys.my_referee_private_key,
            &default_hidden_puzzle_hash,
        )?;
        let my_referee_public_key =
            private_to_public_key(&self.private_keys.my_referee_private_key);
        let puzzle = puzzle_for_pk(env.allocator, &my_referee_public_key)?;

        for (i, coin) in exploded_coins.iter().enumerate() {
            let parent_id = coin.coin_string.to_coin_id();
            let conditions = if i == 0 {
                (
                    (
                        CREATE_COIN,
                        (target_puzzle_hash.clone(), (total_amount.clone(), ())),
                    ),
                    (),
                )
                    .to_clvm(env.allocator)
                    .into_gen()?
            } else {
                ().to_clvm(env.allocator).into_gen()?
            };

            let spend = standard_solution_partial(
                env.allocator,
                &synthetic_referee_private_key,
                &parent_id,
                conditions,
                &my_referee_public_key,
                &env.agg_sig_me_additional_data,
                false,
            )?;

            coins_with_solutions.push(CoinSpend {
                coin: coin.coin_string.clone(),
                bundle: Spend {
                    puzzle: puzzle.clone(),
                    solution: spend.solution.clone(),
                    signature: spend.signature.clone(),
                },
            });
        }

        let result_coin_parent = if let Some(coin) = exploded_coins.first() {
            coin.coin_string.clone()
        } else {
            return Err(Error::StrErr("no reward coins to spend".to_string()));
        };

        Ok(SpendRewardResult {
            coins_with_solutions,
            result_coin_string_up: CoinString::from_parts(
                &result_coin_parent.to_coin_id(),
                target_puzzle_hash,
                &total_amount,
            ),
        })
    }

    // Inititate a simple on chain spend.
    //
    // Currently used for testing but might be used elsewhere.
    pub fn get_unroll_target<R: Rng>(
        &self,
        env: &mut ChannelHandlerEnv<R>,
        use_unroll: &ChannelHandlerUnrollSpendInfo,
    ) -> Result<UnrollTarget, Error> {
        let curried_unroll_puzzle = use_unroll
            .coin
            .make_curried_unroll_puzzle(env, &self.get_aggregate_unroll_public_key())?;

        Ok(UnrollTarget {
            state_number: use_unroll.coin.state_number,
            unroll_puzzle_hash: Node(curried_unroll_puzzle).sha256tree(env.allocator),
            my_amount: self.my_out_of_game_balance.clone(),
            their_amount: self.their_out_of_game_balance.clone(),
        })
    }
}<|MERGE_RESOLUTION|>--- conflicted
+++ resolved
@@ -1058,13 +1058,8 @@
                 solution: spend.solution.p(),
                 conditions: spend.conditions.p(),
             },
-<<<<<<< HEAD
-            state_number: self.current_state_number,
-            readable_their_move: readable_move.p(),
-=======
             readable_their_move: readable_move.p(),
             state_number: self.current_state_number,
->>>>>>> 69d3b1df
             message,
             mover_share,
         })
@@ -1752,11 +1747,7 @@
 
         Ok((
             last_puzzle_hash,
-<<<<<<< HEAD
             self.live_games[game_idx].outcome_puzzle_hash(env.allocator)?,
-=======
-            self.live_games[game_idx].last_referee_puzzle_hash.clone(),
->>>>>>> 69d3b1df
             self.current_state_number,
             move_result.details.clone(),
             tx,
