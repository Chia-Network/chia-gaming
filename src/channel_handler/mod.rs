pub mod game;
pub mod game_handler;
pub mod runner;
pub mod types;

use std::borrow::BorrowMut;
use std::cmp::Ordering;
use std::collections::HashMap;
use std::mem::swap;
use std::rc::Rc;

use log::debug;

use rand::prelude::*;

use clvm_tools_rs::classic::clvm_tools::binutils::disassemble;
use clvm_traits::ToClvm;
use clvmr::allocator::NodePtr;

use crate::channel_handler::types::{
    CachedPotatoRegenerateLastHop, ChannelCoin, ChannelCoinInfo, ChannelCoinSpendInfo,
    ChannelCoinSpentResult, ChannelHandlerEnv, ChannelHandlerInitiationData,
    ChannelHandlerInitiationResult, ChannelHandlerPrivateKeys, ChannelHandlerUnrollSpendInfo,
    CoinDataForReward, CoinSpentAccept, CoinSpentDisposition, CoinSpentMoveUp, CoinSpentResult,
    DispositionResult, GameStartInfo, HandshakeResult, LiveGame, MoveResult, OnChainGameCoin,
    OnChainGameState, PotatoAcceptCachedData, PotatoMoveCachedData, PotatoSignatures, ReadableMove,
    UnrollCoin, UnrollCoinConditionInputs, UnrollTarget,
};
use crate::common::constants::CREATE_COIN;
use crate::common::standard_coin::{
    private_to_public_key, puzzle_for_pk, puzzle_for_synthetic_public_key, puzzle_hash_for_pk,
    puzzle_hash_for_synthetic_public_key, sign_agg_sig_me, standard_solution_unsafe, ChiaIdentity,
};
use crate::common::types::{
    usize_from_atom, Aggsig, Amount, BrokenOutCoinSpendInfo, CoinCondition, CoinID, CoinSpend,
    CoinString, Error, GameID, Hash, IntoErr, Node, PrivateKey, Program, PublicKey, Puzzle,
    PuzzleHash, Sha256tree, Spend, SpendRewardResult, Timeout, ToQuotedProgram,
};
use crate::potato_handler::GameAction;
use crate::referee::{
    GameMoveDetails, GameMoveWireData, RefereeMaker, RefereeOnChainTransaction,
    TheirTurnCoinSpentResult,
};

/// A channel handler runs the game by facilitating the phases of game startup
/// and passing on move information as well as termination to other layers.
///
/// Involves two puzzles:
/// 1) channel coin puzzle: vanilla 2 of 2 to the 2 sides' public keys
///
/// 2) unroll coin -- calculate based on current state
///
///   curried in:
///     shared puzzle hash
///       2 of 2 combining the unroll pubkeys of the 2 sides.
///         involves
///           take their unroll coin public key and our unroll public key from
///           our unroll private key and aggsig combine them for this 2 of 2 key.
///
/// this is a standard puzzle ala chia.wallet.puzzles that can be spent
/// with the above noted key and should be computed as such.
///
/// generated using DEFAULT_HIDDEN_PUZZLE_HASH and puzzle_for_pk as in
/// chia-blockchain.
///
/// old seq num
/// rotating all the time
/// default_conditions
///
///   args:
///     reveal
///     solution
///
/// Conditions that the uonrll coin makes needs a rem to ensure that we know
/// the latest game state number.
///
/// Needs to be a code path by which they took an old potato and put it on chain.
///
/// Brass tacks about turn polarity:
///
/// If we made a move and never got a reply, the latest thing that can be signed
/// onto the chain is the most recent 'their move'.  We preserve the ability to
/// recall and sign this move via timeout_unroll and timeout_stored_signatures
/// which are updated when we send a move.
pub struct ChannelHandler {
    private_keys: ChannelHandlerPrivateKeys,

    their_channel_coin_public_key: PublicKey,
    their_unroll_coin_public_key: PublicKey,
    their_referee_puzzle_hash: PuzzleHash,

    my_out_of_game_balance: Amount,
    their_out_of_game_balance: Amount,

    my_allocated_balance: Amount,
    their_allocated_balance: Amount,

    have_potato: bool,
    initiated_on_chain: bool,
    on_chain_for_error: bool,

    // Specifies the time lock that should be used in the unroll coin's conditions.
    #[allow(dead_code)]
    unroll_advance_timeout: Timeout,

    cached_last_action: Option<CachedPotatoRegenerateLastHop>,

    // Has a parity between the two players of whether have_potato means odd
    // or even, but odd-ness = have-potato is arbitrary.
    current_state_number: usize, //
    // Increments per game started.
    next_nonce_number: usize,

    state_channel: ChannelCoinInfo,

    // If current unroll is not populated, the previous unroll contains the
    // info needed to unroll to the previous state on which we can replay our
    // most recent move.
    unroll: ChannelHandlerUnrollSpendInfo,
    timeout: Option<ChannelHandlerUnrollSpendInfo>,

    // Live games
    live_games: Vec<LiveGame>,
}

impl ChannelHandler {
    pub fn is_initial_potato(&self) -> bool {
        self.unroll.coin.started_with_potato
    }

    pub fn channel_private_key(&self) -> PrivateKey {
        self.private_keys.my_channel_coin_private_key.clone()
    }

    pub fn unroll_private_key(&self) -> PrivateKey {
        self.private_keys.my_unroll_coin_private_key.clone()
    }

    pub fn referee_private_key(&self) -> PrivateKey {
        self.private_keys.my_referee_private_key.clone()
    }

    pub fn initiated_on_chain(&self) -> bool {
        self.initiated_on_chain
    }

    pub fn set_initiated_on_chain(&mut self) {
        self.initiated_on_chain = true;
    }

    pub fn on_chain_for_error(&self) -> bool {
        self.on_chain_for_error
    }

    pub fn set_on_chain_for_error(&mut self) {
        self.on_chain_for_error = true;
    }

    pub fn get_state_number(&self) -> usize {
        self.current_state_number
    }

    pub fn get_finished_unroll_coin(&self) -> &ChannelHandlerUnrollSpendInfo {
        if let Some(t) = self.timeout.as_ref() {
            t
        } else {
            &self.unroll
        }
    }

    pub fn get_unroll_coin(&self) -> &ChannelHandlerUnrollSpendInfo {
        &self.unroll
    }

    fn make_curried_unroll_puzzle<R: Rng>(
        &self,
        env: &mut ChannelHandlerEnv<R>,
    ) -> Result<NodePtr, Error> {
        self.unroll
            .coin
            .make_curried_unroll_puzzle(env, &self.get_aggregate_unroll_public_key())
    }

    fn unroll_coin_condition_inputs(
        &self,
        my_ending_game_value: Amount,
        their_ending_game_value: Amount,
        puzzle_hashes_and_amounts: &[(PuzzleHash, Amount)],
    ) -> UnrollCoinConditionInputs {
        let my_referee_public_key =
            private_to_public_key(&self.private_keys.my_referee_private_key);
        UnrollCoinConditionInputs {
            ref_pubkey: my_referee_public_key,
            their_referee_puzzle_hash: self.their_referee_puzzle_hash.clone(),
            my_balance: self.my_out_of_game_balance.clone() - self.my_allocated_balance.clone()
                + my_ending_game_value,
            their_balance: self.their_out_of_game_balance.clone()
                - self.their_allocated_balance.clone()
                + their_ending_game_value,
            puzzle_hashes_and_amounts: puzzle_hashes_and_amounts.to_vec(),
        }
    }

    pub fn state_channel_coin(&self) -> &ChannelCoin {
        &self.state_channel.coin
    }

    /// Return the right public key to use for a clean shutdown.
    pub fn clean_shutdown_public_key(&self) -> PublicKey {
        private_to_public_key(&self.private_keys.my_channel_coin_private_key)
    }

    /// Return the right amount to use for a clean shutdown coin output.
    pub fn clean_shutdown_amount(&self) -> Amount {
        self.my_out_of_game_balance.clone()
    }

    fn get_just_created_games(&self) -> Vec<GameID> {
        if let Some(CachedPotatoRegenerateLastHop::PotatoCreatedGame(games, _, _)) =
            &self.cached_last_action
        {
            games.clone()
        } else {
            vec![]
        }
    }

    pub fn create_conditions_and_signature_of_channel_coin<R: Rng>(
        &self,
        env: &mut ChannelHandlerEnv<R>,
        unroll_coin: &UnrollCoin,
    ) -> Result<BrokenOutCoinSpendInfo, Error> {
        let unroll_coin_parent = self.state_channel_coin();
        unroll_coin_parent.get_solution_and_signature(
            env,
            &self.private_keys.my_channel_coin_private_key,
            &self.get_aggregate_channel_public_key(),
            &self.get_aggregate_unroll_public_key(),
            &self.state_channel.amount,
            unroll_coin,
        )
    }

    pub fn get_aggregate_unroll_public_key(&self) -> PublicKey {
        let public_key = private_to_public_key(&self.private_keys.my_unroll_coin_private_key);
        public_key + self.their_unroll_coin_public_key.clone()
    }

    pub fn get_aggregate_channel_public_key(&self) -> PublicKey {
        let public_key = private_to_public_key(&self.private_keys.my_channel_coin_private_key);
        public_key + self.their_channel_coin_public_key.clone()
    }

    pub fn new<R: Rng>(
        env: &mut ChannelHandlerEnv<R>,
        private_keys: ChannelHandlerPrivateKeys,
        initiation: &ChannelHandlerInitiationData,
    ) -> Result<(Self, ChannelHandlerInitiationResult), Error> {
        let our_channel_pubkey = private_to_public_key(&private_keys.my_channel_coin_private_key);
        let our_unroll_pubkey = private_to_public_key(&private_keys.my_unroll_coin_private_key);
        if initiation.their_channel_pubkey == our_channel_pubkey {
            return Err(Error::Channel(
                "Duplicated channel coin public key".to_string(),
            ));
        }

        if initiation.their_unroll_pubkey == our_unroll_pubkey {
            return Err(Error::Channel(
                "Duplicated unroll coin public key".to_string(),
            ));
        }

        let aggregate_public_key =
            our_channel_pubkey.clone() + initiation.their_channel_pubkey.clone();
        debug!(
            "construct channel handler {}",
            initiation.we_start_with_potato
        );
        debug!("aggregate public key {aggregate_public_key:?}");
        debug!("our unroll public key {our_unroll_pubkey:?}");
        debug!(
            "their unroll public key {:?}",
            initiation.their_unroll_pubkey
        );

        let state_channel_coin_puzzle_hash =
            puzzle_hash_for_synthetic_public_key(env.allocator, &aggregate_public_key)?;
        let amount = initiation.my_contribution.clone() + initiation.their_contribution.clone();
        let channel_coin_parent = CoinString::from_parts(
            &initiation.launcher_coin_id,
            &state_channel_coin_puzzle_hash,
            &amount,
        );

        let mut myself = ChannelHandler {
            their_channel_coin_public_key: initiation.their_channel_pubkey.clone(),
            their_unroll_coin_public_key: initiation.their_unroll_pubkey.clone(),
            their_referee_puzzle_hash: initiation.their_referee_puzzle_hash.clone(),
            my_out_of_game_balance: initiation.my_contribution.clone(),
            their_out_of_game_balance: initiation.their_contribution.clone(),
            unroll_advance_timeout: initiation.unroll_advance_timeout.clone(),

            my_allocated_balance: Amount::default(),
            their_allocated_balance: Amount::default(),

            have_potato: initiation.we_start_with_potato,
            initiated_on_chain: false,
            on_chain_for_error: false,

            cached_last_action: None,

            current_state_number: 1,
            next_nonce_number: 0,

            state_channel: ChannelCoinInfo {
                coin: ChannelCoin::new(channel_coin_parent),
                amount,
                spend: Spend::default(),
            },

            unroll: ChannelHandlerUnrollSpendInfo::default(),
            timeout: None,

            live_games: Vec::new(),

            private_keys,
        };

        myself.unroll.coin.state_number = myself.current_state_number;
        myself.unroll.coin.started_with_potato = myself.have_potato;

        // XXX more member settings.

        // Unroll puzzle knows its sequence number and knows the hashes of the
        // things to exit in the two different ways (one is a hash of a list of
        // conditions, (default conditions hash), other is the shared puzzle hash.
        // Either the shared puzzle is revealed with a solution.
        //
        // After a timeout period, an opportunity exists to spend with the default
        // conditions.
        //
        // The shared puzzle hash passed into the state_channel puzzle
        // essentially an invocation of
        // state_channel.clinc::state_channel_unrolling
        // should be a standard puzzle with a aggsig parent condition.

        // Puzzle hash of a standard puzzle with a pubkey that combines our
        // channel private_key to pubkey and their channel pubkey.

        // We need a spend of the channel coin to sign.
        // The seq number is zero.
        // There are no game coins and a balance for both sides.
        let inputs = myself.unroll_coin_condition_inputs(Amount::default(), Amount::default(), &[]);
        myself.unroll.coin.update(
            env,
            &myself.private_keys.my_unroll_coin_private_key,
            &myself.their_unroll_coin_public_key,
            // XXX might need to mutate slightly.
            &inputs,
        )?;

        let channel_coin_spend =
            myself.create_conditions_and_signature_of_channel_coin(env, &myself.unroll.coin)?;

        myself.state_channel.spend = Spend {
            puzzle: puzzle_for_synthetic_public_key(
                env.allocator,
                &env.standard_puzzle,
                &aggregate_public_key,
            )?,
            solution: channel_coin_spend.solution.clone(),
            signature: channel_coin_spend.signature.clone(),
        };

        Ok((
            myself,
            ChannelHandlerInitiationResult {
                channel_puzzle_hash_up: state_channel_coin_puzzle_hash,
                my_initial_channel_half_signature_peer: channel_coin_spend.signature,
            },
        ))
    }

    pub fn finish_handshake<R: Rng>(
        &mut self,
        env: &mut ChannelHandlerEnv<R>,
        their_initial_channel_half_signature: &Aggsig,
    ) -> Result<HandshakeResult, Error> {
        let aggregate_public_key = self.get_aggregate_channel_public_key();

        debug!("finish_handshake");
        let channel_coin_spend =
            self.create_conditions_and_signature_of_channel_coin(env, &self.unroll.coin)?;

        debug!("their sig {:?}", their_initial_channel_half_signature);
        let combined_signature =
            channel_coin_spend.signature.clone() + their_initial_channel_half_signature.clone();
        debug!("combined signature {combined_signature:?}");

        let state_channel_puzzle = puzzle_for_synthetic_public_key(
            env.allocator,
            &env.standard_puzzle,
            &aggregate_public_key,
        )?;
        debug!(
            "puzzle hash for state channel coin (ch) {:?}",
            state_channel_puzzle.sha256tree(env.allocator)
        );

        Ok(HandshakeResult {
            channel_puzzle_reveal: state_channel_puzzle,
            amount: self.state_channel.amount.clone(),
            spend: ChannelCoinSpendInfo {
                aggsig: combined_signature,
                solution: channel_coin_spend.solution.clone(),
                conditions: channel_coin_spend.conditions.clone(),
            },
        })
    }

    fn compute_game_coin_unroll_data<'a>(
        &'a self,
        unroll_coin: Option<&CoinID>,
        skip_game: &[GameID],
        skip_coin_id: Option<&GameID>,
        games: &'a [LiveGame],
    ) -> Result<Vec<OnChainGameCoin>, Error> {
        // It's ok to not have a proper coin id here when we only want
        // the puzzle hashes and amounts.
        let parent_coin_id = unroll_coin.cloned().unwrap_or_default();

        let mut result = Vec::new();
        for game in games
            .iter()
            .filter(|game| !skip_game.contains(&game.game_id))
        {
            let coin = if skip_coin_id == Some(&game.game_id) {
                None
            } else {
                Some(CoinString::from_parts(
                    &parent_coin_id,
                    &game.last_referee_puzzle_hash,
                    &game.get_amount(),
                ))
            };

            result.push(OnChainGameCoin {
                game_id_up: game.game_id.clone(),
                coin_string_up: coin,
            });
        }

        Ok(result)
    }

    pub fn compute_unroll_data_for_games(
        &self,
        skip_game: &[GameID],
        skip_coin_id: Option<&GameID>,
        games: &[LiveGame],
    ) -> Result<Vec<(PuzzleHash, Amount)>, Error> {
        Ok(self
            .compute_game_coin_unroll_data(None, skip_game, skip_coin_id, games)?
            .iter()
            .filter_map(|ngc| ngc.coin_string_up.as_ref().and_then(|c| c.to_parts()))
            .map(|(_, puzzle_hash, amount)| (puzzle_hash, amount))
            .collect())
    }

    pub fn update_cached_unroll_state<R: Rng>(
        &mut self,
        env: &mut ChannelHandlerEnv<R>,
    ) -> Result<PotatoSignatures, Error> {
        self.current_state_number += 1;
        self.unroll.coin.state_number = self.current_state_number;

        let new_game_coins_on_chain: Vec<(PuzzleHash, Amount)> =
            self.compute_unroll_data_for_games(&[], None, &self.live_games)?;

        let unroll_inputs = self.unroll_coin_condition_inputs(
            Amount::default(),
            Amount::default(),
            &new_game_coins_on_chain,
        );

        // Now update our unroll state.
        self.unroll.coin.update(
            env,
            &self.private_keys.my_unroll_coin_private_key,
            &self.their_unroll_coin_public_key,
            &unroll_inputs,
        )?;
        self.unroll.signatures = Default::default();
        self.have_potato = false;

        let channel_coin_spend =
            self.create_conditions_and_signature_of_channel_coin(env, &self.unroll.coin)?;

        Ok(PotatoSignatures {
            my_channel_half_signature_peer: channel_coin_spend.signature,
            my_unroll_half_signature_peer: self.unroll.coin.get_unroll_coin_signature()?,
        })
    }

    pub fn send_empty_potato<R: Rng>(
        &mut self,
        env: &mut ChannelHandlerEnv<R>,
    ) -> Result<PotatoSignatures, Error> {
        // We let them spend a state number 1 higher but nothing else changes.
        self.update_cache_for_potato_send(None);

        self.update_cached_unroll_state(env)
    }

    pub fn verify_channel_coin_from_peer_signatures<R: Rng>(
        &self,
        env: &mut ChannelHandlerEnv<R>,
        their_channel_half_signature: &Aggsig,
        conditions: Rc<Program>,
    ) -> Result<BrokenOutCoinSpendInfo, Error> {
        let aggregate_public_key = self.get_aggregate_channel_public_key();
        let spend = self.state_channel_coin();
        let channel_coin_spend = spend.get_solution_and_signature_from_conditions(
            env,
            &self.private_keys.my_channel_coin_private_key,
            &aggregate_public_key,
            conditions,
        )?;

        let full_signature =
            channel_coin_spend.signature.clone() + their_channel_half_signature.clone();
        debug!("combined signature {full_signature:?}");
        if full_signature.verify(&aggregate_public_key, &channel_coin_spend.message) {
            Ok(BrokenOutCoinSpendInfo {
                signature: full_signature,
                ..channel_coin_spend
            })
        } else {
            Err(Error::StrErr("failed to verify signature".to_string()))
        }
    }

    pub fn received_potato_verify_signatures<R: Rng>(
        &mut self,
        env: &mut ChannelHandlerEnv<R>,
        signatures: &PotatoSignatures,
        inputs: &UnrollCoinConditionInputs,
    ) -> Result<BrokenOutCoinSpendInfo, Error> {
        // Unroll coin section.
        let mut test_unroll = self.unroll.coin.clone();
        test_unroll.state_number = self.current_state_number + 1;
        test_unroll.update(
            env,
            &self.private_keys.my_unroll_coin_private_key,
            &self.their_unroll_coin_public_key,
            inputs,
        )?;
        debug!(
            "verify: started with potato: {}",
            test_unroll.started_with_potato
        );

        if !test_unroll.verify(
            env,
            &self.get_aggregate_unroll_public_key(),
            &signatures.my_unroll_half_signature_peer,
        )? {
            return Err(Error::StrErr("bad unroll signature verify".to_string()));
        }

        // State coin section
        let channel_coin_spend =
            self.create_conditions_and_signature_of_channel_coin(env, &test_unroll)?;
        self.verify_channel_coin_from_peer_signatures(
            env,
            &signatures.my_channel_half_signature_peer,
            channel_coin_spend.conditions.clone(),
        )?;

        // If state number is 0 and we're receiving the potato, then we don't
        // verify, we do finish_handshake instead.
        if self.current_state_number == 0 {
            self.finish_handshake(env, &signatures.my_channel_half_signature_peer)?;
        }

        self.current_state_number += 1;
        debug!("current state number now {}", self.current_state_number);
        debug!("test_unroll updated {:?}", test_unroll.outcome);
        self.timeout = Some(ChannelHandlerUnrollSpendInfo {
            coin: test_unroll.clone(),
            signatures: signatures.clone(),
        });

        self.have_potato = true;

        Ok(BrokenOutCoinSpendInfo {
            signature: channel_coin_spend.signature.clone()
                + signatures.my_channel_half_signature_peer.clone(),
            ..channel_coin_spend
        })
    }

    pub fn received_empty_potato<R: Rng>(
        &mut self,
        env: &mut ChannelHandlerEnv<R>,
        signatures: &PotatoSignatures,
    ) -> Result<ChannelCoinSpendInfo, Error> {
        let unroll_data = self.compute_unroll_data_for_games(&[], None, &self.live_games)?;

        let spend = self.received_potato_verify_signatures(
            env,
            signatures,
            &self.unroll_coin_condition_inputs(Amount::default(), Amount::default(), &unroll_data),
        )?;

        Ok(ChannelCoinSpendInfo {
            aggsig: spend.signature,
            solution: spend.solution,
            conditions: spend.conditions,
        })
    }

    pub fn add_games<R: Rng>(
        &mut self,
        env: &mut ChannelHandlerEnv<R>,
        start_info_list: &[GameStartInfo],
    ) -> Result<Vec<LiveGame>, Error> {
        let mut res = Vec::new();
        for g in start_info_list.iter() {
            let new_game_nonce = self.next_nonce_number;
            self.next_nonce_number += 1;

            let referee_identity = ChiaIdentity::new(
                env.allocator,
                self.private_keys.my_referee_private_key.clone(),
            )?;

            let (referee_maker, puzzle_hash) = RefereeMaker::new(
                env.allocator,
                env.referee_coin_puzzle.clone(),
                env.referee_coin_puzzle_hash.clone(),
                g,
                referee_identity,
                &self.their_referee_puzzle_hash,
                new_game_nonce,
            )?;
            res.push(LiveGame::new(
                g.game_id.clone(),
                puzzle_hash,
                referee_maker,
                g.my_contribution_this_game.clone(),
                g.their_contribution_this_game.clone(),
            ));
        }

        Ok(res)
    }

    fn start_game_contributions(&mut self, start_info_list: &[GameStartInfo]) -> (Amount, Amount) {
        let mut my_full_contribution = Amount::default();
        let mut their_full_contribution = Amount::default();

        for start in start_info_list.iter() {
            my_full_contribution += start.my_contribution_this_game.clone();
            their_full_contribution += start.their_contribution_this_game.clone();
        }

        (my_full_contribution, their_full_contribution)
    }

    pub fn send_potato_start_game<R: Rng>(
        &mut self,
        env: &mut ChannelHandlerEnv<R>,
        start_info_list: &[GameStartInfo],
    ) -> Result<PotatoSignatures, Error> {
        debug!("SEND POTATO START GAME");
        let (my_full_contribution, their_full_contribution) =
            self.start_game_contributions(start_info_list);

        debug!(
            "send potato start game: me {my_full_contribution:?} then {their_full_contribution:?}"
        );

        // We let them spend a state number 1 higher but nothing else changes.
        self.update_cache_for_potato_send(Some(CachedPotatoRegenerateLastHop::PotatoCreatedGame(
            start_info_list.iter().map(|g| g.game_id.clone()).collect(),
            my_full_contribution.clone(),
            their_full_contribution.clone(),
        )));

        debug!(
            "send: started with potato: {}",
            self.unroll.coin.started_with_potato
        );

        debug!("before adding games: {} games", self.live_games.len());
        let mut new_games = self.add_games(env, start_info_list)?;
        self.live_games.append(&mut new_games);
        debug!("after adding games: {} games", self.live_games.len());

        self.my_allocated_balance += my_full_contribution;
        self.their_allocated_balance += their_full_contribution;

        self.update_cached_unroll_state(env)
    }

    pub fn received_potato_start_game<R: Rng>(
        &mut self,
        env: &mut ChannelHandlerEnv<R>,
        signatures: &PotatoSignatures,
        start_info_list: &[GameStartInfo],
    ) -> Result<ChannelCoinSpendInfo, Error> {
        debug!(
            "RECEIVED_POTATO_START_GAME: our state is {}, unroll state is {}",
            self.current_state_number, self.unroll.coin.state_number
        );
        let mut new_games = self.add_games(env, start_info_list)?;

        let (my_full_contribution, their_full_contribution) =
            self.start_game_contributions(start_info_list);

        debug!(
            "recv potato start game: me {my_full_contribution:?} then {their_full_contribution:?}"
        );

        self.my_allocated_balance += my_full_contribution;
        self.their_allocated_balance += their_full_contribution;

        // Make a list of all game outputs in order.
        let mut unroll_data_for_all_games =
            self.compute_unroll_data_for_games(&[], None, &self.live_games)?;
        debug!("start with {} games", unroll_data_for_all_games.len());
        unroll_data_for_all_games.append(&mut self.compute_unroll_data_for_games(
            &[],
            None,
            &new_games,
        )?);

        debug!(
            "existing games {} new games {} total games {}",
            self.live_games.len(),
            new_games.len(),
            unroll_data_for_all_games.len()
        );

        // Update an unroll coin to see if we can verify the message.
        debug!(
            "aggregate state channel public key {:?}",
            self.get_aggregate_channel_public_key()
        );
        let spend = self.received_potato_verify_signatures(
            env,
            signatures,
            &self.unroll_coin_condition_inputs(
                Amount::default(),
                Amount::default(),
                &unroll_data_for_all_games,
            ),
        )?;
        self.live_games.append(&mut new_games);

        Ok(ChannelCoinSpendInfo {
            aggsig: spend.signature,
            solution: spend.solution,
            conditions: spend.conditions,
        })
    }

    pub fn get_game_by_id(&self, game_id: &GameID) -> Result<usize, Error> {
        self.live_games
            .iter()
            .position(|g| &g.game_id == game_id)
            .map(Ok)
            .unwrap_or_else(|| {
                Err(Error::StrErr(
                    "send potato move for nonexistent game id".to_string(),
                ))
            })
    }

<<<<<<< HEAD
=======
    fn internal_make_move<R: Rng>(
        &mut self,
        env: &mut ChannelHandlerEnv<R>,
        game_idx: usize,
        readable_move: &ReadableMove,
        new_entropy: Hash,
    ) -> Result<GameMoveWireData, Error> {
        let referee_maker: &mut RefereeMaker = self.live_games[game_idx].referee_maker.borrow_mut();
        referee_maker.my_turn_make_move(
            env.allocator,
            readable_move,
            new_entropy.clone(),
            self.current_state_number,
        )
    }

>>>>>>> 91b67823
    pub fn send_potato_move<R: Rng>(
        &mut self,
        env: &mut ChannelHandlerEnv<R>,
        game_id: &GameID,
        readable_move: &ReadableMove,
        new_entropy: Hash,
    ) -> Result<MoveResult, Error> {
        debug!("{} SEND_POTATO_MOVE", self.unroll.coin.started_with_potato);
        let game_idx = self.get_game_by_id(game_id)?;
<<<<<<< HEAD
        let referee_result = self.live_games[game_idx].internal_make_move(
            env.allocator,
            readable_move,
            new_entropy.clone(),
        )?;

=======
        let referee_result =
            self.internal_make_move(env, game_idx, readable_move, new_entropy.clone())?;

        self.live_games[game_idx].last_referee_puzzle_hash =
            referee_result.puzzle_hash_for_unroll.clone();

>>>>>>> 91b67823
        debug!(
            "{} move_result {referee_result:?}",
            self.unroll.coin.started_with_potato
        );
        let puzzle_hash = referee_result.puzzle_hash_for_unroll;
        let amount = referee_result.details.basic.mover_share.clone();

        // We let them spend a state number 1 higher but nothing else changes.
        self.update_cache_for_potato_send(Some(
            CachedPotatoRegenerateLastHop::PotatoMoveHappening(PotatoMoveCachedData {
                game_id: game_id.clone(),
                puzzle_hash,
                move_data: readable_move.clone(),
                move_entropy: new_entropy,
                amount,
            }),
        ));

        //self.live_games[game_idx]
        let signatures = self.update_cached_unroll_state(env)?;

        Ok(MoveResult {
            signatures,
            game_move: referee_result.details.clone(),
        })
    }

    pub fn received_potato_move<R: Rng>(
        &mut self,
        env: &mut ChannelHandlerEnv<R>,
        game_id: &GameID,
        move_result: &MoveResult,
    ) -> Result<(ChannelCoinSpendInfo, NodePtr, Vec<u8>), Error> {
        debug!(
            "{} RECEIVED_POTATO_MOVE",
            self.unroll.coin.started_with_potato
        );
        let game_idx = self.get_game_by_id(game_id)?;

<<<<<<< HEAD
        let their_move_result =
            self.live_games[game_idx].internal_their_move(env.allocator, &move_result.game_move)?;
=======
        let referee_maker: &mut RefereeMaker = self.live_games[game_idx].referee_maker.borrow_mut();
        let their_move_result = referee_maker.their_turn_move_off_chain(
            env.allocator,
            &move_result.game_move,
            self.current_state_number,
        )?;
        self.live_games[game_idx].last_referee_puzzle_hash =
            their_move_result.puzzle_hash_for_unroll.clone();
>>>>>>> 91b67823

        debug!(
            "{} their_move_result {their_move_result:?}",
            self.unroll.coin.started_with_potato
        );

        let unroll_data = self.compute_unroll_data_for_games(&[], None, &self.live_games)?;

        let spend = self.received_potato_verify_signatures(
            env,
            &move_result.signatures,
            &self.unroll_coin_condition_inputs(Amount::default(), Amount::default(), &unroll_data),
        )?;

        // Needs to know their puzzle_hash_for_unroll so we can keep it to do
        // the unroll spend.

        // Check whether the unroll_puzzle_hash is right.
        // Check whether the spend signed in the Move Result is valid by using
        // the unroll puzzle hash that was given to us.
        self.cached_last_action = None;

        Ok((
            ChannelCoinSpendInfo {
                aggsig: spend.signature,
                solution: spend.solution,
                conditions: spend.conditions,
            },
            their_move_result.readable_move,
            their_move_result.message,
        ))
    }

    pub fn received_message<R: Rng>(
        &mut self,
        env: &mut ChannelHandlerEnv<R>,
        game_id: &GameID,
        message: &[u8],
    ) -> Result<ReadableMove, Error> {
        let game_idx = self.get_game_by_id(game_id)?;

        self.live_games[game_idx].receive_readable(env.allocator, message)
    }

    pub fn send_potato_accept<R: Rng>(
        &mut self,
        env: &mut ChannelHandlerEnv<R>,
        game_id: &GameID,
    ) -> Result<(PotatoSignatures, Amount), Error> {
        assert!(self.have_potato);
        debug!("SEND_POTATO_ACCEPT");
        let game_idx = self.get_game_by_id(game_id)?;

        // referee maker is removed and will be destroyed when we leave this
        // function.
        let live_game = self.live_games.remove(game_idx);
        self.my_allocated_balance -= live_game.my_contribution.clone();
        self.their_allocated_balance -= live_game.their_contribution.clone();

        let amount = live_game.get_our_current_share();
        let at_stake = live_game.get_amount();

        self.update_cache_for_potato_send(if amount == Amount::default() {
            None
        } else {
            Some(CachedPotatoRegenerateLastHop::PotatoAccept(
                PotatoAcceptCachedData {
                    game_id: game_id.clone(),
                    puzzle_hash: live_game.last_referee_puzzle_hash.clone(),
                    live_game,
                    at_stake_amount: at_stake,
                    our_share_amount: amount.clone(),
                },
            ))
        });

        let signatures = self.update_cached_unroll_state(env)?;

        Ok((signatures, amount))
    }

    pub fn received_potato_accept<R: Rng>(
        &mut self,
        env: &mut ChannelHandlerEnv<R>,
        signatures: &PotatoSignatures,
        game_id: &GameID,
    ) -> Result<ChannelCoinSpendInfo, Error> {
        assert!(!self.have_potato);
        debug!("RECEIVED_POTATO_ACCEPT");
        let game_idx = self.get_game_by_id(game_id)?;
        let unroll_data = self.compute_unroll_data_for_games(
            // Skip the removed game.
            &[game_id.clone()],
            None,
            &self.live_games,
        )?;

        let game_amount_for_me = self
            .live_games
            .iter()
            .find(|l| &l.game_id == game_id)
            .map(|l| l.my_contribution.clone())
            .unwrap_or_default();
        let game_amount_for_them = self
            .live_games
            .iter()
            .find(|l| &l.game_id == game_id)
            .map(|l| l.their_contribution.clone())
            .unwrap_or_default();

        let unroll_condition_inputs = self.unroll_coin_condition_inputs(
            game_amount_for_me,
            game_amount_for_them,
            &unroll_data,
        );
        let spend =
            self.received_potato_verify_signatures(env, signatures, &unroll_condition_inputs)?;

        let live_game = self.live_games.remove(game_idx);
        self.my_allocated_balance -= live_game.my_contribution.clone();
        self.their_allocated_balance -= live_game.their_contribution.clone();

        Ok(ChannelCoinSpendInfo {
            aggsig: spend.signature,
            solution: spend.solution,
            conditions: spend.conditions,
        })
    }

    pub fn state_channel_coin_solution_and_signature<R: Rng>(
        &self,
        env: &mut ChannelHandlerEnv<R>,
        conditions: Rc<Program>,
    ) -> Result<(Rc<Program>, Aggsig), Error> {
        let aggregate_public_key = self.get_aggregate_channel_public_key();
        let spend = self.state_channel_coin();
        let channel_coin_spend = spend.get_solution_and_signature_from_conditions(
            env,
            &self.private_keys.my_channel_coin_private_key,
            &aggregate_public_key,
            conditions,
        )?;

        Ok((channel_coin_spend.solution, channel_coin_spend.signature))
    }

    /// Uses the channel coin key to post standard format coin generation to the
    /// real blockchain via a Spend.
    pub fn send_potato_clean_shutdown<R: Rng>(
        &self,
        env: &mut ChannelHandlerEnv<R>,
        conditions: NodePtr,
    ) -> Result<Spend, Error> {
        debug!("SEND_POTATO_CLEAN_SHUTDOWN");
        assert!(self.have_potato);
        let aggregate_public_key = self.get_aggregate_channel_public_key();
        let spend = self.state_channel_coin();

        let conditions_program = Program::from_nodeptr(env.allocator, conditions)?;
        let channel_coin_spend = spend.get_solution_and_signature_from_conditions(
            env,
            &self.private_keys.my_channel_coin_private_key,
            &aggregate_public_key,
            Rc::new(conditions_program),
        )?;

        debug!(
            "send_potato_clean_shutdown {:?}",
            channel_coin_spend.solution
        );

        Ok(Spend {
            solution: channel_coin_spend.solution.clone(),
            signature: channel_coin_spend.signature,
            puzzle: puzzle_for_pk(env.allocator, &aggregate_public_key)?,
        })
    }

    pub fn received_potato_clean_shutdown<R: Rng>(
        &self,
        env: &mut ChannelHandlerEnv<R>,
        their_channel_half_signature: &Aggsig,
        conditions: NodePtr,
    ) -> Result<BrokenOutCoinSpendInfo, Error> {
        debug!("RECEIVED_POTATO_CLEAN_SHUTDOWN");
        assert!(!self.have_potato);
        let conditions_program = Program::from_nodeptr(env.allocator, conditions)?;
        let channel_spend = self.verify_channel_coin_from_peer_signatures(
            env,
            their_channel_half_signature,
            Rc::new(conditions_program),
        )?;

        debug!(
            "received_potato_clean_shutdown {:?}",
            channel_spend.solution
        );

        Ok(channel_spend)
    }

    fn break_out_conditions_for_spent_coin<R: Rng>(
        &self,
        env: &mut ChannelHandlerEnv<R>,
        conditions: NodePtr,
    ) -> Result<Vec<Vec<u8>>, Error> {
        // Figure out our state number vs the one given in conditions.
        let all_conditions = CoinCondition::from_nodeptr(env.allocator, conditions);
        debug!("all_conditions {all_conditions:?}");
        let rem_conditions: Vec<Vec<u8>> = all_conditions
            .iter()
            .filter_map(|c| {
                if let CoinCondition::Rem(data) = c {
                    return data.first().cloned();
                }

                None
            })
            .collect();

        if rem_conditions.is_empty() {
            return Err(Error::StrErr(
                "Wrong number of rems in conditions".to_string(),
            ));
        }

        Ok(rem_conditions)
    }

    pub fn get_create_unroll_coin_transaction<R: Rng>(
        &self,
        env: &mut ChannelHandlerEnv<R>,
        use_unroll: &ChannelHandlerUnrollSpendInfo,
        add_sigs: bool,
    ) -> Result<ChannelCoinSpentResult, Error> {
        assert!(self.timeout.is_some());

        debug!("channel handler at {}", self.current_state_number);

        // Superceding state no timeout
        // Provide a reveal of the unroll puzzle.
        // Provide last unroll conditions
        // Should have a cached signature for unrolling

        // Full unroll puzzle reveal includes the curried info,
        let curried_unroll_puzzle = use_unroll
            .coin
            .make_curried_unroll_puzzle(env, &self.get_aggregate_unroll_public_key())?;
        let unroll_puzzle_solution = use_unroll
            .coin
            .make_unroll_puzzle_solution(env, &self.get_aggregate_unroll_public_key())?;
        let solution_program = Program::from_nodeptr(env.allocator, unroll_puzzle_solution)?;

        debug!(
            "get_unroll_coin_transaction {:?}",
            solution_program.to_hex()
        );
        let mut signature = use_unroll.coin.get_unroll_coin_signature()?;
        if add_sigs {
            signature += use_unroll.signatures.my_unroll_half_signature_peer.clone();
        }
        Ok(ChannelCoinSpentResult {
            transaction: Spend {
                puzzle: Puzzle::from_nodeptr(env.allocator, curried_unroll_puzzle)?,
                solution: Rc::new(solution_program),
                signature,
            },
            timeout: false,
            games_canceled: self.get_just_created_games(),
        })
    }

    /// Ensure that we include the last state sequence number in a memo so we can
    /// possibly supercede an earlier unroll.
    ///
    /// Look at the conditions:
    ///
    /// The current sequence number is always either
    /// We have two sequence numbers:
    ///  - unroll state number
    ///  - channel coin spend state number
    ///
    /// Whenever the channel coin gets spent, either we'll want to make it hit
    /// its timeout or supercede the state that's in it.
    ///
    /// If the sequence number in the unroll is equal to our current state number
    /// then force the timeout.
    ///
    /// Otherwise
    ///   Not equal, and parity equal - hard error
    ///   Less than our current unroll number - either same parity (fucked) or
    ///   opposite (return a spend to supercede the spend it gave)
    ///   Equal to unroll, try to timeout
    ///   Equal to state, not unroll, try to timeout (different)
    ///   Greater than state number - hard error
    ///
    /// Conditions on spending the channel should have default_conditions_hash
    /// and state number as rems.
    ///
    /// Happens because one of us decided to start spending it.
    /// Play has not necessarily ended.
    /// One way in which this is spent is the clean unroll.
    ///   Clean unroll won't reach here.
    /// One of the two sides, started unrolling.
    ///   So we must unroll as well.
    ///
    /// Give a spend to do as well to start our part of the unroll given that
    /// the channel coin is spent.
    ///
    /// Must have the option that games were outright canceled.
    /// Need to make the result richer to communicate that.
    pub fn channel_coin_spent<R: Rng>(
        &self,
        env: &mut ChannelHandlerEnv<R>,
        myself: bool,
        conditions: NodePtr,
    ) -> Result<ChannelCoinSpentResult, Error> {
        let rem_conditions = self.break_out_conditions_for_spent_coin(env, conditions)?;
        let full_coin = self.get_unroll_coin();

        let unrolling_state_number = usize_from_atom(&rem_conditions[0])
            .ok_or_else(|| Error::StrErr("Unconvertible state number".to_string()))?;

        let our_parity = full_coin.coin.state_number & 1;
        let their_parity = unrolling_state_number & 1;

        debug!(
            "{} CHANNEL COIN SPENT: myself {myself} initiated {} my state {} coin state {} channel coin state {unrolling_state_number}",
            self.unroll.coin.started_with_potato,
            self.initiated_on_chain,
            self.current_state_number,
            full_coin.coin.state_number
        );

        // investigate
        match (
            myself,
            unrolling_state_number.cmp(&self.current_state_number),
        ) {
            (true, _) | (_, Ordering::Equal) => {
                // Timeout
                let curried_unroll_puzzle = self
                    .unroll
                    .coin
                    .make_curried_unroll_puzzle(env, &self.get_aggregate_unroll_public_key())?;
                let unroll_puzzle_solution = self
                    .unroll
                    .coin
                    .make_unroll_puzzle_solution(env, &self.get_aggregate_unroll_public_key())?;

                Ok(ChannelCoinSpentResult {
                    transaction: Spend {
                        puzzle: Puzzle::from_nodeptr(env.allocator, curried_unroll_puzzle)?,
                        solution: Rc::new(Program::from_nodeptr(
                            env.allocator,
                            unroll_puzzle_solution,
                        )?),
                        signature: self.unroll.coin.get_unroll_coin_signature()?,
                    },
                    timeout: true,
                    games_canceled: self.get_just_created_games(),
                })
            }
            (_, Ordering::Greater) => Err(Error::StrErr(format!(
                "Reply from the future onchain {} (me {}) vs {}",
                unrolling_state_number, self.current_state_number, full_coin.coin.state_number
            ))),
            (_, Ordering::Less) => {
                if our_parity == their_parity {
                    return Err(Error::StrErr(
                        "We're superceding ourselves from the past?".to_string(),
                    ));
                }

                self.get_create_unroll_coin_transaction(env, full_coin, true)
            }
        }
    }

    // 5 cases
    //
    // 1 last potato nil (nothing changed)
    // 2 last potato sent made a game (game would be cancelled, don't need to know
    //    anything but the balance we got back)
    // 3 accept - remember the accept transaction.  work off the game list we have
    //    wont include the accepted game.  will have transaction bundle.
    // 4 game cancelled any other time (skip when making list).
    // 5 move happening - outer thing needs to know that this thing is associated
    //    with a specific game.  will spend that game coin.  referee maker up to
    //    date after that.  aware of move relationship to game id.
    fn update_cache_for_potato_send(
        &mut self,
        cache_update: Option<CachedPotatoRegenerateLastHop>,
    ) {
        self.cached_last_action = cache_update;
    }

    fn get_cached_disposition_for_spent_result<R: Rng>(
        &self,
        env: &mut ChannelHandlerEnv<R>,
        unroll_coin: &CoinString,
        state_number: usize,
    ) -> Result<Option<DispositionResult>, Error> {
        if state_number == self.current_state_number {
            return Ok(None);
        } else if state_number != self.unroll.coin.state_number {
            return Err(Error::StrErr("Bad state number".to_string()));
        }

        match self.cached_last_action.as_ref() {
            None => Ok(None),
            Some(CachedPotatoRegenerateLastHop::PotatoCreatedGame(
                ids,
                our_contrib,
                _their_contrib,
            )) => {
                // Add amount contributed to vanilla balance
                // Skip game when generating result.
                Ok(Some(DispositionResult {
                    disposition: CoinSpentDisposition::CancelledUX(ids.to_vec()),
                    skip_game: ids.clone(),
                    skip_coin_id: None,
                    our_contribution_adjustment: our_contrib.clone(),
                }))
            }
            Some(CachedPotatoRegenerateLastHop::PotatoAccept(cached)) => {
                let game_coin = CoinString::from_parts(
                    &unroll_coin.to_coin_id(),
                    &cached.puzzle_hash,
                    &cached.at_stake_amount,
                );

                let spend_transaction = cached.live_game.get_transaction_for_move(
                    env.allocator,
                    &game_coin,
                    &env.agg_sig_me_additional_data,
                )?;

                Ok(Some(DispositionResult {
                    disposition: CoinSpentDisposition::Accept(CoinSpentAccept {
                        game_id: cached.game_id.clone(),
                        spend: CoinSpend {
                            coin: unroll_coin.clone(),
                            bundle: spend_transaction.bundle.clone(),
                        },
                        reward_coin: spend_transaction.reward_coin,
                    }),
                    skip_game: Vec::default(),
                    skip_coin_id: None,
                    our_contribution_adjustment: Amount::default(),
                }))
            }
            Some(CachedPotatoRegenerateLastHop::PotatoMoveHappening(cached)) => {
                let game_idx = self.get_game_by_id(&cached.game_id)?;

                let game_coin = CoinString::from_parts(
                    &unroll_coin.to_coin_id(),
                    &cached.puzzle_hash,
                    &cached.amount,
                );

                let spend_transaction = self.live_games[game_idx].get_transaction_for_move(
                    env.allocator,
                    &game_coin,
                    &env.agg_sig_me_additional_data,
                )?;

                // Existing game coin is in the before state.
                Ok(Some(DispositionResult {
                    disposition: CoinSpentDisposition::Move(CoinSpentMoveUp {
                        game_id: cached.game_id.clone(),
                        spend_before_game_coin: CoinSpend {
                            coin: game_coin.clone(),
                            bundle: spend_transaction.bundle.clone(),
                        },
                        after_update_game_coin: spend_transaction.reward_coin.clone(),
                    }),
                    skip_coin_id: Some(cached.game_id.clone()),
                    skip_game: Vec::default(),
                    our_contribution_adjustment: Amount::default(),
                }))
            }
        }
    }

    fn get_new_game_coins_on_chain(
        &self,
        unroll_coin: Option<&CoinID>,
        skip_game: &[GameID],
        skip_coin_id: Option<&GameID>,
    ) -> Result<Vec<OnChainGameCoin>, Error> {
        self.compute_game_coin_unroll_data(unroll_coin, skip_game, skip_coin_id, &self.live_games)
    }

    pub fn get_game_coins<R: Rng>(
        &self,
        env: &mut ChannelHandlerEnv<R>,
    ) -> Result<Vec<OnChainGameCoin>, Error> {
        let state_number = self.unroll.coin.state_number;
        // We need the view of the system as of the most recent timeout.
        // I made a move, they have the potato, so we need to reconstruct the
        // game states from the most recent their turn.  If there's a move in the
        // state cache then that game uses that puzzle hash and amount, otherwise
        // it uses the one from the live game object.  Once on chain, we'll need
        // the actual puzzle, but that's a problem for a comment other than this
        // one.
        let unroll_puzzle = self.make_curried_unroll_puzzle(env)?;
        let unroll_puzzle_hash = Node(unroll_puzzle).sha256tree(env.allocator);
        let parent_coin = self.state_channel_coin().coin_string();
        let unroll_coin = CoinString::from_parts(
            &parent_coin.to_coin_id(),
            &unroll_puzzle_hash,
            &(self.my_out_of_game_balance.clone() + self.their_out_of_game_balance.clone()),
        );

        let disposition =
            self.get_cached_disposition_for_spent_result(env, &unroll_coin, state_number)?;
        self.get_new_game_coins_on_chain(
            Some(&unroll_coin.to_coin_id()),
            &disposition
                .as_ref()
                .map(|d| d.skip_game.clone())
                .unwrap_or_default(),
            disposition.as_ref().and_then(|d| d.skip_coin_id.as_ref()),
        )
    }

    // Reset our state so that we generate the indicated puzzles from the live games.
    pub fn set_state_for_coins<R: Rng>(
        &mut self,
        env: &mut ChannelHandlerEnv<R>,
        unroll_coin: &CoinString,
        coins: &[PuzzleHash],
    ) -> Result<HashMap<CoinString, OnChainGameState>, Error> {
        let mut res = HashMap::new();

        debug!(
            "{} ALIGN GAME STATES: initiated {} my state {} coin state {}",
            self.unroll.coin.started_with_potato,
            self.initiated_on_chain,
            self.current_state_number,
            self.unroll.coin.state_number,
        );

        for game_coin in coins.iter() {
            for live_game in self.live_games.iter_mut() {
                debug!(
                    "live game id {:?} try to use coin {game_coin:?}",
                    live_game.game_id
                );
                if live_game.set_state_for_coin(
                    env.allocator,
                    game_coin,
                    self.initiated_on_chain,
                )? {
                    let coin_id = CoinString::from_parts(
                        &unroll_coin.to_coin_id(),
                        &game_coin.clone(),
<<<<<<< HEAD
                        &live_game.get_amount(),
=======
                        &live_game.referee_maker.get_amount(),
>>>>>>> 91b67823
                    );
                    res.insert(
                        coin_id,
                        OnChainGameState {
                            game_id: live_game.game_id.clone(),
                            puzzle_hash: game_coin.clone(),
<<<<<<< HEAD
                            our_turn: live_game.processing_my_turn(),
=======
                            our_turn: live_game.referee_maker.is_my_turn(),
>>>>>>> 91b67823
                        },
                    );
                }
            }
        }

        assert_eq!(!res.is_empty(), !self.live_games.is_empty());

        Ok(res)
    }

    pub fn on_chain_our_move<R: Rng>(
        &mut self,
        env: &mut ChannelHandlerEnv<R>,
        game_id: &GameID,
        readable_move: &ReadableMove,
        entropy: Hash,
        existing_coin: &CoinString,
    ) -> Result<(PuzzleHash, GameMoveDetails, RefereeOnChainTransaction), Error> {
        let game_idx = self.get_game_by_id(game_id)?;

<<<<<<< HEAD
        let move_result =
            self.live_games[game_idx].internal_make_move(env.allocator, readable_move, entropy)?;

        let tx = self.live_games[game_idx].get_transaction_for_move(
            env.allocator,
            existing_coin,
            &env.agg_sig_me_additional_data,
        )?;
=======
        let move_result = self.internal_make_move(env, game_idx, readable_move, entropy)?;

        let tx = self.live_games[game_idx]
            .referee_maker
            .get_transaction_for_move(
                env.allocator,
                existing_coin,
                &env.agg_sig_me_additional_data,
            )?;
>>>>>>> 91b67823

        Ok((
            self.live_games[game_idx].last_referee_puzzle_hash.clone(),
            move_result.details.clone(),
            tx,
        ))
    }

    pub fn their_turn_coin_spent<R: Rng>(
        &mut self,
        env: &mut ChannelHandlerEnv<R>,
        game_id: &GameID,
        coin_string: &CoinString,
        conditions: &NodePtr,
    ) -> Result<TheirTurnCoinSpentResult, Error> {
        let live_game_idx = self.get_game_by_id(game_id)?;

<<<<<<< HEAD
        self.live_games[live_game_idx].their_turn_coin_spent(env.allocator, coin_string, conditions)
=======
        self.live_games[live_game_idx]
            .referee_maker
            .their_turn_coin_spent(
                env.allocator,
                coin_string,
                conditions,
                self.current_state_number,
            )
>>>>>>> 91b67823
    }

    pub fn get_redo_action(&mut self) -> Result<Option<GameAction>, Error> {
        debug!(
            "{} GET REDO ACTION {} vs {}",
            self.is_initial_potato(),
            self.current_state_number,
            self.unroll.coin.state_number
        );

        // We're on chain due to error.
        let mut cla = None;
        swap(&mut cla, &mut self.cached_last_action);
        match cla {
            Some(CachedPotatoRegenerateLastHop::PotatoCreatedGame(_, _, _)) => {
                todo!();
            }
            Some(CachedPotatoRegenerateLastHop::PotatoAccept(_)) => {
                todo!();
            }
            Some(CachedPotatoRegenerateLastHop::PotatoMoveHappening(move_data)) => {
                let game_idx = self.get_game_by_id(&move_data.game_id)?;
<<<<<<< HEAD
                if (self.current_state_number + self.unroll.coin.started_with_potato as usize) & 1
                    == 1
                {
                    return Ok(None);
=======
                if !self.live_games[game_idx].referee_maker.is_my_turn() {
                    debug!("redo move data {move_data:?}");
                    return Ok(Some(GameAction::Move(
                        move_data.game_id.clone(),
                        move_data.move_data.clone(),
                        move_data.move_entropy.clone(),
                    )));
>>>>>>> 91b67823
                }

                debug!("redo move data {move_data:?}");
                return Ok(Some(GameAction::Move(
                    move_data.game_id.clone(),
                    move_data.move_data.clone(),
                    move_data.move_entropy.clone(),
                )));
            }
            _ => {
                todo!();
            }
        }
    }

    // what our vanilla coin string is
    // return these triplets for all the active games
    //  (id of game, coin string that's now on chain for it and the referee maker
    //   for playing it)
    //  Returns 3 special goofy things:
    //   move that needs to be replayed on chain
    //   the game is in a goofy state because the spilled out referee maker thinks
    //     things are one step behind
    //   other special value is whether we folded or not
    //   (necessary info to do folding)
    //  Finally, the game that got cancelled (id).
    // includes the relative balances reflected
    //  folded and move should include a transaction bundle
    //  folded one: coin string of reward coin.
    //
    // Actually not sure what's going to happen
    // could be a time out
    // or other side could supplant this state.
    //
    // Could be we sent the potato, we timeout (network lag) but they
    // immediately supercede.
    //
    // If they supercede the timeout we sent then that's ok.
    // Thing that's goofy: state n successfully times out.
    // The potato we sen't didn't happen.
    // Nil potato -> ok
    // Last we did was fold, fold on chain
    // Last we did was move, replay move on chain
    // Last we did was create a game, game cancelled, put back
    // balances.
    //
    // If we have the potato at state 0 and they start an unroll, we don't
    pub fn unroll_coin_spent<R: Rng>(
        &self,
        env: &mut ChannelHandlerEnv<R>,
        unroll_coin: &CoinString,
        conditions: NodePtr,
    ) -> Result<CoinSpentResult, Error> {
        let rem_conditions = self.break_out_conditions_for_spent_coin(env, conditions)?;

        let state_number = if let Some(state_number) = usize_from_atom(&rem_conditions[0]) {
            state_number
        } else {
            return Err(Error::StrErr("Unconvertible state number".to_string()));
        };

        let disposition =
            self.get_cached_disposition_for_spent_result(env, unroll_coin, state_number)?;

        // return list of triples of game_id, coin_id, referee maker pulling from a list of pairs of (id, ref maker)
        let new_game_coins_on_chain = self.get_new_game_coins_on_chain(
            Some(&unroll_coin.to_coin_id()),
            &disposition
                .as_ref()
                .map(|d| d.skip_game.clone())
                .unwrap_or_default(),
            disposition.as_ref().and_then(|d| d.skip_coin_id.as_ref()),
        )?;

        // coin with = parent is the unroll coin id and whose puzzle hash is ref and amount is my vanilla amount.
        let referee_public_key = private_to_public_key(&self.referee_private_key());
        let referee_puzzle_hash = puzzle_hash_for_pk(env.allocator, &referee_public_key)?;
        let adjusted_amount = disposition
            .as_ref()
            .map(|d| d.our_contribution_adjustment.clone())
            .unwrap_or_default();

        Ok(CoinSpentResult {
            my_clean_reward_coin_string_up: CoinString::from_parts(
                &unroll_coin.to_coin_id(),
                &referee_puzzle_hash.clone(),
                &(self.my_out_of_game_balance.clone() + adjusted_amount),
            ),
            new_game_coins_on_chain,
            disposition: disposition.map(|d| d.disposition),
        })
    }

    // the vanilla coin we get and each reward coin are all sent to the referee
    // this returns spends which allow them to be consolidated by spending the
    // reward coins.
    //
    // From here, they're spent to the puzzle hash given.
    // Makes a single coin whose puzzle hash is the specified one and amount is
    // equal to all the inputs.
    //
    // All coin strings coming in should have the referee pubkey's standard puzzle
    // hash as their puzzle hash.
    pub fn spend_reward_coins<R: Rng>(
        &self,
        env: &mut ChannelHandlerEnv<R>,
        coins: &[CoinString],
        target_puzzle_hash: &PuzzleHash,
    ) -> Result<SpendRewardResult, Error> {
        let mut total_amount = Amount::default();
        let mut exploded_coins = Vec::new();
        let referee_pk = private_to_public_key(&self.referee_private_key());
        let referee_puzzle_hash = puzzle_hash_for_pk(env.allocator, &referee_pk)?;
        let spend_coin_puzzle = puzzle_for_pk(env.allocator, &referee_pk)?;

        for c in coins.iter() {
            if let Some((_parent, ph, amount)) = c.to_parts() {
                assert_eq!(ph, referee_puzzle_hash);
                total_amount += amount.clone();
                exploded_coins.push(CoinDataForReward {
                    coin_string: c.clone(),
                    // parent,
                    // puzzle_hash: ph,
                    // amount,
                });
            } else {
                return Err(Error::StrErr(
                    "ill formed coin passed to spend coin rewards".to_string(),
                ));
            }
        }

        let mut coins_with_solutions = Vec::default();

        for (i, coin) in exploded_coins.iter().enumerate() {
            let parent_id = coin.coin_string.to_coin_id();
            let conditions = if i == 0 {
                (CREATE_COIN, (parent_id.clone(), (total_amount.clone(), ())))
                    .to_clvm(env.allocator)
                    .into_gen()?
            } else {
                ().to_clvm(env.allocator).into_gen()?
            };

            let quoted_program = conditions.to_quoted_program(env.allocator)?;
            let quoted_program_hash = quoted_program.sha256tree(env.allocator);
            let signature = sign_agg_sig_me(
                &self.referee_private_key(),
                quoted_program_hash.bytes(),
                &parent_id,
                &env.agg_sig_me_additional_data,
            );

            let standard_solution =
                standard_solution_unsafe(env.allocator, &self.referee_private_key(), conditions)?;
            coins_with_solutions.push(Spend {
                puzzle: spend_coin_puzzle.clone(),
                solution: standard_solution.solution.clone(),
                signature,
            });
        }

        let result_coin_parent = if let Some(coin) = exploded_coins.first() {
            coin.coin_string.clone()
        } else {
            return Err(Error::StrErr("no reward coins to spend".to_string()));
        };

        Ok(SpendRewardResult {
            coins_with_solutions,
            result_coin_string_up: CoinString::from_parts(
                &result_coin_parent.to_coin_id(),
                target_puzzle_hash,
                &total_amount,
            ),
        })
    }

    // Inititate a simple on chain spend.
    //
    // Currently used for testing but might be used elsewhere.
    pub fn get_unroll_target<R: Rng>(
        &self,
        env: &mut ChannelHandlerEnv<R>,
        use_unroll: &ChannelHandlerUnrollSpendInfo,
    ) -> Result<UnrollTarget, Error> {
        let curried_unroll_puzzle = use_unroll
            .coin
            .make_curried_unroll_puzzle(env, &self.get_aggregate_unroll_public_key())?;

        Ok(UnrollTarget {
            state_number: use_unroll.coin.state_number,
            unroll_puzzle_hash: Node(curried_unroll_puzzle).sha256tree(env.allocator),
            my_amount: self.my_out_of_game_balance.clone(),
            their_amount: self.their_out_of_game_balance.clone(),
        })
    }
}<|MERGE_RESOLUTION|>--- conflicted
+++ resolved
@@ -778,25 +778,6 @@
             })
     }
 
-<<<<<<< HEAD
-=======
-    fn internal_make_move<R: Rng>(
-        &mut self,
-        env: &mut ChannelHandlerEnv<R>,
-        game_idx: usize,
-        readable_move: &ReadableMove,
-        new_entropy: Hash,
-    ) -> Result<GameMoveWireData, Error> {
-        let referee_maker: &mut RefereeMaker = self.live_games[game_idx].referee_maker.borrow_mut();
-        referee_maker.my_turn_make_move(
-            env.allocator,
-            readable_move,
-            new_entropy.clone(),
-            self.current_state_number,
-        )
-    }
-
->>>>>>> 91b67823
     pub fn send_potato_move<R: Rng>(
         &mut self,
         env: &mut ChannelHandlerEnv<R>,
@@ -806,21 +787,17 @@
     ) -> Result<MoveResult, Error> {
         debug!("{} SEND_POTATO_MOVE", self.unroll.coin.started_with_potato);
         let game_idx = self.get_game_by_id(game_id)?;
-<<<<<<< HEAD
-        let referee_result = self.live_games[game_idx].internal_make_move(
-            env.allocator,
-            readable_move,
-            new_entropy.clone(),
-        )?;
-
-=======
         let referee_result =
-            self.internal_make_move(env, game_idx, readable_move, new_entropy.clone())?;
+            self.live_games[game_idx].internal_make_move(
+                env.allocator,
+                readable_move,
+                new_entropy.clone(),
+                self.current_state_number
+            )?;
 
         self.live_games[game_idx].last_referee_puzzle_hash =
             referee_result.puzzle_hash_for_unroll.clone();
 
->>>>>>> 91b67823
         debug!(
             "{} move_result {referee_result:?}",
             self.unroll.coin.started_with_potato
@@ -860,19 +837,11 @@
         );
         let game_idx = self.get_game_by_id(game_id)?;
 
-<<<<<<< HEAD
-        let their_move_result =
-            self.live_games[game_idx].internal_their_move(env.allocator, &move_result.game_move)?;
-=======
-        let referee_maker: &mut RefereeMaker = self.live_games[game_idx].referee_maker.borrow_mut();
-        let their_move_result = referee_maker.their_turn_move_off_chain(
+        let their_move_result = self.live_games[game_idx].internal_their_move(
             env.allocator,
             &move_result.game_move,
             self.current_state_number,
         )?;
-        self.live_games[game_idx].last_referee_puzzle_hash =
-            their_move_result.puzzle_hash_for_unroll.clone();
->>>>>>> 91b67823
 
         debug!(
             "{} their_move_result {their_move_result:?}",
@@ -1431,22 +1400,14 @@
                     let coin_id = CoinString::from_parts(
                         &unroll_coin.to_coin_id(),
                         &game_coin.clone(),
-<<<<<<< HEAD
                         &live_game.get_amount(),
-=======
-                        &live_game.referee_maker.get_amount(),
->>>>>>> 91b67823
                     );
                     res.insert(
                         coin_id,
                         OnChainGameState {
                             game_id: live_game.game_id.clone(),
                             puzzle_hash: game_coin.clone(),
-<<<<<<< HEAD
                             our_turn: live_game.processing_my_turn(),
-=======
-                            our_turn: live_game.referee_maker.is_my_turn(),
->>>>>>> 91b67823
                         },
                     );
                 }
@@ -1468,26 +1429,19 @@
     ) -> Result<(PuzzleHash, GameMoveDetails, RefereeOnChainTransaction), Error> {
         let game_idx = self.get_game_by_id(game_id)?;
 
-<<<<<<< HEAD
-        let move_result =
-            self.live_games[game_idx].internal_make_move(env.allocator, readable_move, entropy)?;
-
-        let tx = self.live_games[game_idx].get_transaction_for_move(
+        let move_result = self.live_games[game_idx].internal_make_move(
             env.allocator,
-            existing_coin,
-            &env.agg_sig_me_additional_data,
+            readable_move,
+            entropy,
+            self.current_state_number,
         )?;
-=======
-        let move_result = self.internal_make_move(env, game_idx, readable_move, entropy)?;
 
         let tx = self.live_games[game_idx]
-            .referee_maker
             .get_transaction_for_move(
                 env.allocator,
                 existing_coin,
                 &env.agg_sig_me_additional_data,
             )?;
->>>>>>> 91b67823
 
         Ok((
             self.live_games[game_idx].last_referee_puzzle_hash.clone(),
@@ -1505,18 +1459,12 @@
     ) -> Result<TheirTurnCoinSpentResult, Error> {
         let live_game_idx = self.get_game_by_id(game_id)?;
 
-<<<<<<< HEAD
-        self.live_games[live_game_idx].their_turn_coin_spent(env.allocator, coin_string, conditions)
-=======
-        self.live_games[live_game_idx]
-            .referee_maker
-            .their_turn_coin_spent(
-                env.allocator,
-                coin_string,
-                conditions,
-                self.current_state_number,
-            )
->>>>>>> 91b67823
+        self.live_games[live_game_idx].their_turn_coin_spent(
+            env.allocator,
+            coin_string,
+            conditions,
+            self.current_state_number,
+        )
     }
 
     pub fn get_redo_action(&mut self) -> Result<Option<GameAction>, Error> {
@@ -1539,20 +1487,10 @@
             }
             Some(CachedPotatoRegenerateLastHop::PotatoMoveHappening(move_data)) => {
                 let game_idx = self.get_game_by_id(&move_data.game_id)?;
-<<<<<<< HEAD
                 if (self.current_state_number + self.unroll.coin.started_with_potato as usize) & 1
                     == 1
                 {
                     return Ok(None);
-=======
-                if !self.live_games[game_idx].referee_maker.is_my_turn() {
-                    debug!("redo move data {move_data:?}");
-                    return Ok(Some(GameAction::Move(
-                        move_data.game_id.clone(),
-                        move_data.move_data.clone(),
-                        move_data.move_entropy.clone(),
-                    )));
->>>>>>> 91b67823
                 }
 
                 debug!("redo move data {move_data:?}");
