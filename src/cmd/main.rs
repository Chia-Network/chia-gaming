use exec::execvp;
use std::collections::{BTreeMap, VecDeque};
use std::ffi::OsString;
use std::fs;
use std::io::stdin;
use std::mem::swap;
use std::sync::mpsc;
use std::sync::mpsc::{Receiver, Sender};
use std::sync::Mutex;
#[cfg(feature = "simulator")]
use std::thread;

use clvm_tools_rs::classic::clvm::sexp::proper_list;
use clvm_tools_rs::classic::clvm_tools::binutils::disassemble;
use clvm_traits::{ClvmEncoder, ToClvm};
use clvmr::serde::node_to_bytes;
use clvmr::NodePtr;

use lazy_static::lazy_static;
use log::debug;

use rand::{Rng, SeedableRng};
use rand_chacha::ChaCha8Rng;

use salvo::http::ResBody;
use salvo::hyper::body::Bytes;
use salvo::prelude::*;
use serde::{Deserialize, Serialize};
use serde_json::{Map, Value};

use chia_gaming::channel_handler::types::ReadableMove;
use chia_gaming::common::standard_coin::ChiaIdentity;
use chia_gaming::common::types::{
    atom_from_clvm, usize_from_atom, AllocEncoder, Amount, CoinString, Error, GameID, Hash,
    IntoErr, PrivateKey, Program, Sha256Input, Timeout,
};
use chia_gaming::games::calpoker::{decode_calpoker_readable, make_cards, CalpokerResult};
use chia_gaming::games::poker_collection;
use chia_gaming::outside::{GameStart, GameType, ToLocalUI};
use chia_gaming::peer_container::{
    FullCoinSetAdapter, GameCradle, SynchronousGameCradle, SynchronousGameCradleConfig,
};
use chia_gaming::simulator::Simulator;

struct UIReceiver {
    received_moves: usize,
    our_readable_move: Vec<u8>,
<<<<<<< HEAD
    remote_message: Vec<u8>,
=======
    remote_message: ReadableMove,
>>>>>>> fcaa31e2
    opponent_readable_move: ReadableMove,
}

impl UIReceiver {
    fn new(allocator: &mut AllocEncoder) -> Self {
        let nil_readable = ReadableMove::from_nodeptr(allocator.encode_atom(&[]).unwrap());
        UIReceiver {
            received_moves: 0,
            our_readable_move: Vec::default(),
<<<<<<< HEAD
            remote_message: Vec::default(),
            opponent_readable_move: ReadableMove::from_nodeptr(allocator.encode_atom(&[]).unwrap()),
=======
            remote_message: nil_readable.clone(),
            opponent_readable_move: nil_readable,
>>>>>>> fcaa31e2
        }
    }
}

impl ToLocalUI for UIReceiver {
    fn self_move(&mut self, _id: &GameID, readable: &[u8]) -> Result<(), Error> {
        self.our_readable_move = readable.to_vec();
        Ok(())
    }

    fn opponent_moved(&mut self, _id: &GameID, readable: ReadableMove) -> Result<(), Error> {
        self.received_moves += 1;
        self.our_readable_move = Vec::default();
        self.opponent_readable_move = readable;
        Ok(())
    }

<<<<<<< HEAD
    fn game_message(&mut self, _id: &GameID, readable: &[u8]) -> Result<(), Error> {
        self.remote_message = readable.to_vec();
=======
    fn game_message(&mut self, _id: &GameID, readable: ReadableMove) -> Result<(), Error> {
        self.remote_message = readable;
>>>>>>> fcaa31e2
        Ok(())
    }

    fn game_finished(&mut self, _id: &GameID, _my_share: Amount) -> Result<(), Error> {
        Ok(())
    }

    fn game_cancelled(&mut self, _id: &GameID) -> Result<(), Error> {
        todo!();
    }

    fn shutdown_complete(&mut self, _reward_coin_string: &CoinString) -> Result<(), Error> {
        todo!();
    }

    fn going_on_chain(&mut self) -> Result<(), Error> {
        todo!();
    }
}

#[derive(Debug, Clone)]
enum IncomingAction {
    Word(Vec<u8>),
    Picks(Vec<bool>),
    Finish,
}

//
// player, received moves, incoming actions
//
// 0, 0, 0 -> BeforeAliceWord
// 0, 0, 1 -> AfterAliceWord
// 0, 1, 1 -> BeforeAlicePicks
// 0, 1, 2 -> AfterAlicePicks
// 0, 2, 2 -> BeforeAliceFinish
// 0, 2, 3 -> AliceEnd
// 0, 3, 3 -> AliceEnd
//
// 1, 0, 0 -> BobStart
// 1, 1, 0 -> BeforeBobWord
// 1, 1, 1 -> AfterBobWord
// 1, 2, 1 -> BeforeBobPicks
// 1, 2, 2 -> AfterBobPicks
// 1, 3, 2 -> BeforeBobFinish
// 1, 3, 3 -> BobEnd
//
// Alice:
//
// If incoming_actions goes from == received_moves to > received_moves, then release a move.
// If received_moves transitions to incoming_actions - 1, then release a move.
//
// Bob:
//
// If incoming_actions goes from < received_moves to = received_moves, then release a move.
//
#[derive(Debug, Clone, Serialize, Eq, PartialEq)]
enum PlayState {
    BeforeAliceWord,
    AfterAliceWord,
    BeforeAlicePicks,
    AfterAlicePicks,
    BeforeAliceFinish,
    AliceEnd,

    BobWaiting,
    BeforeBobWord,
    AfterBobWord,
    BeforeBobPicks,
    AfterBobPicks,
    BeforeBobFinish,
    BobEnd,
}

impl PlayState {
    fn incr(&self) -> Self {
        match self {
            PlayState::BeforeAliceWord => PlayState::AfterAliceWord,
            PlayState::AfterAliceWord => PlayState::BeforeAlicePicks,
            PlayState::BeforeAlicePicks => PlayState::AfterAlicePicks,
            PlayState::AfterAlicePicks => PlayState::BeforeAliceFinish,
            PlayState::BeforeAliceFinish => PlayState::AliceEnd,
            PlayState::AliceEnd => PlayState::AliceEnd,

            PlayState::BobWaiting => PlayState::BeforeBobWord,
            PlayState::BeforeBobWord => PlayState::AfterBobWord,
            PlayState::AfterBobWord => PlayState::BeforeBobPicks,
            PlayState::BeforeBobPicks => PlayState::AfterBobPicks,
            PlayState::AfterBobPicks => PlayState::BeforeBobFinish,
            PlayState::BeforeBobFinish => PlayState::BobEnd,
            PlayState::BobEnd => PlayState::BobEnd,
        }
    }
}

pub struct PerPlayerInfo {
    player_id: bool,
    local_ui: UIReceiver,
    cradle: SynchronousGameCradle,
    play_state: PlayState,
    fund_coin: CoinString,
    preimage: Vec<u8>,
    use_word: Vec<u8>,
    picks: Vec<bool>,
    incoming_actions: VecDeque<IncomingAction>,
    num_incoming_actions: usize,
    game_outcome: CalpokerResult,
}

struct ReleaseObject<'a, T: Clone> {
    ob: T,
    released: bool,
    deq: &'a mut VecDeque<T>,
}

impl<'a, T: Clone> ReleaseObject<'a, T> {
    fn value(&self) -> T {
        self.ob.clone()
    }

    fn release(&mut self) {
        self.released = true;
    }

    fn new(deq: &'a mut VecDeque<T>) -> Option<Self> {
        deq.pop_front().map(|res| ReleaseObject {
            ob: res,
            released: false,
            deq,
        })
    }
}

impl<'a, T: Clone> Drop for ReleaseObject<'a, T> {
    fn drop(&mut self) {
        if !self.released {
            self.released = true;
            self.deq.push_front(self.ob.clone());
        }
    }
<<<<<<< HEAD
=======
}

type CardList = Vec<(usize, usize)>;

fn decode_readable_card_choices(
    allocator: &mut AllocEncoder,
    opponent_readable_move: ReadableMove,
) -> Result<Vec<CardList>, Error> {
    if let Some(cardlist) = proper_list(
        allocator.allocator(),
        opponent_readable_move.to_nodeptr(),
        true,
    ) {
        Ok(cardlist
            .iter()
            .map(|c| convert_cards(allocator, *c))
            .collect())
    } else {
        Err(Error::StrErr("wrong decode of two card sets".to_string()))
    }
>>>>>>> fcaa31e2
}
impl PerPlayerInfo {
    fn new(
        allocator: &mut AllocEncoder,
        player_id: bool,
        fund_coin: CoinString,
        cradle: SynchronousGameCradle,
        play_state: PlayState,
    ) -> Self {
        PerPlayerInfo {
            player_id,
            fund_coin,
            cradle: cradle,
            play_state,
            local_ui: UIReceiver::new(allocator),
            preimage: vec![],
            use_word: vec![],
            picks: vec![],
            game_outcome: CalpokerResult::default(),
            incoming_actions: VecDeque::default(),
            num_incoming_actions: 0,
        }
    }

    fn enqueue_outbound_move(&mut self, incoming_action: IncomingAction) {
        eprintln!("enqueue outbound move: {incoming_action:?}");
        self.incoming_actions.push_back(incoming_action);
        self.num_incoming_actions += 1;
    }

    fn player_cards_readable(&mut self, allocator: &mut AllocEncoder) -> Result<Value, String> {
        // See if we have enough info to get the cardlists.
        let decode_input =
            if self.player_id {
                // bob
                self.local_ui.remote_message.clone()
            } else {
                // alice
                self.local_ui.opponent_readable_move.clone()
            };
        let cardlist_result =
            decode_readable_card_choices(allocator, decode_input).ok();
        if let Some(player_hands) = cardlist_result {
            // make_cards
            serde_json::to_value(player_hands).map_err(|e| format!("failed make cards: {:?}", e))
        } else {
            let empty_vec: Vec<(usize, usize)> = vec![];
            serde_json::to_value(empty_vec)
                .map_err(|e| format!("couldn't make basic bob result: {e:?}"))
        }
    }

    fn player_readable(&mut self, allocator: &mut AllocEncoder) -> Result<Value, String> {
        match &self.play_state {
            PlayState::BeforeAlicePicks => self.player_cards_readable(allocator),
            PlayState::AfterBobWord => self.player_cards_readable(allocator),
            PlayState::BeforeBobPicks => self.player_cards_readable(allocator),
            PlayState::AfterAlicePicks => serde_json::to_value(&self.game_outcome)
                .map_err(|e| format!("couldn't make json: {e:?}")),
            PlayState::BeforeAliceFinish => serde_json::to_value(&self.game_outcome)
                .map_err(|e| format!("couldn't make json: {e:?}")),
            PlayState::AliceEnd => serde_json::to_value(&self.game_outcome)
                .map_err(|e| format!("couldn't make json: {e:?}")),
            PlayState::BobEnd => serde_json::to_value(&self.game_outcome)
                .map_err(|e| format!("couldn't make json: {e:?}")),
            _ => Ok(Value::String(disassemble(
                allocator.allocator(),
                self.local_ui.opponent_readable_move.to_nodeptr(),
                None,
            ))),
        }
    }

    fn pass_on_move<R: Rng>(
        &mut self,
        allocator: &mut AllocEncoder,
        rng: &mut R,
        game_ids: &[GameID],
    ) -> Result<(), Error> {
        let mut g = if let Some(g) = ReleaseObject::new(&mut self.incoming_actions) {
            g
        } else {
            return Ok(());
        };

        match g.value() {
            IncomingAction::Word(hash) => {
                if !matches!(
                    self.play_state,
                    PlayState::BeforeAliceWord | PlayState::BeforeBobWord
                ) {
                    return Ok(());
                }

                g.release();
                self.play_state = self.play_state.incr();

                let encoded_node = allocator.encode_atom(&hash).unwrap();
                let encoded = node_to_bytes(allocator.allocator(), encoded_node).unwrap();
                eprintln!("word hash {hash:?}");

                self.cradle.make_move(
                    allocator,
                    rng,
                    &game_ids[0],
                    encoded,
                    Hash::from_slice(&hash),
                )
            }
            IncomingAction::Picks(other_picks) => {
                if !matches!(
                    self.play_state,
                    PlayState::BeforeAlicePicks | PlayState::BeforeBobPicks
                ) {
                    return Ok(());
                }

                g.release();
                self.play_state = self.play_state.incr();

                let encoded_node = other_picks.to_clvm(allocator).unwrap();
                let encoded = node_to_bytes(allocator.allocator(), encoded_node).unwrap();
                let new_entropy = rng.gen();
                eprintln!("picks {other_picks:?}");
                self.cradle
                    .make_move(allocator, rng, &game_ids[0], encoded, new_entropy)
            }
            IncomingAction::Finish => {
                if !matches!(
                    self.play_state,
                    PlayState::BeforeAliceFinish | PlayState::BeforeBobFinish
                ) {
                    return Ok(());
                }

                eprintln!("{} doing finish move", self.player_id);
                g.release();
                self.play_state = self.play_state.incr();
                let new_entropy = rng.gen();
                self.cradle
                    .make_move(allocator, rng, &game_ids[0], vec![0x80], new_entropy)
            }
        }
    }

    fn idle<R: Rng>(
        &mut self,
        allocator: &mut AllocEncoder,
        rng: &mut R,
        game_ids: &[GameID],
    ) -> Result<(), Error> {
        let prev = self.play_state.clone();

        eprintln!(
            "{} idle waiting {} incoming {} state {:?}",
            self.player_id,
            self.incoming_actions.len(),
            self.local_ui.received_moves,
            self.play_state
        );

        match (self.local_ui.received_moves, &self.play_state) {
            (1, PlayState::BobWaiting) => {
                self.play_state = self.play_state.incr();
            }
            (1, PlayState::AfterAliceWord) => {
                self.play_state = self.play_state.incr();
            }
            (2, PlayState::AfterBobWord) => {
                self.play_state = self.play_state.incr();
            }
            (2, PlayState::AfterAlicePicks) => {
                self.play_state = self.play_state.incr();
            }
            (2, PlayState::AfterBobPicks) => {
                self.play_state = self.play_state.incr();
            }
            (_, PlayState::AliceEnd | PlayState::BobEnd) => {
                if let Some(res) = decode_calpoker_readable(
                    allocator,
                    self.local_ui.opponent_readable_move.to_nodeptr(),
                    self.cradle.amount(),
                    self.player_id,
                )
                .ok()
                {
                    if res.raw_alice_selects != 0 {
                        self.game_outcome = res;
                    }
                }
            }
            _ => {}
        }

        if prev != self.play_state {
            eprintln!(
                "{} R {} transition {prev:?} to {:?}",
                self.player_id, self.local_ui.received_moves, self.play_state
            );
        }

<<<<<<< HEAD
impl PerPlayerInfo {
    fn new(
        allocator: &mut AllocEncoder,
        player_id: bool,
        fund_coin: CoinString,
        cradle: SynchronousGameCradle,
        play_state: PlayState,
    ) -> Self {
        PerPlayerInfo {
            player_id,
            fund_coin,
            cradle: cradle,
            play_state,
            local_ui: UIReceiver::new(allocator),
            preimage: vec![],
            use_word: vec![],
            picks: vec![],
            game_outcome: CalpokerResult::default(),
            incoming_actions: VecDeque::default(),
            num_incoming_actions: 0,
        }
    }

    fn enqueue_outbound_move(&mut self, incoming_action: IncomingAction) {
        eprintln!("enqueue outbound move: {incoming_action:?}");
        self.incoming_actions.push_back(incoming_action);
        self.num_incoming_actions += 1;
    }

    fn bob_readable(&mut self, allocator: &mut AllocEncoder) -> Result<Value, String> {
        // See if we have enough info to get the cardlists.
        if !self.local_ui.remote_message.is_empty() && !self.preimage.is_empty() {
            // make_cards
            serde_json::to_value(make_cards(
                &self.local_ui.remote_message,
                &self.preimage,
                self.cradle.amount(),
            ))
            .map_err(|e| format!("failed make cards: {:?}", e))
        } else {
            let empty_vec: Vec<(usize, usize)> = vec![];
            serde_json::to_value(
                // (
                // self.convert_cards(
                //     self.local_ui
                //         .opponent_readable_move
                //         .to_nodeptr(),
                // ),
                // empty_vec.clone(),
                // empty_vec,
                // )
                empty_vec,
            )
            .map_err(|e| format!("couldn't make basic bob result: {e:?}"))
        }
    }

    fn player_readable(&mut self, allocator: &mut AllocEncoder) -> Result<Value, String> {
        match &self.play_state {
            PlayState::BeforeAlicePicks => {
                let cardlist: Vec<Vec<(usize, usize)>> = if let Some(cardlist) = proper_list(
                    allocator.allocator(),
                    self.local_ui.opponent_readable_move.to_nodeptr(),
                    true,
                ) {
                    cardlist
                        .iter()
                        .map(|c| convert_cards(allocator, *c))
                        .collect()
                } else {
                    return Err("wrong decode of two card sets".to_string());
                };

                serde_json::to_value(cardlist).map_err(|e| format!("couldn't make json: {e:?}"))
            }
            PlayState::AfterBobWord => self.bob_readable(allocator),
            PlayState::BeforeBobPicks => self.bob_readable(allocator),
            PlayState::AfterAlicePicks => serde_json::to_value(&self.game_outcome)
                .map_err(|e| format!("couldn't make json: {e:?}")),
            PlayState::BeforeAliceFinish => serde_json::to_value(&self.game_outcome)
                .map_err(|e| format!("couldn't make json: {e:?}")),
            PlayState::AliceEnd => serde_json::to_value(&self.game_outcome)
                .map_err(|e| format!("couldn't make json: {e:?}")),
            PlayState::BobEnd => serde_json::to_value(&self.game_outcome)
                .map_err(|e| format!("couldn't make json: {e:?}")),
            _ => Ok(Value::String(disassemble(
                allocator.allocator(),
                self.local_ui.opponent_readable_move.to_nodeptr(),
                None,
            ))),
        }
    }

    fn pass_on_move<R: Rng>(
        &mut self,
        allocator: &mut AllocEncoder,
        rng: &mut R,
        game_ids: &[GameID],
    ) -> Result<(), Error> {
        let mut g = if let Some(g) = ReleaseObject::new(&mut self.incoming_actions) {
            g
        } else {
            return Ok(());
        };

        match g.value() {
            IncomingAction::Word(hash) => {
                if !matches!(
                    self.play_state,
                    PlayState::BeforeAliceWord | PlayState::BeforeBobWord
                ) {
                    return Ok(());
                }

                g.release();
                self.play_state = self.play_state.incr();

                let encoded_node = allocator.encode_atom(&hash).unwrap();
                let encoded = node_to_bytes(allocator.allocator(), encoded_node).unwrap();
                eprintln!("word hash {hash:?}");

                self.cradle.make_move(
                    allocator,
                    rng,
                    &game_ids[0],
                    encoded,
                    Hash::from_slice(&hash),
                )
            }
            IncomingAction::Picks(other_picks) => {
                if !matches!(
                    self.play_state,
                    PlayState::BeforeAlicePicks | PlayState::BeforeBobPicks
                ) {
                    return Ok(());
                }

                g.release();
                self.play_state = self.play_state.incr();

                let encoded_node = other_picks.to_clvm(allocator).unwrap();
                let encoded = node_to_bytes(allocator.allocator(), encoded_node).unwrap();
                let new_entropy = rng.gen();
                eprintln!("picks {other_picks:?}");
                self.cradle
                    .make_move(allocator, rng, &game_ids[0], encoded, new_entropy)
            }
            IncomingAction::Finish => {
                if !matches!(
                    self.play_state,
                    PlayState::BeforeAliceFinish | PlayState::BeforeBobFinish
                ) {
                    return Ok(());
                }

                eprintln!("{} doing finish move", self.player_id);
                g.release();
                self.play_state = self.play_state.incr();
                let new_entropy = rng.gen();
                self.cradle
                    .make_move(allocator, rng, &game_ids[0], vec![0x80], new_entropy)
            }
        }
    }

    fn idle<R: Rng>(
        &mut self,
        allocator: &mut AllocEncoder,
        rng: &mut R,
        game_ids: &[GameID],
    ) -> Result<(), Error> {
        let prev = self.play_state.clone();

        eprintln!(
            "{} idle waiting {} incoming {} state {:?}",
            self.player_id,
            self.incoming_actions.len(),
            self.local_ui.received_moves,
            self.play_state
        );

        match (self.local_ui.received_moves, &self.play_state) {
            (1, PlayState::BobWaiting) => {
                self.play_state = self.play_state.incr();
            }
            (1, PlayState::AfterAliceWord) => {
                self.play_state = self.play_state.incr();
            }
            (2, PlayState::AfterBobWord) => {
                self.play_state = self.play_state.incr();
            }
            (2, PlayState::AfterAlicePicks) => {
                self.play_state = self.play_state.incr();
            }
            (2, PlayState::AfterBobPicks) => {
                self.play_state = self.play_state.incr();
            }
            (_, PlayState::AliceEnd | PlayState::BobEnd) => {
                if let Some(res) = decode_calpoker_readable(
                    allocator,
                    self.local_ui.opponent_readable_move.to_nodeptr(),
                    self.cradle.amount(),
                    self.player_id,
                )
                .ok()
                {
                    if res.raw_alice_selects != 0 {
                        self.game_outcome = res;
                    }
                }
            }
            _ => {}
        }

        if prev != self.play_state {
            eprintln!(
                "{} R {} transition {prev:?} to {:?}",
                self.player_id, self.local_ui.received_moves, self.play_state
            );
        }

=======
>>>>>>> fcaa31e2
        self.pass_on_move(allocator, rng, game_ids)
    }
}

#[allow(dead_code)]
struct GameRunner {
    allocator: AllocEncoder,
    rng: ChaCha8Rng,

    game_type_map: BTreeMap<GameType, Program>,

    neutral_identity: ChiaIdentity,
    coinset_adapter: FullCoinSetAdapter,

    player_info: [PerPlayerInfo; 2],

    simulator: Simulator,
    game_ids: Vec<GameID>,

    handshake_done: bool,
    can_move: bool,
    funded: bool,

    tick_count: usize,

    auto: bool,
}

#[derive(Debug, Clone, Default, Serialize, Deserialize)]
struct UpdateResult {
    info: Value,
}

<<<<<<< HEAD
=======
// TODO: Check if still using Serialize, Deserialize
>>>>>>> fcaa31e2
#[derive(Debug, Clone, Serialize, Deserialize)]
struct PlayerResult {
    can_move: bool,
    state: String,
    auto: bool,
    our_move: Vec<u8>,
<<<<<<< HEAD
    opponent_message: Vec<u8>,
=======
>>>>>>> fcaa31e2
    readable: Value,
}

#[derive(Debug, Clone)]
enum WebRequest {
    Idle,
    Reset,
    Player(bool),
    WordHash(bool, Vec<u8>),
    Picks(bool, Vec<bool>),
    FinishMove(bool),
}

lazy_static! {
    static ref MUTEX: Mutex<GameRunner> = Mutex::new(GameRunner::new().unwrap());
    static ref TO_WEB: (Mutex<Sender<WebRequest>>, Mutex<Receiver<WebRequest>>) = {
        let (tx, rx) = mpsc::channel();
        (tx.into(), rx.into())
    };
    static ref FROM_WEB: (
        Mutex<Sender<Result<String, String>>>,
        Mutex<Receiver<Result<String, String>>>
    ) = {
        let (tx, rx) = mpsc::channel();
        (tx.into(), rx.into())
    };
}

fn convert_cards(allocator: &mut AllocEncoder, card_list: NodePtr) -> Vec<(usize, usize)> {
    if let Some(cards_nodeptrs) = proper_list(allocator.allocator(), card_list, true) {
        return cards_nodeptrs
            .iter()
            .filter_map(|elt| {
                proper_list(allocator.allocator(), *elt, true).map(|card| {
                    let rank: usize = atom_from_clvm(allocator, card[0])
                        .and_then(usize_from_atom)
                        .unwrap_or_default();
                    let suit: usize = atom_from_clvm(allocator, card[1])
                        .and_then(usize_from_atom)
                        .unwrap_or_default();
                    (rank, suit)
                })
            })
            .collect();
    }

    Vec::new()
}

impl GameRunner {
    fn new() -> Result<Self, Error> {
        let mut allocator = AllocEncoder::new();
        let mut rng = ChaCha8Rng::from_seed([0; 32]);
        let game_type_map = poker_collection(&mut allocator);

        let neutral_pk: PrivateKey = rng.gen();
        let neutral_identity = ChiaIdentity::new(&mut allocator, neutral_pk).expect("should work");

        let pk1: PrivateKey = rng.gen();
        let id1 = ChiaIdentity::new(&mut allocator, pk1).expect("should work");
        let pk2: PrivateKey = rng.gen();
        let id2 = ChiaIdentity::new(&mut allocator, pk2).expect("should work");

        let coinset_adapter = FullCoinSetAdapter::default();
        let simulator = Simulator::default();

        // Give some money to the users.
        simulator.farm_block(&id1.puzzle_hash);
        simulator.farm_block(&id2.puzzle_hash);

        let coins0 = simulator
            .get_my_coins(&id1.puzzle_hash)
            .expect("should work");
        let coins1 = simulator
            .get_my_coins(&id2.puzzle_hash)
            .expect("should work");

        // Make a 100 coin for each player (and test the deleted and created events).
        let (parent_coin_0, _rest_0) = simulator
            .transfer_coin_amount(&mut allocator, &id1, &id1, &coins0[0], Amount::new(100))
            .expect("should work");
        let (parent_coin_1, _rest_1) = simulator
            .transfer_coin_amount(&mut allocator, &id2, &id2, &coins1[0], Amount::new(100))
            .expect("should work");

        simulator.farm_block(&neutral_identity.puzzle_hash);

        let cradle1 = SynchronousGameCradle::new(
            &mut rng,
            SynchronousGameCradleConfig {
                game_types: game_type_map.clone(),
                have_potato: true,
                identity: &id1,
                my_contribution: Amount::new(100),
                their_contribution: Amount::new(100),
                channel_timeout: Timeout::new(100),
                reward_puzzle_hash: id1.puzzle_hash.clone(),
            },
        );
        let cradle2 = SynchronousGameCradle::new(
            &mut rng,
            SynchronousGameCradleConfig {
                game_types: game_type_map.clone(),
                have_potato: false,
                identity: &id2,
                my_contribution: Amount::new(100),
                their_contribution: Amount::new(100),
                channel_timeout: Timeout::new(100),
                reward_puzzle_hash: id2.puzzle_hash.clone(),
            },
        );
        let game_ids = Vec::default();
        let handshake_done = false;
        let can_move = false;

        let player1 = PerPlayerInfo::new(
            &mut allocator,
            false,
            parent_coin_0.clone(),
            cradle1,
            PlayState::BeforeAliceWord,
        );
        let player2 = PerPlayerInfo::new(
            &mut allocator,
            true,
            parent_coin_1.clone(),
            cradle2,
            PlayState::BobWaiting,
        );

        Ok(GameRunner {
            allocator,
            rng,
            game_type_map,
            neutral_identity,
            coinset_adapter,
            simulator,
            game_ids,
            handshake_done,
            can_move,
            funded: false,
            auto: false,
            tick_count: 0,
            player_info: [player1, player2],
        })
    }

    fn set_auto(&mut self, new_auto: bool) {
        self.auto = new_auto;
    }

    fn info(&self) -> Value {
        let mut r = Map::default();
        r.insert(
            "block_height".to_string(),
            serde_json::to_value(self.coinset_adapter.current_height).unwrap(),
        );
        r.insert(
            "handshake_done".to_string(),
            serde_json::to_value(self.handshake_done).unwrap(),
        );
        r.insert(
            "can_move".to_string(),
            serde_json::to_value(self.can_move).unwrap(),
        );
        r.insert(
            "alice_state".to_string(),
            serde_json::to_value(&self.player_info[0].play_state).unwrap(),
        );
        r.insert(
            "bob_state".to_string(),
            serde_json::to_value(&self.player_info[1].play_state).unwrap(),
        );
        Value::Object(r)
    }

    // Produce the state result for when a move is possible.
    fn move_state(&self) -> String {
        serde_json::to_string(&UpdateResult { info: self.info() }).unwrap()
    }

    fn player_readable(&mut self, id: bool) -> Result<Value, String> {
        self.player_info[id as usize].player_readable(&mut self.allocator)
    }

    fn player(&mut self, id: bool) -> Result<String, String> {
        let player_readable = self.player_readable(id)?;
        serde_json::to_string(&PlayerResult {
            can_move: self.can_move,
            state: format!("{:?}", self.player_info[id as usize].play_state),
            our_move: self.player_info[id as usize]
                .local_ui
                .our_readable_move
                .to_vec(),
            auto: self.auto,
<<<<<<< HEAD
            opponent_message: self.player_info[id as usize]
                .local_ui
                .remote_message
                .clone(),
=======
>>>>>>> fcaa31e2
            readable: player_readable,
        })
        .map_err(|e| format!("error serializing player state: {e:?}"))
    }

    fn word_hash(&mut self, id: bool, hash: &[u8]) -> String {
        self.player_info[id as usize].preimage = hash.to_vec();
        self.player_info[id as usize].enqueue_outbound_move(IncomingAction::Word(hash.to_vec()));

        self.move_state()
    }

    fn do_picks(&mut self, id: bool, picks: &[bool]) -> String {
        self.player_info[id as usize].enqueue_outbound_move(IncomingAction::Picks(picks.to_vec()));
        self.move_state()
    }

    fn finish_move(&mut self, id: bool) -> String {
        self.player_info[id as usize].enqueue_outbound_move(IncomingAction::Finish);
        self.move_state()
    }

    fn idle(&mut self) -> Result<String, Error> {
        self.tick_count += 1;

        if self.tick_count % 10 == 0 {
            self.simulator
                .farm_block(&self.neutral_identity.puzzle_hash);
        }

        let current_height = self.simulator.get_current_height();
        let current_coins = self.simulator.get_all_coins().expect("should work");
        let watch_report = self
            .coinset_adapter
            .make_report_from_coin_set_update(current_height as u64, &current_coins)
            .expect("should work");

        for i in 0..=1 {
            self.player_info[i]
                .cradle
                .new_block(
                    &mut self.allocator,
                    &mut self.rng,
                    current_height,
                    &watch_report,
                )
                .expect("should work");

            loop {
                let result = self.player_info[i].cradle.idle(
                    &mut self.allocator,
                    &mut self.rng,
                    &mut self.player_info[i].local_ui,
                )?;
                debug!(
                    "cradle {i}: continue_on {} outbound {}",
                    result.continue_on,
                    result.outbound_messages.len()
                );

                for tx in result.outbound_transactions.iter() {
                    let included_result = self
                        .simulator
                        .push_tx(&mut self.allocator, &tx.spends)
                        .expect("should work");
                    debug!("included_result {included_result:?}");
                    assert_eq!(included_result.code, 1);
                }

                for msg in result.outbound_messages.iter() {
                    self.player_info[i ^ 1]
                        .cradle
                        .deliver_message(&msg)
                        .expect("should work");
                }

                if !result.continue_on {
                    break;
                }
            }
        }

        if !self.funded {
            // Give coins to the cradles.
            self.player_info[0]
                .cradle
                .opening_coin(
                    &mut self.allocator,
                    &mut self.rng,
                    self.player_info[0].fund_coin.clone(),
                )
                .expect("should work");
            self.player_info[1]
                .cradle
                .opening_coin(
                    &mut self.allocator,
                    &mut self.rng,
                    self.player_info[1].fund_coin.clone(),
                )
                .expect("should work");

            self.funded = true;

            return serde_json::to_string(&UpdateResult { info: self.info() }).into_gen();
        }

        if self.can_move {
            for i in 0..=1 {
                self.player_info[i].idle(&mut self.allocator, &mut self.rng, &self.game_ids)?;
            }

            return Ok(self.move_state());
        }

        if !self.handshake_done
            && self.player_info[0].cradle.handshake_finished()
            && self.player_info[1].cradle.handshake_finished()
        {
            self.game_ids = self.player_info[0]
                .cradle
                .start_games(
                    &mut self.allocator,
                    &mut self.rng,
                    true,
                    &GameStart {
                        amount: Amount::new(200),
                        my_contribution: Amount::new(100),
                        game_type: GameType(b"calpoker".to_vec()),
                        timeout: Timeout::new(10),
                        my_turn: true,
                        parameters: vec![0x80],
                    },
                )
                .expect("should run");

            self.player_info[1]
                .cradle
                .start_games(
                    &mut self.allocator,
                    &mut self.rng,
                    false,
                    &GameStart {
                        amount: Amount::new(200),
                        my_contribution: Amount::new(100),
                        game_type: GameType(b"calpoker".to_vec()),
                        timeout: Timeout::new(10),
                        my_turn: false,
                        parameters: vec![0x80],
                    },
                )
                .expect("should run");

            self.can_move = true;
            self.handshake_done = true;
        }

        serde_json::to_string(&UpdateResult { info: self.info() }).into_gen()
    }
}

fn get_file(name: &str, content_type: &str, response: &mut Response) -> Result<(), String> {
    let content = fs::read_to_string(name).map_err(|e| format!("{e:?}"))?;
    response
        .add_header("Content-Type", content_type, true)
        .map_err(|e| format!("{e:?}"))?;
    response.replace_body(ResBody::Once(Bytes::from(content.as_bytes().to_vec())));
    Ok(())
}

#[handler]
async fn index(response: &mut Response) -> Result<(), String> {
    get_file("resources/web/index.html", "text/html", response)
}

#[handler]
async fn player_html(response: &mut Response) -> Result<(), String> {
    get_file("resources/web/player.html", "text/html", response)
}

#[handler]
async fn index_js(response: &mut Response) -> Result<(), String> {
    get_file("resources/web/index.js", "text/javascript", response)
}

#[handler]
async fn player_js(response: &mut Response) -> Result<(), String> {
    get_file("resources/web/player.js", "text/javascript", response)
}

#[handler]
async fn index_css(response: &mut Response) -> Result<(), String> {
    get_file("resources/web/index.css", "text/css", response)
}

fn pass_on_request(wr: WebRequest) -> Result<String, String> {
    {
        let to_web = TO_WEB.0.lock().unwrap();
        (*to_web).send(wr).unwrap();
    }
    let from_web = FROM_WEB.1.lock().unwrap();
    (*from_web).recv().map_err(|e| format!("{e:?}"))?
}

#[handler]
async fn idle(_req: &mut Request) -> Result<String, String> {
    pass_on_request(WebRequest::Idle)
}

fn get_arg_bytes(req: &mut Request) -> Result<Vec<u8>, String> {
    let uri_string = req.uri().to_string();
    if let Some(found_eq) = uri_string.bytes().position(|x| x == b'=') {
        let arg: Vec<u8> = uri_string.bytes().skip(found_eq + 1).collect();
        return Ok(arg);
    }

    Err("no argument".to_string())
}

#[handler]
async fn player(req: &mut Request) -> Result<String, String> {
    let arg = get_arg_bytes(req)?;
    let pid = if arg.is_empty() {
        false
    } else {
        arg[0] == b'2'
    };
    pass_on_request(WebRequest::Player(pid))
}

#[handler]
async fn word_hash(req: &mut Request) -> Result<String, String> {
    let arg = get_arg_bytes(req)?;
    if arg.is_empty() {
        return Err("empty arg".to_string());
    }
    let player_id = arg[0] == b'2';
    let hash = Sha256Input::Bytes(&arg[1..]).hash();
    let hash_of_alice_hash = Sha256Input::Bytes(hash.bytes()).hash();
    eprintln!("{player_id} hash is {hash:?} hash of that is {hash_of_alice_hash:?}");
    pass_on_request(WebRequest::WordHash(player_id, hash.bytes().to_vec()))
}

#[handler]
async fn do_picks(req: &mut Request) -> Result<String, String> {
    let arg = get_arg_bytes(req)?;
    let bool_arg: Vec<bool> = arg.iter().skip(1).map(|b| *b == b'1').collect();
    pass_on_request(WebRequest::Picks(arg[0] == b'2', bool_arg))
}

#[handler]
async fn exit(_req: &mut Request) -> Result<String, String> {
    std::process::exit(0);
}

#[handler]
async fn reset(_req: &mut Request) -> Result<String, String> {
    return pass_on_request(WebRequest::Reset);
}

#[handler]
async fn finish(req: &mut Request) -> Result<String, String> {
    let arg = get_arg_bytes(req)?;
    let player_id = if arg.is_empty() {
        false
    } else {
        arg[0] == b'2'
    };
    pass_on_request(WebRequest::FinishMove(player_id))
}
<<<<<<< HEAD

fn reset_sim(sim: &mut GameRunner, auto: bool) -> Result<String, String> {
    let mut new_game = GameRunner::new().map_err(|e| format!("{e:?}"))?;
    if auto {
        new_game.set_auto(true);
    }
    swap(sim, &mut new_game);
    Ok("{}".to_string())
}

fn detect_run_as_python(args: &[String]) -> bool {
    args.iter().any(|x: &String| x == "-c")
}

fn main() {
    let mut args = std::env::args();
    let args_vec: Vec<String> = args.collect();
    if detect_run_as_python(&args_vec) {
        let new_args: Vec<OsString> = args_vec
            .iter()
            .enumerate()
            .map(
                |(i, arg)| {
                    if i == 0 {
                        "python3".into()
                    } else {
                        arg.into()
                    }
                },
            )
            .collect();
        let exec_err = execvp("python3", &new_args);
        eprintln!("Error Running: {:?}\n{:?}\n", new_args, exec_err);
        return;
    }
    let mut rt = tokio::runtime::Runtime::new().unwrap();
    rt.block_on(async {
        eprintln!("ARGS: {:?}", args_vec);
        let auto = args_vec.iter().any(|x| x == "auto");

        let router = Router::new()
            .get(index)
            .push(Router::with_path("index.css").get(index_css))
            .push(Router::with_path("index.js").get(index_js))
            .push(Router::with_path("player.html").get(player_html))
            .push(Router::with_path("player.js").get(player_js))
            .push(Router::with_path("exit").post(exit))
            .push(Router::with_path("reset").post(reset))
            .push(Router::with_path("idle.json").post(idle))
            .push(Router::with_path("player.json").post(player))
            .push(Router::with_path("word_hash").post(word_hash))
            .push(Router::with_path("picks").post(do_picks))
            .push(Router::with_path("finish").post(finish));
        let acceptor = TcpListener::new("127.0.0.1:5800").bind().await;

        let s = std::thread::spawn(move || {
            if auto {
                let mut locked = MUTEX.lock().unwrap();
                (*locked).set_auto(true);
            }

            loop {
                let request = {
                    let channel = TO_WEB.1.lock().unwrap();
                    (*channel).recv().unwrap()
                };

                debug!("request {request:?}");
                let result = {
                    let mut locked = MUTEX.lock().unwrap();
                    match request {
                        WebRequest::Idle => (*locked).idle().map_err(|e| format!("{e:?}")),
                        WebRequest::Player(id) => (*locked).player(id),
                        WebRequest::WordHash(id, hash) => Ok((*locked).word_hash(id, &hash)),
                        WebRequest::Picks(id, picks) => Ok((*locked).do_picks(id, &picks)),
                        WebRequest::FinishMove(id) => Ok((*locked).finish_move(id)),
                        WebRequest::Reset => reset_sim(&mut (*locked), auto),
                    }
                };

=======

fn reset_sim(sim: &mut GameRunner, auto: bool) -> Result<String, String> {
    let mut new_game = GameRunner::new().map_err(|e| format!("{e:?}"))?;
    if auto {
        new_game.set_auto(true);
    }
    swap(sim, &mut new_game);
    Ok("{}".to_string())
}

fn detect_run_as_python(args: &[String]) -> bool {
    args.iter().any(|x: &String| x == "-c")
}

fn main() {
    let mut args = std::env::args();
    let args_vec: Vec<String> = args.collect();
    if detect_run_as_python(&args_vec) {
        let new_args: Vec<OsString> = args_vec
            .iter()
            .enumerate()
            .map(
                |(i, arg)| {
                    if i == 0 {
                        "python3".into()
                    } else {
                        arg.into()
                    }
                },
            )
            .collect();
        let exec_err = execvp("python3", &new_args);
        eprintln!("Error Running: {:?}\n{:?}\n", new_args, exec_err);
        return;
    }
    let mut rt = tokio::runtime::Runtime::new().unwrap();
    rt.block_on(async {
        eprintln!("ARGS: {:?}", args_vec);
        let auto = args_vec.iter().any(|x| x == "auto");

        let router = Router::new()
            .get(index)
            .push(Router::with_path("index.css").get(index_css))
            .push(Router::with_path("index.js").get(index_js))
            .push(Router::with_path("player.html").get(player_html))
            .push(Router::with_path("player.js").get(player_js))
            .push(Router::with_path("exit").post(exit))
            .push(Router::with_path("reset").post(reset))
            .push(Router::with_path("idle.json").post(idle))
            .push(Router::with_path("player.json").post(player))
            .push(Router::with_path("word_hash").post(word_hash))
            .push(Router::with_path("picks").post(do_picks))
            .push(Router::with_path("finish").post(finish));
        let acceptor = TcpListener::new("127.0.0.1:5800").bind().await;

        let s = std::thread::spawn(move || {
            if auto {
                let mut locked = MUTEX.lock().unwrap();
                (*locked).set_auto(true);
            }

            loop {
                let request = {
                    let channel = TO_WEB.1.lock().unwrap();
                    (*channel).recv().unwrap()
                };

                debug!("request {request:?}");
                let result = {
                    let mut locked = MUTEX.lock().unwrap();
                    match request {
                        WebRequest::Idle => (*locked).idle().map_err(|e| format!("{e:?}")),
                        WebRequest::Player(id) => (*locked).player(id),
                        WebRequest::WordHash(id, hash) => Ok((*locked).word_hash(id, &hash)),
                        WebRequest::Picks(id, picks) => Ok((*locked).do_picks(id, &picks)),
                        WebRequest::FinishMove(id) => Ok((*locked).finish_move(id)),
                        WebRequest::Reset => reset_sim(&mut (*locked), auto),
                    }
                };

>>>>>>> fcaa31e2
                {
                    let channel = FROM_WEB.0.lock().unwrap();
                    (*channel).send(result).unwrap();
                }
            }
        });

        println!("port 5800.  press return to exit gracefully...");
        let t = std::thread::spawn(|| {
            let mut buffer = String::default();
            stdin().read_line(&mut buffer).ok();
            std::process::exit(0);
        });

        Server::new(acceptor).serve(router).await;
        s.join().unwrap();
        t.join().unwrap();
    })
}<|MERGE_RESOLUTION|>--- conflicted
+++ resolved
@@ -45,11 +45,7 @@
 struct UIReceiver {
     received_moves: usize,
     our_readable_move: Vec<u8>,
-<<<<<<< HEAD
-    remote_message: Vec<u8>,
-=======
     remote_message: ReadableMove,
->>>>>>> fcaa31e2
     opponent_readable_move: ReadableMove,
 }
 
@@ -59,13 +55,8 @@
         UIReceiver {
             received_moves: 0,
             our_readable_move: Vec::default(),
-<<<<<<< HEAD
-            remote_message: Vec::default(),
-            opponent_readable_move: ReadableMove::from_nodeptr(allocator.encode_atom(&[]).unwrap()),
-=======
             remote_message: nil_readable.clone(),
             opponent_readable_move: nil_readable,
->>>>>>> fcaa31e2
         }
     }
 }
@@ -83,13 +74,8 @@
         Ok(())
     }
 
-<<<<<<< HEAD
-    fn game_message(&mut self, _id: &GameID, readable: &[u8]) -> Result<(), Error> {
-        self.remote_message = readable.to_vec();
-=======
     fn game_message(&mut self, _id: &GameID, readable: ReadableMove) -> Result<(), Error> {
         self.remote_message = readable;
->>>>>>> fcaa31e2
         Ok(())
     }
 
@@ -229,8 +215,6 @@
             self.deq.push_front(self.ob.clone());
         }
     }
-<<<<<<< HEAD
-=======
 }
 
 type CardList = Vec<(usize, usize)>;
@@ -251,7 +235,6 @@
     } else {
         Err(Error::StrErr("wrong decode of two card sets".to_string()))
     }
->>>>>>> fcaa31e2
 }
 impl PerPlayerInfo {
     fn new(
@@ -453,230 +436,6 @@
             );
         }
 
-<<<<<<< HEAD
-impl PerPlayerInfo {
-    fn new(
-        allocator: &mut AllocEncoder,
-        player_id: bool,
-        fund_coin: CoinString,
-        cradle: SynchronousGameCradle,
-        play_state: PlayState,
-    ) -> Self {
-        PerPlayerInfo {
-            player_id,
-            fund_coin,
-            cradle: cradle,
-            play_state,
-            local_ui: UIReceiver::new(allocator),
-            preimage: vec![],
-            use_word: vec![],
-            picks: vec![],
-            game_outcome: CalpokerResult::default(),
-            incoming_actions: VecDeque::default(),
-            num_incoming_actions: 0,
-        }
-    }
-
-    fn enqueue_outbound_move(&mut self, incoming_action: IncomingAction) {
-        eprintln!("enqueue outbound move: {incoming_action:?}");
-        self.incoming_actions.push_back(incoming_action);
-        self.num_incoming_actions += 1;
-    }
-
-    fn bob_readable(&mut self, allocator: &mut AllocEncoder) -> Result<Value, String> {
-        // See if we have enough info to get the cardlists.
-        if !self.local_ui.remote_message.is_empty() && !self.preimage.is_empty() {
-            // make_cards
-            serde_json::to_value(make_cards(
-                &self.local_ui.remote_message,
-                &self.preimage,
-                self.cradle.amount(),
-            ))
-            .map_err(|e| format!("failed make cards: {:?}", e))
-        } else {
-            let empty_vec: Vec<(usize, usize)> = vec![];
-            serde_json::to_value(
-                // (
-                // self.convert_cards(
-                //     self.local_ui
-                //         .opponent_readable_move
-                //         .to_nodeptr(),
-                // ),
-                // empty_vec.clone(),
-                // empty_vec,
-                // )
-                empty_vec,
-            )
-            .map_err(|e| format!("couldn't make basic bob result: {e:?}"))
-        }
-    }
-
-    fn player_readable(&mut self, allocator: &mut AllocEncoder) -> Result<Value, String> {
-        match &self.play_state {
-            PlayState::BeforeAlicePicks => {
-                let cardlist: Vec<Vec<(usize, usize)>> = if let Some(cardlist) = proper_list(
-                    allocator.allocator(),
-                    self.local_ui.opponent_readable_move.to_nodeptr(),
-                    true,
-                ) {
-                    cardlist
-                        .iter()
-                        .map(|c| convert_cards(allocator, *c))
-                        .collect()
-                } else {
-                    return Err("wrong decode of two card sets".to_string());
-                };
-
-                serde_json::to_value(cardlist).map_err(|e| format!("couldn't make json: {e:?}"))
-            }
-            PlayState::AfterBobWord => self.bob_readable(allocator),
-            PlayState::BeforeBobPicks => self.bob_readable(allocator),
-            PlayState::AfterAlicePicks => serde_json::to_value(&self.game_outcome)
-                .map_err(|e| format!("couldn't make json: {e:?}")),
-            PlayState::BeforeAliceFinish => serde_json::to_value(&self.game_outcome)
-                .map_err(|e| format!("couldn't make json: {e:?}")),
-            PlayState::AliceEnd => serde_json::to_value(&self.game_outcome)
-                .map_err(|e| format!("couldn't make json: {e:?}")),
-            PlayState::BobEnd => serde_json::to_value(&self.game_outcome)
-                .map_err(|e| format!("couldn't make json: {e:?}")),
-            _ => Ok(Value::String(disassemble(
-                allocator.allocator(),
-                self.local_ui.opponent_readable_move.to_nodeptr(),
-                None,
-            ))),
-        }
-    }
-
-    fn pass_on_move<R: Rng>(
-        &mut self,
-        allocator: &mut AllocEncoder,
-        rng: &mut R,
-        game_ids: &[GameID],
-    ) -> Result<(), Error> {
-        let mut g = if let Some(g) = ReleaseObject::new(&mut self.incoming_actions) {
-            g
-        } else {
-            return Ok(());
-        };
-
-        match g.value() {
-            IncomingAction::Word(hash) => {
-                if !matches!(
-                    self.play_state,
-                    PlayState::BeforeAliceWord | PlayState::BeforeBobWord
-                ) {
-                    return Ok(());
-                }
-
-                g.release();
-                self.play_state = self.play_state.incr();
-
-                let encoded_node = allocator.encode_atom(&hash).unwrap();
-                let encoded = node_to_bytes(allocator.allocator(), encoded_node).unwrap();
-                eprintln!("word hash {hash:?}");
-
-                self.cradle.make_move(
-                    allocator,
-                    rng,
-                    &game_ids[0],
-                    encoded,
-                    Hash::from_slice(&hash),
-                )
-            }
-            IncomingAction::Picks(other_picks) => {
-                if !matches!(
-                    self.play_state,
-                    PlayState::BeforeAlicePicks | PlayState::BeforeBobPicks
-                ) {
-                    return Ok(());
-                }
-
-                g.release();
-                self.play_state = self.play_state.incr();
-
-                let encoded_node = other_picks.to_clvm(allocator).unwrap();
-                let encoded = node_to_bytes(allocator.allocator(), encoded_node).unwrap();
-                let new_entropy = rng.gen();
-                eprintln!("picks {other_picks:?}");
-                self.cradle
-                    .make_move(allocator, rng, &game_ids[0], encoded, new_entropy)
-            }
-            IncomingAction::Finish => {
-                if !matches!(
-                    self.play_state,
-                    PlayState::BeforeAliceFinish | PlayState::BeforeBobFinish
-                ) {
-                    return Ok(());
-                }
-
-                eprintln!("{} doing finish move", self.player_id);
-                g.release();
-                self.play_state = self.play_state.incr();
-                let new_entropy = rng.gen();
-                self.cradle
-                    .make_move(allocator, rng, &game_ids[0], vec![0x80], new_entropy)
-            }
-        }
-    }
-
-    fn idle<R: Rng>(
-        &mut self,
-        allocator: &mut AllocEncoder,
-        rng: &mut R,
-        game_ids: &[GameID],
-    ) -> Result<(), Error> {
-        let prev = self.play_state.clone();
-
-        eprintln!(
-            "{} idle waiting {} incoming {} state {:?}",
-            self.player_id,
-            self.incoming_actions.len(),
-            self.local_ui.received_moves,
-            self.play_state
-        );
-
-        match (self.local_ui.received_moves, &self.play_state) {
-            (1, PlayState::BobWaiting) => {
-                self.play_state = self.play_state.incr();
-            }
-            (1, PlayState::AfterAliceWord) => {
-                self.play_state = self.play_state.incr();
-            }
-            (2, PlayState::AfterBobWord) => {
-                self.play_state = self.play_state.incr();
-            }
-            (2, PlayState::AfterAlicePicks) => {
-                self.play_state = self.play_state.incr();
-            }
-            (2, PlayState::AfterBobPicks) => {
-                self.play_state = self.play_state.incr();
-            }
-            (_, PlayState::AliceEnd | PlayState::BobEnd) => {
-                if let Some(res) = decode_calpoker_readable(
-                    allocator,
-                    self.local_ui.opponent_readable_move.to_nodeptr(),
-                    self.cradle.amount(),
-                    self.player_id,
-                )
-                .ok()
-                {
-                    if res.raw_alice_selects != 0 {
-                        self.game_outcome = res;
-                    }
-                }
-            }
-            _ => {}
-        }
-
-        if prev != self.play_state {
-            eprintln!(
-                "{} R {} transition {prev:?} to {:?}",
-                self.player_id, self.local_ui.received_moves, self.play_state
-            );
-        }
-
-=======
->>>>>>> fcaa31e2
         self.pass_on_move(allocator, rng, game_ids)
     }
 }
@@ -710,20 +469,13 @@
     info: Value,
 }
 
-<<<<<<< HEAD
-=======
 // TODO: Check if still using Serialize, Deserialize
->>>>>>> fcaa31e2
 #[derive(Debug, Clone, Serialize, Deserialize)]
 struct PlayerResult {
     can_move: bool,
     state: String,
     auto: bool,
     our_move: Vec<u8>,
-<<<<<<< HEAD
-    opponent_message: Vec<u8>,
-=======
->>>>>>> fcaa31e2
     readable: Value,
 }
 
@@ -919,13 +671,6 @@
                 .our_readable_move
                 .to_vec(),
             auto: self.auto,
-<<<<<<< HEAD
-            opponent_message: self.player_info[id as usize]
-                .local_ui
-                .remote_message
-                .clone(),
-=======
->>>>>>> fcaa31e2
             readable: player_readable,
         })
         .map_err(|e| format!("error serializing player state: {e:?}"))
@@ -1195,7 +940,6 @@
     };
     pass_on_request(WebRequest::FinishMove(player_id))
 }
-<<<<<<< HEAD
 
 fn reset_sim(sim: &mut GameRunner, auto: bool) -> Result<String, String> {
     let mut new_game = GameRunner::new().map_err(|e| format!("{e:?}"))?;
@@ -1276,88 +1020,6 @@
                     }
                 };
 
-=======
-
-fn reset_sim(sim: &mut GameRunner, auto: bool) -> Result<String, String> {
-    let mut new_game = GameRunner::new().map_err(|e| format!("{e:?}"))?;
-    if auto {
-        new_game.set_auto(true);
-    }
-    swap(sim, &mut new_game);
-    Ok("{}".to_string())
-}
-
-fn detect_run_as_python(args: &[String]) -> bool {
-    args.iter().any(|x: &String| x == "-c")
-}
-
-fn main() {
-    let mut args = std::env::args();
-    let args_vec: Vec<String> = args.collect();
-    if detect_run_as_python(&args_vec) {
-        let new_args: Vec<OsString> = args_vec
-            .iter()
-            .enumerate()
-            .map(
-                |(i, arg)| {
-                    if i == 0 {
-                        "python3".into()
-                    } else {
-                        arg.into()
-                    }
-                },
-            )
-            .collect();
-        let exec_err = execvp("python3", &new_args);
-        eprintln!("Error Running: {:?}\n{:?}\n", new_args, exec_err);
-        return;
-    }
-    let mut rt = tokio::runtime::Runtime::new().unwrap();
-    rt.block_on(async {
-        eprintln!("ARGS: {:?}", args_vec);
-        let auto = args_vec.iter().any(|x| x == "auto");
-
-        let router = Router::new()
-            .get(index)
-            .push(Router::with_path("index.css").get(index_css))
-            .push(Router::with_path("index.js").get(index_js))
-            .push(Router::with_path("player.html").get(player_html))
-            .push(Router::with_path("player.js").get(player_js))
-            .push(Router::with_path("exit").post(exit))
-            .push(Router::with_path("reset").post(reset))
-            .push(Router::with_path("idle.json").post(idle))
-            .push(Router::with_path("player.json").post(player))
-            .push(Router::with_path("word_hash").post(word_hash))
-            .push(Router::with_path("picks").post(do_picks))
-            .push(Router::with_path("finish").post(finish));
-        let acceptor = TcpListener::new("127.0.0.1:5800").bind().await;
-
-        let s = std::thread::spawn(move || {
-            if auto {
-                let mut locked = MUTEX.lock().unwrap();
-                (*locked).set_auto(true);
-            }
-
-            loop {
-                let request = {
-                    let channel = TO_WEB.1.lock().unwrap();
-                    (*channel).recv().unwrap()
-                };
-
-                debug!("request {request:?}");
-                let result = {
-                    let mut locked = MUTEX.lock().unwrap();
-                    match request {
-                        WebRequest::Idle => (*locked).idle().map_err(|e| format!("{e:?}")),
-                        WebRequest::Player(id) => (*locked).player(id),
-                        WebRequest::WordHash(id, hash) => Ok((*locked).word_hash(id, &hash)),
-                        WebRequest::Picks(id, picks) => Ok((*locked).do_picks(id, &picks)),
-                        WebRequest::FinishMove(id) => Ok((*locked).finish_move(id)),
-                        WebRequest::Reset => reset_sim(&mut (*locked), auto),
-                    }
-                };
-
->>>>>>> fcaa31e2
                 {
                     let channel = FROM_WEB.0.lock().unwrap();
                     (*channel).send(result).unwrap();
