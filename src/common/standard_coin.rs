<<<<<<< HEAD
use std::cell::RefCell;
use std::collections::HashMap;
use std::fs::read_to_string;

use serde::{Deserialize, Serialize};

=======
>>>>>>> a15649e2
use chia_bls;

use log::debug;
use num_bigint::{BigInt, Sign};

use chia_puzzles::P2_DELEGATED_PUZZLE_OR_HIDDEN_PUZZLE;

use clvm_traits::{clvm_curried_args, ToClvm};
use clvm_utils::CurriedProgram;

use clvmr::serde::node_from_bytes;
use clvmr::NodePtr;

use crate::utils::{number_from_u8, u8_from_number};

use crate::utils::map_m;

use crate::common::constants::{
    A_KW, CREATE_COIN, C_KW, DEFAULT_HIDDEN_PUZZLE_HASH, DEFAULT_PUZZLE_HASH, GROUP_ORDER, ONE,
    Q_KW, Q_KW_TREEHASH, TWO,
};
use crate::common::types;
use crate::common::types::{
    Aggsig, AllocEncoder, Amount, BrokenOutCoinSpendInfo, CoinCondition, CoinID, Hash, IntoErr,
    Node, PrivateKey, Program, PublicKey, Puzzle, PuzzleHash, Sha256Input, Sha256tree,
    ToQuotedProgram,
};

pub fn get_standard_coin_puzzle(allocator: &mut AllocEncoder) -> Result<Puzzle, types::Error> {
    let hex_sexp =
        node_from_bytes(allocator.allocator(), &P2_DELEGATED_PUZZLE_OR_HIDDEN_PUZZLE).into_gen()?;
    Puzzle::from_nodeptr(allocator, hex_sexp)
}

fn group_order_int() -> BigInt {
    BigInt::from_bytes_be(Sign::Plus, &GROUP_ORDER)
}

pub(crate) fn calculate_synthetic_offset(
    public_key: &PublicKey,
    hidden_puzzle_hash: &PuzzleHash,
) -> BigInt {
    let mut blob_input = public_key.bytes().to_vec();
    blob_input.extend_from_slice(hidden_puzzle_hash.bytes());
    let blob = Sha256Input::Bytes(&blob_input).hash();
    BigInt::from_bytes_be(Sign::Plus, blob.bytes()) % group_order_int()
}

pub fn calculate_synthetic_secret_key(
    secret_key: &PrivateKey,
    hidden_puzzle_hash: &Hash,
) -> Result<PrivateKey, types::Error> {
    let secret_exponent_bytes = secret_key.bytes();
    let secret_exponent = number_from_u8(&secret_exponent_bytes);
    let public_key = private_to_public_key(secret_key);
    let synthetic_secret_offset = calculate_synthetic_offset(
        &public_key,
        &PuzzleHash::from_hash(hidden_puzzle_hash.clone()),
    );
    let synthetic_secret_exponent = (secret_exponent + synthetic_secret_offset) % group_order_int();
    let private_key_bytes_right = u8_from_number(synthetic_secret_exponent);
    let mut private_key_bytes: [u8; 32] = [0; 32];
    for (i, b) in private_key_bytes_right.iter().enumerate() {
        private_key_bytes[i + 32 - private_key_bytes.len()] = *b;
    }
    PrivateKey::from_bytes(&private_key_bytes)
        .map(Ok)
        .unwrap_or_else(|e| {
            Err(format!(
                "calculate_synthetic_secret_key failed on {private_key_bytes:?}: {e:?}"
            ))
        })
        .into_gen()
}

pub fn calculate_synthetic_public_key(
    public_key: &PublicKey,
    hidden_puzzle_hash: &PuzzleHash,
) -> Result<PublicKey, types::Error> {
    let private_key_int = calculate_synthetic_offset(public_key, hidden_puzzle_hash);
    let (_, private_key_bytes_right) = private_key_int.to_bytes_be();
    let mut private_key_bytes: [u8; 32] = [0; 32];
    for (i, b) in private_key_bytes_right.iter().enumerate() {
        private_key_bytes[i + 32 - private_key_bytes.len()] = *b;
    }
    let synthetic_offset = PrivateKey::from_bytes(&private_key_bytes)
        .map(Ok)
        .unwrap_or_else(|e| {
            Err(format!(
                "calculate_synthetic_public_key failed on {private_key_bytes:?}: {e:?}"
            ))
        })
        .into_gen()?;
    let public_of_synthetic = private_to_public_key(&synthetic_offset);
    Ok(public_key.clone() + public_of_synthetic)
}

pub fn puzzle_for_synthetic_public_key(
    allocator: &mut AllocEncoder,
    standard_coin_puzzle: &Puzzle,
    synthetic_public_key: &PublicKey,
) -> Result<Puzzle, types::Error> {
    let curried_program = CurriedProgram {
        program: standard_coin_puzzle,
        args: clvm_curried_args!(synthetic_public_key.clone()),
    };
    let nodeptr = curried_program.to_clvm(allocator).into_gen()?;
    Puzzle::from_nodeptr(allocator, nodeptr)
}

fn hash_of_consed_parameter_hash(environment: &Hash, parameter: &Hash) -> Hash {
    Sha256Input::Array(vec![
        Sha256Input::Bytes(&TWO),
        Sha256Input::Hashed(vec![Sha256Input::Bytes(&ONE), Sha256Input::Bytes(&C_KW)]),
        Sha256Input::Hashed(vec![
            Sha256Input::Bytes(&TWO),
            Sha256Input::Hashed(vec![
                Sha256Input::Bytes(&TWO),
                Sha256Input::Hashed(vec![Sha256Input::Bytes(&ONE), Sha256Input::Bytes(&Q_KW)]),
                Sha256Input::Hash(parameter),
            ]),
            Sha256Input::Hashed(vec![
                Sha256Input::Bytes(&TWO),
                Sha256Input::Hash(environment),
                Sha256Input::Hashed(vec![Sha256Input::Bytes(&ONE)]),
            ]),
        ]),
    ])
    .hash()
}

pub fn curry_and_treehash(
    hash_of_quoted_mod_hash: &PuzzleHash,
    hashed_arguments: &[PuzzleHash],
) -> PuzzleHash {
    let mut env = Sha256Input::Bytes(&[1, 1]).hash();

    for arg in hashed_arguments.iter().rev() {
        env = hash_of_consed_parameter_hash(&env, arg.hash());
    }

    PuzzleHash::from_hash(
        Sha256Input::Array(vec![
            Sha256Input::Bytes(&TWO),
            Sha256Input::Hashed(vec![Sha256Input::Bytes(&ONE), Sha256Input::Bytes(&A_KW)]),
            Sha256Input::Hashed(vec![
                Sha256Input::Bytes(&TWO),
                Sha256Input::Hash(hash_of_quoted_mod_hash.hash()),
                Sha256Input::Hashed(vec![
                    Sha256Input::Bytes(&TWO),
                    Sha256Input::Hash(&env),
                    Sha256Input::Hashed(vec![Sha256Input::Bytes(&ONE)]),
                ]),
            ]),
        ])
        .hash(),
    )
}

pub fn calculate_hash_of_quoted_mod_hash(mod_hash: &PuzzleHash) -> Hash {
    Sha256Input::Array(vec![
        Sha256Input::Bytes(&TWO),
        Sha256Input::Hash(&Q_KW_TREEHASH),
        Sha256Input::Hash(mod_hash.hash()),
    ])
    .hash()
}

pub fn puzzle_hash_for_synthetic_public_key(
    allocator: &mut AllocEncoder,
    synthetic_public_key: &PublicKey,
) -> Result<PuzzleHash, types::Error> {
    let quoted_mod_hash = PuzzleHash::from_hash(calculate_hash_of_quoted_mod_hash(
        &PuzzleHash::from_bytes(DEFAULT_PUZZLE_HASH),
    ));
    let public_key_hash =
        Node(synthetic_public_key.to_clvm(allocator).into_gen()?).sha256tree(allocator);
    Ok(curry_and_treehash(&quoted_mod_hash, &[public_key_hash]))
}

pub fn puzzle_for_pk(
    allocator: &mut AllocEncoder,
    public_key: &PublicKey,
) -> Result<Puzzle, types::Error> {
    let standard_puzzle = get_standard_coin_puzzle(allocator)?;
    let synthetic_public_key = calculate_synthetic_public_key(
        public_key,
        &PuzzleHash::from_bytes(DEFAULT_HIDDEN_PUZZLE_HASH),
    )?;
    puzzle_for_synthetic_public_key(allocator, &standard_puzzle, &synthetic_public_key)
}

pub fn puzzle_hash_for_pk(
    allocator: &mut AllocEncoder,
    public_key: &PublicKey,
) -> Result<PuzzleHash, types::Error> {
    let synthetic_public_key = calculate_synthetic_public_key(
        public_key,
        &PuzzleHash::from_bytes(DEFAULT_HIDDEN_PUZZLE_HASH),
    )?;
    puzzle_hash_for_synthetic_public_key(allocator, &synthetic_public_key)
}

pub fn solution_for_delegated_puzzle(
    allocator: &mut AllocEncoder,
    delegated_puzzle: Program,
    solution: NodePtr,
) -> Result<NodePtr, types::Error> {
    let solution_form = (0, (delegated_puzzle, (Node(solution), ())))
        .to_clvm(allocator)
        .into_gen()?;
    Ok(solution_form)
}

pub fn solution_for_conditions(
    allocator: &mut AllocEncoder,
    conditions: NodePtr,
) -> Result<NodePtr, types::Error> {
    let delegated_puzzle = conditions.to_quoted_program(allocator)?;
    let nil = allocator.allocator().nil();
    solution_for_delegated_puzzle(allocator, delegated_puzzle, nil)
}

// Ported from: https://github.com/richardkiss/chialisp_stdlib/blob/bram-api/chialisp_stdlib/nightly/signing.clinc

// returns a signer which takes a value to be signed and returns an aggsig which
// needs to be combined with the rest of the signature
pub fn partial_signer(
    private_key: &PrivateKey,
    final_public_key: &PublicKey,
    value: &[u8],
) -> Aggsig {
    let mut message = final_public_key.bytes().to_vec();
    message.append(&mut value.to_vec());
    let mut sig = chia_bls::hash_to_g2(&message);
    sig.scalar_multiply(&private_key.bytes());
    Aggsig::from_bls(sig)
}

// returns (public_key signer)
// The signer takes a value to be signed and returns an aggsig
pub fn signer(private_key: &PrivateKey, value: &[u8]) -> (PublicKey, Aggsig) {
    let public_key = private_to_public_key(private_key);
    let sig = partial_signer(private_key, &public_key, value);
    (public_key, sig)
}

// XXX Make one step conversions to puzzle hash and puzzle for private key.
pub fn private_to_public_key(private_key: &types::PrivateKey) -> types::PublicKey {
    let sk = private_key.to_bls();
    PublicKey::from_bls(sk.public_key())
}

pub fn unsafe_sign_partial<Msg: AsRef<[u8]>>(sk: &PrivateKey, pk: &PublicKey, msg: Msg) -> Aggsig {
    let mut aug_msg = pk.bytes().to_vec();
    aug_msg.extend_from_slice(msg.as_ref());
    Aggsig::from_bls(chia_bls::sign_raw(sk.to_bls(), aug_msg))
}

// From: https://github.com/Chia-Network/chia_rs/blob/2334c842f694444da317fa7432f308f159f62d70/chia-wallet/src/wallet.rs#L1166
// which appears to still be in development.
pub fn agg_sig_me_message(
    raw_message: &[u8],
    coin_id: &CoinID,
    agg_sig_me_extra_data: &Hash,
) -> Vec<u8> {
    let mut message = Vec::with_capacity(96);
    message.extend(raw_message);
    message.extend(coin_id.bytes());
    message.extend(agg_sig_me_extra_data.bytes());
    message
}
pub fn sign_agg_sig_me(
    secret_key: &PrivateKey,
    raw_message: &[u8],
    coin_id: &CoinID,
    agg_sig_me_extra_data: &Hash,
) -> Aggsig {
    let message = agg_sig_me_message(raw_message, coin_id, agg_sig_me_extra_data);
    let public_key = private_to_public_key(secret_key);
    let signed = secret_key.sign(&message);
    assert!(signed.verify(&public_key, &message));
    signed
}

pub fn standard_solution_unsafe(
    allocator: &mut AllocEncoder,
    private_key: &PrivateKey,
    conditions: NodePtr,
) -> Result<BrokenOutCoinSpendInfo, types::Error> {
    let quoted_conds = conditions.to_quoted_program(allocator)?;
    let quoted_conds_hash = quoted_conds.sha256tree(allocator);
    let solution = solution_for_conditions(allocator, conditions)?;
    let solution_program = Program::from_nodeptr(allocator, solution)?;
    let message = quoted_conds_hash.bytes().to_vec();
    let (_, sig) = signer(private_key, &message);
    let conditions_program = Program::from_nodeptr(allocator, conditions)?;
    Ok(BrokenOutCoinSpendInfo {
        solution: solution_program.into(),
        conditions: conditions_program.into(),
        message,
        signature: sig,
    })
}

pub fn standard_solution_partial(
    allocator: &mut AllocEncoder,
    private_key: &PrivateKey,
    parent_coin: &CoinID,
    conditions: NodePtr,
    aggregate_public_key: &PublicKey,
    agg_sig_me_additional_data: &Hash,
    partial: bool,
) -> Result<BrokenOutCoinSpendInfo, types::Error> {
    // Fairly certain i understand that because of the property that
    // (SK1 + SK2).sign((PK1 + PK2) || msg) ==
    //   (SK1.sign(PK1 || msg) + SK2.sign(PK2 || msg))
    // We can pass in the aggregate public key as synthetic public key here.
    // Private key is the originator of one public key for this signature
    // so we should be able to add a signature with the other private key
    // in order to get a valid signature.
    //
    // Since the caller specifies the AGG_SIG conditions, they'll have what
    // they're supposed to in their pubkey field (i think).
    let quoted_conds = conditions.to_quoted_program(allocator)?;
    let quoted_conds_hash = quoted_conds.sha256tree(allocator);
    let solution = solution_for_conditions(allocator, conditions)?;
    debug!("standard signing with parent coin {parent_coin:?}");
    let coin_agg_sig_me_message = agg_sig_me_message(
        quoted_conds_hash.bytes(),
        parent_coin,
        agg_sig_me_additional_data,
    );

    let mut aggregated_signature: Option<Aggsig> = None;

    let add_signature = |aggregated_signature: &mut Option<Aggsig>, new_sig| {
        if let Some(agg) = aggregated_signature {
            *aggregated_signature = Some(agg.aggregate(&new_sig));
            return;
        }

        *aggregated_signature = Some(new_sig);
    };

    // The conditions we send in are the ones we get out in the standard coin
    // so in this case we can front load the conditions without running the puzzle.
    // Ensure we unborrow allocator before the code below.
    let conds = CoinCondition::from_nodeptr(allocator, conditions);
    let mut one_create = false;
    for cond in conds.iter() {
        match cond {
            CoinCondition::CreateCoin(_, _) => {
                debug!("adding signature based on create coin: {aggregate_public_key:?} {coin_agg_sig_me_message:?}");
                if !one_create {
                    one_create = true;
                    add_signature(
                        &mut aggregated_signature,
                        if partial {
                            partial_signer(
                                private_key,
                                aggregate_public_key,
                                &coin_agg_sig_me_message,
                            )
                        } else {
                            private_key.sign(&coin_agg_sig_me_message)
                        },
                    );
                }
            }
            CoinCondition::AggSigMe(pubkey, data) => {
                let mut message = pubkey.bytes().to_vec();
                message.extend_from_slice(data);
                let extra_agg_sig_me_message =
                    agg_sig_me_message(&message, parent_coin, agg_sig_me_additional_data);
                add_signature(
                    &mut aggregated_signature,
                    partial_signer(private_key, pubkey, &extra_agg_sig_me_message),
                );
            }
            CoinCondition::AggSigUnsafe(pubkey, data) => {
                // It's "unsafe" because it's just a hash of the data.
                debug!("adding unsafe sig for {data:?}");
                add_signature(
                    &mut aggregated_signature,
                    partial_signer(private_key, pubkey, data),
                );
            }
            _ => {}
        }
    }

    // Assume something like create coin if nothing else.
    if aggregated_signature.is_none() {
        add_signature(
            &mut aggregated_signature,
            if partial {
                partial_signer(private_key, aggregate_public_key, &coin_agg_sig_me_message)
            } else {
                private_key.sign(&coin_agg_sig_me_message)
            },
        );
    }

    if let Some(signature) = aggregated_signature {
        let solution_program = Program::from_nodeptr(allocator, solution)?;
        let conditions_program = Program::from_nodeptr(allocator, conditions)?;
        Ok(BrokenOutCoinSpendInfo {
            solution: solution_program.into(),
            signature,
            conditions: conditions_program.into(),
            message: coin_agg_sig_me_message,
        })
    } else {
        Err(types::Error::StrErr(
            "Failed to get a signature from the spend".to_string(),
        ))
    }
}

#[derive(Clone, Debug, Serialize, Deserialize)]
pub struct ChiaIdentity {
    pub private_key: PrivateKey,
    pub synthetic_public_key: PublicKey,
    pub public_key: PublicKey,
    pub synthetic_private_key: PrivateKey,
    pub puzzle: Puzzle,
    pub puzzle_hash: PuzzleHash,
}

impl ChiaIdentity {
    pub fn new(
        allocator: &mut AllocEncoder,
        private_key: PrivateKey,
    ) -> Result<Self, types::Error> {
        let default_hidden_puzzle_hash = Hash::from_bytes(DEFAULT_HIDDEN_PUZZLE_HASH);
        let synthetic_private_key =
            calculate_synthetic_secret_key(&private_key, &default_hidden_puzzle_hash)?;
        let public_key = private_to_public_key(&private_key);
        let synthetic_public_key = private_to_public_key(&synthetic_private_key);
        let puzzle = puzzle_for_pk(allocator, &public_key)?;
        let puzzle_hash = puzzle_hash_for_pk(allocator, &public_key)?;
        assert_eq!(puzzle.sha256tree(allocator), puzzle_hash);
        Ok(ChiaIdentity {
            private_key,
            synthetic_private_key,
            puzzle,
            puzzle_hash,
            public_key,
            synthetic_public_key,
        })
    }

    pub fn standard_solution(
        &self,
        allocator: &mut AllocEncoder,
        targets: &[(PuzzleHash, Amount)],
    ) -> Result<NodePtr, types::Error> {
        let conditions: Vec<Node> = map_m(
            |(ph, amt)| {
                Ok(Node(
                    (CREATE_COIN, (ph.clone(), (amt.clone(), ())))
                        .to_clvm(allocator)
                        .into_gen()?,
                ))
            },
            targets,
        )?;
        let conditions_converted = conditions.to_clvm(allocator).into_gen()?;
        solution_for_conditions(allocator, conditions_converted)
    }
}<|MERGE_RESOLUTION|>--- conflicted
+++ resolved
@@ -1,12 +1,5 @@
-<<<<<<< HEAD
-use std::cell::RefCell;
-use std::collections::HashMap;
-use std::fs::read_to_string;
-
 use serde::{Deserialize, Serialize};
 
-=======
->>>>>>> a15649e2
 use chia_bls;
 
 use log::debug;
