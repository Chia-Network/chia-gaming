--- conflicted
+++ resolved
@@ -640,11 +640,7 @@
 #[derive(Debug)]
 pub struct OpponentMessageInfo {
     pub opponent_move_size: usize,
-<<<<<<< HEAD
-    pub decoded_message: ReadableMove,
-=======
     pub opponent_message: ReadableMove,
->>>>>>> 52a17b27
 }
 
 #[derive(Default, Debug)]
@@ -679,14 +675,10 @@
         _id: &GameID,
         readable: ReadableMove,
     ) -> Result<(), Error> {
-<<<<<<< HEAD
-        self.opponent_messages.push(OpponentMessageInfo{opponent_move_size:self.opponent_moves.len(), decoded_message: readable});
-=======
         self.opponent_messages.push(OpponentMessageInfo {
             opponent_move_size: self.opponent_moves.len(),
             opponent_message: readable.clone(),
         });
->>>>>>> 52a17b27
         Ok(())
     }
 
