--- conflicted
+++ resolved
@@ -617,8 +617,7 @@
     assert!(peers[1].message_pipe.queue.is_empty());
 
     // Game move execution starts here
-<<<<<<< HEAD
-=======
+
     run_move_list(
         allocator,
         moves,
@@ -637,7 +636,7 @@
     game_id: GameID,
     rng: &mut ChaCha8Rng,
 ) {
->>>>>>> 8fb017a0
+
     for this_move in moves.iter() {
         let (who, what) = if let GameAction::Move(who, what, _) = this_move {
             (who, what)
