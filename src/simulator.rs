use std::cell::RefCell;

use clvm_traits::{ClvmEncoder, ToClvm};
use clvmr::allocator::NodePtr;

use crate::utils::map_m;

use indoc::indoc;
use log::debug;

use pyo3::exceptions::PyBaseException;
use pyo3::ffi::c_str;
use pyo3::prelude::*;
use pyo3::types::{PyBool, PyBytes, PyNone, PyTuple};

use crate::common::constants::{AGG_SIG_ME_ADDITIONAL_DATA, CREATE_COIN};
use crate::common::standard_coin::{
    agg_sig_me_message, sign_agg_sig_me, solution_for_conditions, standard_solution_partial,
    ChiaIdentity,
};
use crate::common::types::{
    Aggsig, AllocEncoder, Amount, CoinID, CoinSpend, CoinString, ErrToError, Error,
    GetCoinStringParts, Hash, IntoErr, Node, Program, Puzzle, PuzzleHash, Sha256tree, Spend,
    ToQuotedProgram,
};

#[derive(Debug, Clone)]
pub struct IncludeTransactionResult {
    pub code: u32,
    #[allow(dead_code)]
    pub e: Option<u32>,
    #[allow(dead_code)]
    pub diagnostic: String,
}

// Allow simulator from rust.
pub struct Simulator {
    evloop: PyObject,
    sim: PyObject,
    client: PyObject,
    guard: PyObject,
    make_spend: PyObject,
    chia_rs_coin: PyObject,
    program: PyObject,
    spend_bundle: PyObject,
    g2_element: PyObject,
    coin_as_list: PyObject,
    height: RefCell<usize>,
    i_have_changed: usize,
}

impl ErrToError for PyErr {
    fn into_gen(self) -> Error {
        Error::StrErr(format!("{self:?}"))
    }
}

impl From<Error> for pyo3::PyErr {
    fn from(other: Error) -> Self {
        Python::with_gil(|_py| -> pyo3::PyErr { PyBaseException::new_err(format!("{other:?}")) })
    }
}

impl Drop for Simulator {
    fn drop(&mut self) {
        Python::with_gil(|py| -> PyResult<_> {
            let none: Py<PyAny> = PyNone::get(py).to_owned().unbind().into();
            let exit_task = self.guard.call_method1(
                py,
                "__aexit__",
                (none.clone_ref(py), none.clone_ref(py), none.clone_ref(py)),
            )?;
            self.evloop
                .call_method1(py, "run_until_complete", (exit_task,))?;
            self.evloop.call_method0(py, "stop")?;
            self.evloop.call_method0(py, "close")?;

            self.evloop = none.clone_ref(py);
            self.sim = none.clone_ref(py);
            self.client = none.clone_ref(py);
            self.guard = none.clone_ref(py);
            self.make_spend = none.clone_ref(py);
            self.chia_rs_coin = none.clone_ref(py);
            self.program = none.clone_ref(py);
            self.spend_bundle = none.clone_ref(py);
            self.g2_element = none.clone_ref(py);
            self.coin_as_list = none.clone_ref(py);
            Ok(())
        })
        .expect("should shutdown");
    }
}

fn extract_code(e: &str) -> Option<u32> {
    if e == "None" {
        return None;
    }

    if let Some(p) = e.chars().position(|c| c == ':') {
        return Some(
            e[(p + 2)..(e.len() - 1)]
                .parse::<u32>()
                .expect("should parse"),
        );
    }

    panic!("could not parse code");
}

fn to_spend_result(py: Python<'_>, spend_res: PyObject) -> PyResult<IncludeTransactionResult> {
    let (inclusion_status, err): (PyObject, PyObject) = spend_res.extract(py)?;
    let status: u32 = inclusion_status.extract(py)?;
    let e: String = err.call_method0(py, "__repr__")?.extract(py)?;
    Ok(IncludeTransactionResult {
        code: status,
        e: extract_code(&e),
        diagnostic: e,
    })
}

impl Default for Simulator {
    fn default() -> Self {
        // https://github.com/PyO3/pyo3/issues/1741
        #[cfg(target_os = "macos")]
        if let Ok(venv) = std::env::var("VIRTUAL_ENV") {
            Python::with_gil(|py| -> PyResult<_> {
                let version_info = py.version_info();
                let sys = py.import("sys").unwrap();
                let sys_path = sys.getattr("path").unwrap();
                sys_path
                    .call_method1(
                        "insert",
                        (
                            0,
                            format!(
                                "{}/lib/python{}.{}/site-packages",
                                venv, version_info.major, version_info.minor
                            ),
                        ),
                    )
                    .unwrap();
                Ok(())
            })
            .unwrap();
        }

        Python::with_gil(|py| -> PyResult<_> {
            let module = PyModule::from_code(
                py,
                c_str!(indoc! {"
               import asyncio
               from chia.types.coin_spend import make_spend
               from chia_rs import Coin, G2Element
               from chia.types.blockchain_format.program import Program
               from chia.wallet.wallet_spend_bundle import WalletSpendBundle as SpendBundle
               from chia.types.blockchain_format.coin import coin_as_list
               from chia._tests.util.spend_sim import sim_and_client

               def start():
                   evloop = asyncio.new_event_loop()
                   sac_gen = sim_and_client()
                   (sim, client) = evloop.run_until_complete(sac_gen.__aenter__())
                   return (evloop, sim, client, sac_gen, make_spend, Coin, Program, SpendBundle, G2Element, coin_as_list)
            "}),
                c_str!("tmod.py"),
                c_str!("tmod"),
            )?;
            let evloop = module.call_method0("start")?;
            Ok(Simulator {
                evloop: evloop.get_item(0)?.extract()?,
                sim: evloop.get_item(1)?.extract()?,
                client: evloop.get_item(2)?.extract()?,
                guard: evloop.get_item(3)?.extract()?,
                make_spend: evloop.get_item(4)?.extract()?,
                chia_rs_coin: evloop.get_item(5)?.extract()?,
                program: evloop.get_item(6)?.extract()?,
                spend_bundle: evloop.get_item(7)?.extract()?,
                g2_element: evloop.get_item(8)?.extract()?,
                coin_as_list: evloop.get_item(9)?.extract()?,
                height: RefCell::new(0),
                i_have_changed: 0,
            })
        })
        .expect("should work")
    }
}

impl Simulator {
    /// Given a coin in our inventory, spend the coin to the target puzzle hash.
    pub fn spend_coin_to_puzzle_hash(
        &mut self,
        allocator: &mut AllocEncoder,
        identity: &ChiaIdentity,
        puzzle: &Puzzle,
        coin: &CoinString,
        target_coins: &[(PuzzleHash, Amount)],
    ) -> Result<Vec<CoinString>, Error> {
        let agg_sig_me_additional_data = Hash::from_slice(&AGG_SIG_ME_ADDITIONAL_DATA);
        let (_first_coin_parent, first_coin_ph, _first_coin_amt) = coin.get_coin_string_parts()?;
        assert_eq!(puzzle.sha256tree(allocator), first_coin_ph);

        let conditions_vec = map_m(
            |(ph, amt): &(PuzzleHash, Amount)| -> Result<Node, Error> {
                Ok(Node(
                    (CREATE_COIN, (ph.clone(), (amt.clone(), ())))
                        .to_clvm(allocator)
                        .into_gen()?,
                ))
            },
            target_coins,
        )?;
        let conditions = conditions_vec.to_clvm(allocator).into_gen()?;

        let coin_spend_info = standard_solution_partial(
            allocator,
            &identity.synthetic_private_key,
            &coin.to_coin_id(),
            conditions,
            &identity.synthetic_public_key,
            &agg_sig_me_additional_data,
            false,
        )
        .expect("should build");

        let quoted_conds = conditions
            .to_quoted_program(allocator)
            .expect("should work");
        let hashed_conds = quoted_conds.sha256tree(allocator);
        let agg_sig_me_message = agg_sig_me_message(
            hashed_conds.bytes(),
            &coin.to_coin_id(),
            &agg_sig_me_additional_data,
        );
        debug!("our message {agg_sig_me_message:?}");
        let signature2 = identity.synthetic_private_key.sign(&agg_sig_me_message);
        assert_eq!(coin_spend_info.signature, signature2);

        let specific = CoinSpend {
            coin: coin.clone(),
            bundle: Spend {
                puzzle: identity.puzzle.clone(),
                solution: coin_spend_info.solution.clone(),
                signature: coin_spend_info.signature,
            },
        };

        let status = self.push_tx(allocator, &[specific]).expect("should spend");
        if status.code == 3 {
            return Err(Error::StrErr("failed to spend coin".to_string()));
        }

        Ok(target_coins
            .iter()
            .map(|(ph, amt)| CoinString::from_parts(&coin.to_coin_id(), ph, amt))
            .collect())
    }

<<<<<<< HEAD
    fn mutate(&mut self) {
        self.i_have_changed += 1
    }
    fn async_call<ArgT>(&mut self, py: Python<'_>, name: &str, args: ArgT) -> PyResult<PyObject>
    where
        ArgT: IntoPy<Py<PyTuple>>,
    {
        self.mutate();
=======
    fn async_call<'a>(
        &self,
        py: Python<'a>,
        name: &str,
        args: Bound<'_, PyTuple>,
    ) -> PyResult<PyObject> {
>>>>>>> 4ecb093c
        let coro = self.sim.call_method1(py, name, args)?;
        let task = self
            .evloop
            .call_method1(py, "create_task", (coro.clone_ref(py),))?;
        self.evloop
            .call_method1(py, "run_until_complete", (task.clone_ref(py),))?;
        let res = task.call_method0(py, "result")?;
        Ok(res)
    }

<<<<<<< HEAD
    fn async_client<ArgT>(&mut self, py: Python<'_>, name: &str, args: ArgT) -> PyResult<PyObject>
    where
        ArgT: IntoPy<Py<PyTuple>>,
    {
        self.mutate();
=======
    fn async_client<'a>(
        &self,
        py: Python<'a>,
        name: &str,
        args: Bound<'_, PyTuple>,
    ) -> PyResult<PyObject> {
>>>>>>> 4ecb093c
        let task = self.client.call_method1(py, name, args)?;
        let res = self
            .evloop
            .call_method1(py, "run_until_complete", (task,))?;
        Ok(res)
    }

    pub fn farm_block(&mut self, puzzle_hash: &PuzzleHash) {
        Python::with_gil(|py| -> PyResult<()> {
            let puzzle_hash_bytes = PyBytes::new(py, puzzle_hash.bytes());
            self.async_call(py, "farm_block", PyTuple::new(py, vec![puzzle_hash_bytes])?)?;
            let old_height = *self.height.borrow();
            self.height.replace(old_height + 1);
            Ok(())
        })
        .expect("should farm")
    }

    pub fn get_current_height(&self) -> usize {
        *self.height.borrow()
    }

    fn convert_coin_list_to_coin_strings(
        &self,
        _py: Python<'_>,
        coins: &PyObject,
    ) -> PyResult<Vec<CoinString>> {
        Python::with_gil(|py| -> PyResult<_> {
            let items: Vec<PyObject> = coins.extract(py)?;
            let mut result_coins = Vec::new();
            for i in items.iter() {
                let coin_of_item: PyObject = if let Ok(res) = i.getattr(py, "coin") {
                    res.extract(py)?
                } else {
                    i.extract(py)?
                };
                let as_list: Vec<PyObject> =
                    self.coin_as_list.call1(py, (coin_of_item,))?.extract(py)?;
                let parent_coin_info: &Bound<'_, PyBytes> = as_list[0].downcast_bound(py)?;
                let parent_coin_info_slice: &[u8] = parent_coin_info.extract()?;
                let puzzle_hash: &Bound<'_, PyBytes> = as_list[1].downcast_bound(py)?;
                let puzzle_hash_slice: &[u8] = puzzle_hash.extract()?;
                let amount: u64 = as_list[2].extract(py)?;
                let parent_coin_hash = Hash::from_slice(parent_coin_info_slice);
                let puzzle_hash = Hash::from_slice(puzzle_hash_slice);
                let new_coin = CoinString::from_parts(
                    &CoinID::new(parent_coin_hash),
                    &PuzzleHash::from_hash(puzzle_hash),
                    &Amount::new(amount),
                );
                result_coins.push(new_coin);
            }
            Ok(result_coins)
        })
    }

    pub fn get_all_coins(&mut self) -> PyResult<Vec<CoinString>> {
        Python::with_gil(|py| -> PyResult<_> {
            let elements: Vec<Bound<'_, PyAny>> = Vec::new();
            let coins = self.async_call(py, "all_non_reward_coins", PyTuple::new(py, elements)?)?;
            self.convert_coin_list_to_coin_strings(py, &coins)
        })
    }

    pub fn get_my_coins(&mut self, puzzle_hash: &PuzzleHash) -> PyResult<Vec<CoinString>> {
        Python::with_gil(|py| -> PyResult<_> {
            let hash_bytes = PyBytes::new(py, puzzle_hash.bytes());
            let hash_bytes_object: Bound<'_, PyBytes> = hash_bytes.into_pyobject(py)?;
            let false_object: Bound<'_, PyBool> = false.into_pyobject(py)?.to_owned();
            let args_any: Vec<Bound<'_, PyAny>> =
                vec![hash_bytes_object.into_any(), false_object.into_any()];
            let coins = self.async_client(
                py,
                "get_coin_records_by_puzzle_hash",
                PyTuple::new(py, args_any)?,
            )?;
            self.convert_coin_list_to_coin_strings(py, &coins)
        })
    }

    pub fn get_puzzle_and_solution(
        &mut self,
        coin_id: &CoinID,
    ) -> PyResult<Option<(Program, Program)>> {
        Python::with_gil(|py| -> PyResult<_> {
            let hash_bytes = PyBytes::new(py, coin_id.bytes());
            let hash_bytes_object: Bound<'_, PyBytes> = hash_bytes.into_pyobject(py)?;
            let record = self.async_client(
                py,
                "get_coin_record_by_name",
                PyTuple::new(py, vec![hash_bytes_object.clone()])?,
            )?;
            let height_of_spend =
                if let Ok(height_of_spend) = record.getattr(py, "spent_block_index") {
                    height_of_spend
                } else {
                    return Ok(None);
                };
            let height_of_spend: Bound<'_, PyAny> = height_of_spend.into_pyobject(py)?;
            let args_vec: Vec<Bound<'_, PyAny>> =
                vec![hash_bytes_object.into_any(), height_of_spend];
            let puzzle_and_solution =
                self.async_client(py, "get_puzzle_and_solution", PyTuple::new(py, args_vec)?)?;
            let puzzle_reveal: PyObject = puzzle_and_solution.getattr(py, "puzzle_reveal")?;
            let solution: PyObject = puzzle_and_solution.getattr(py, "solution")?;

            let puzzle_str: Vec<u8> = puzzle_reveal.call_method0(py, "__bytes__")?.extract(py)?;
            let solution_str: Vec<u8> = solution.call_method0(py, "__bytes__")?.extract(py)?;
            Ok(Some((
                Program::from_bytes(&puzzle_str),
                Program::from_bytes(&solution_str),
            )))
        })
    }

    pub fn g2_element(&self, aggsig: &Aggsig) -> PyResult<PyObject> {
        Python::with_gil(|py| -> PyResult<_> {
            let bytes = PyBytes::new(py, &aggsig.bytes());
            self.g2_element
                .call_method1(py, "from_bytes_unchecked", (bytes,))
        })
    }

    pub fn make_coin(&self, coin_string: &CoinString) -> PyResult<PyObject> {
        let (parent_id, puzzle_hash, amount) = coin_string.get_coin_string_parts()?;

        Python::with_gil(|py| -> PyResult<_> {
            let parent_parent_coin = PyBytes::new(py, parent_id.bytes());
            let puzzle_hash_data = PyBytes::new(py, puzzle_hash.bytes());
            let amt: u64 = amount.into();
            self.chia_rs_coin
                .call1(py, (parent_parent_coin, puzzle_hash_data, amt))
        })
    }

    pub fn hex_to_program(&self, hex: &str) -> PyResult<PyObject> {
        Python::with_gil(|py| -> PyResult<_> { self.program.call_method1(py, "fromhex", (hex,)) })
    }

    pub fn make_coin_spend(
        &self,
        py: Python<'_>,
        allocator: &mut AllocEncoder,
        parent_coin: &CoinString,
        puzzle_reveal: Puzzle,
        solution: NodePtr,
    ) -> PyResult<PyObject> {
        let coin = self.make_coin(parent_coin)?;
        let puzzle_hex = puzzle_reveal.to_hex();
        let puzzle_program = self.hex_to_program(&puzzle_hex)?;
        let solution_hex = Node(solution)
            .to_hex(allocator)
            .map_err(|_| PyBaseException::new_err("failed hex conversion"))?;
        let solution_program = self
            .hex_to_program(&solution_hex)
            .map_err(|_| PyBaseException::new_err("failed hex conversion"))?;
        self.make_spend
            .call1(py, (coin, puzzle_program, solution_program))
    }

    pub fn make_spend_bundle(
        &self,
        allocator: &mut AllocEncoder,
        txs: &[CoinSpend],
    ) -> PyResult<PyObject> {
        Python::with_gil(|py| {
            let mut spends = Vec::new();
            if txs.is_empty() {
                return Err(PyBaseException::new_err("some type error"));
            }

            let mut signature = txs[0].bundle.signature.clone();
            for (i, tx) in txs.iter().enumerate() {
                let spend_args = tx
                    .bundle
                    .solution
                    .to_clvm(allocator)
                    .map_err(|e| PyBaseException::new_err(format!("{e:?}")))?;
                let spend = self.make_coin_spend(
                    py,
                    allocator,
                    &tx.coin,
                    tx.bundle.puzzle.clone(),
                    spend_args,
                )?;
                spends.push(spend);
                if i > 0 {
                    signature += tx.bundle.signature.clone();
                }
            }
            let py_signature = self.g2_element(&signature)?;
            self.spend_bundle.call1(py, (spends, py_signature))
        })
    }

    pub fn push_tx(
        &mut self,
        allocator: &mut AllocEncoder,
        txs: &[CoinSpend],
    ) -> PyResult<IncludeTransactionResult> {
        let spend_bundle = self.make_spend_bundle(allocator, txs)?;
        Python::with_gil(|py| {
            let spend_res: PyObject = self
                .async_client(py, "push_tx", PyTuple::new(py, vec![spend_bundle])?)?
                .extract(py)?;
            to_spend_result(py, spend_res)
        })
    }

    /// Create a coin belonging to identity_target which currently belongs
    /// to identity_source.  Return change to identity_source.
    pub fn transfer_coin_amount(
        &mut self,
        allocator: &mut AllocEncoder,
        identity_target: &PuzzleHash,
        identity_source: &ChiaIdentity,
        source_coin: &CoinString,
        target_amt: Amount,
    ) -> Result<(CoinString, CoinString), Error> {
        let (_parent, _, amt) = source_coin.get_coin_string_parts()?;

        let change_amt = amt.clone() - target_amt.clone();
        let first_coin =
            CoinString::from_parts(&source_coin.to_coin_id(), identity_target, &target_amt);
        let second_coin = CoinString::from_parts(
            &source_coin.to_coin_id(),
            &identity_source.puzzle_hash,
            &change_amt,
        );

        let conditions = (
            (
                CREATE_COIN,
                (identity_target.clone(), (target_amt.clone(), ())),
            ),
            (
                (
                    CREATE_COIN,
                    (identity_source.puzzle_hash.clone(), (change_amt, ())),
                ),
                (),
            ),
        )
            .to_clvm(allocator)
            .into_gen()?;
        let quoted_conditions = conditions.to_quoted_program(allocator)?;
        let quoted_conditions_hash = quoted_conditions.sha256tree(allocator);
        let standard_solution = solution_for_conditions(allocator, conditions)?;
        let signature = sign_agg_sig_me(
            &identity_source.synthetic_private_key,
            quoted_conditions_hash.bytes(),
            &source_coin.to_coin_id(),
            &Hash::from_slice(&AGG_SIG_ME_ADDITIONAL_DATA),
        );
        let tx = CoinSpend {
            bundle: Spend {
                puzzle: identity_source.puzzle.clone(),
                solution: Program::from_nodeptr(allocator, standard_solution)?.into(),
                signature,
            },
            coin: source_coin.clone(),
        };
        let included = self.push_tx(allocator, &[tx]).into_gen()?;
        if included.code != 1 {
            return Err(Error::StrErr(format!("failed to spend: {included:?}")));
        }
        Ok((first_coin, second_coin))
    }

    /// Combine coins, spending to a specific puzzle hash
    pub fn combine_coins(
        &mut self,
        allocator: &mut AllocEncoder,
        owner: &ChiaIdentity,
        target_ph: &PuzzleHash,
        coins: &[CoinString],
    ) -> Result<CoinString, Error> {
        let mut amount = Amount::default();
        let mut spends = Vec::new();
        let nil = allocator
            .encode_atom(clvm_traits::Atom::Borrowed(&[]))
            .into_gen()?;

        if coins.is_empty() {
            return Err(Error::StrErr("no coins".to_string()));
        }

        for (i, c) in coins.iter().enumerate() {
            let (_, _, amt) = c.get_coin_string_parts()?;
            amount += amt.clone();
            let conditions = if i == coins.len() - 1 {
                ((CREATE_COIN, (target_ph.clone(), (amount.clone(), ()))), ())
                    .to_clvm(allocator)
                    .into_gen()?
            } else {
                nil
            };
            let solution = solution_for_conditions(allocator, conditions)?;
            let quoted_conditions = conditions.to_quoted_program(allocator)?;
            let quoted_conditions_hash = quoted_conditions.sha256tree(allocator);
            let signature = sign_agg_sig_me(
                &owner.synthetic_private_key,
                quoted_conditions_hash.bytes(),
                &c.to_coin_id(),
                &Hash::from_slice(&AGG_SIG_ME_ADDITIONAL_DATA),
            );
            spends.push(CoinSpend {
                bundle: Spend {
                    puzzle: owner.puzzle.clone(),
                    solution: Program::from_nodeptr(allocator, solution)?.into(),
                    signature,
                },
                coin: c.clone(),
            });
        }

        let included = self.push_tx(allocator, &spends).into_gen()?;
        if included.code != 1 {
            return Err(Error::StrErr(format!("failed to spend: {included:?}")));
        }

        Ok(CoinString::from_parts(
            &coins[coins.len() - 1].to_coin_id(),
            target_ph,
            &amount,
        ))
    }
}<|MERGE_RESOLUTION|>--- conflicted
+++ resolved
@@ -255,23 +255,17 @@
             .collect())
     }
 
-<<<<<<< HEAD
     fn mutate(&mut self) {
         self.i_have_changed += 1
     }
-    fn async_call<ArgT>(&mut self, py: Python<'_>, name: &str, args: ArgT) -> PyResult<PyObject>
-    where
-        ArgT: IntoPy<Py<PyTuple>>,
-    {
-        self.mutate();
-=======
-    fn async_call<'a>(
-        &self,
-        py: Python<'a>,
+
+    fn async_call<ArgT>(
+        &mut self,
+        py: Python<'_>,
         name: &str,
         args: Bound<'_, PyTuple>,
     ) -> PyResult<PyObject> {
->>>>>>> 4ecb093c
+        self.mutate();
         let coro = self.sim.call_method1(py, name, args)?;
         let task = self
             .evloop
@@ -282,20 +276,13 @@
         Ok(res)
     }
 
-<<<<<<< HEAD
-    fn async_client<ArgT>(&mut self, py: Python<'_>, name: &str, args: ArgT) -> PyResult<PyObject>
-    where
-        ArgT: IntoPy<Py<PyTuple>>,
-    {
-        self.mutate();
-=======
-    fn async_client<'a>(
-        &self,
-        py: Python<'a>,
+    fn async_client<ArgT>(
+        &mut self,
+        py: Python<'_>,
         name: &str,
         args: Bound<'_, PyTuple>,
     ) -> PyResult<PyObject> {
->>>>>>> 4ecb093c
+        self.mutate();
         let task = self.client.call_method1(py, name, args)?;
         let res = self
             .evloop
