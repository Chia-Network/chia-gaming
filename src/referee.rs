use std::borrow::Borrow;
use std::rc::Rc;

use clvm_traits::{clvm_curried_args, ClvmEncoder, ToClvm, ToClvmError};
use clvm_utils::CurriedProgram;
use clvmr::allocator::NodePtr;
use clvmr::run_program;

use clvm_tools_rs::classic::clvm_tools::binutils::disassemble;

use log::debug;

use serde::{Deserialize, Serialize};

use crate::channel_handler::game_handler::{
    chia_dialect, GameHandler, MessageHandler, MessageInputs, MyTurnInputs, TheirTurnInputs,
    TheirTurnResult,
};
use crate::channel_handler::types::{
    Evidence, GameStartInfo, PrintableGameStartInfo, ReadableMove, ValidationInfo,
    ValidationProgram,
};
use crate::common::constants::CREATE_COIN;
use crate::common::standard_coin::{
    calculate_hash_of_quoted_mod_hash, curry_and_treehash, puzzle_for_pk,
    standard_solution_partial, standard_solution_unsafe, ChiaIdentity,
};
use crate::common::types::{
    u64_from_atom, usize_from_atom, Aggsig, AllocEncoder, Amount, CoinCondition, CoinSpend,
    CoinString, Error, GameID, Hash, IntoErr, Node, Program, Puzzle, PuzzleHash, Sha256tree, Spend,
    Timeout,
};

pub const REM_CONDITION_FIELDS: usize = 4;

#[derive(Debug, Clone, Serialize, Deserialize)]
pub struct GameMoveStateInfo {
    pub move_made: Vec<u8>,
    pub mover_share: Amount,
    pub max_move_size: usize,
}

#[derive(Debug, Clone, Serialize, Deserialize)]
pub struct GameMoveDetails {
    pub basic: GameMoveStateInfo,
    /// sha256 of the concatenation of two hashes:
    /// 1 - The next game handler program
    /// 2 - The game state.
    pub validation_info_hash: Hash,
}

#[derive(Debug, Clone)]
pub struct GameMoveWireData {
    pub puzzle_hash_for_unroll: PuzzleHash,
    pub details: GameMoveDetails,
}
#[derive(Debug, Clone)]
pub struct TheirTurnMoveResult {
    pub puzzle_hash_for_unroll: PuzzleHash,
    pub readable_move: NodePtr,
    pub message: Vec<u8>,
}

pub enum SlashOutcome {
    NoReward,
    Reward {
        transaction: Box<CoinSpend>,
        my_reward_coin_string: CoinString,
    },
}

#[derive(Debug, Clone)]
pub struct RefereeOnChainTransaction {
    pub bundle: Spend,
    pub reward_coin: CoinString,
}

#[allow(dead_code)]
pub struct LiveGameReplay {
    #[allow(dead_code)]
    game_id: GameID,
}

pub enum TheirTurnCoinSpentResult {
    Timedout {
        my_reward_coin_string: Option<CoinString>,
    },
    Moved {
        // New iteration of the game coin.
        new_coin_string: CoinString,
        readable: NodePtr,
    },
    Slash(Box<SlashOutcome>),
}

/// Adjudicates a two player turn based game
///
/// MOVE, VALIDATION_HASH and MOVER_SHARE were all accepted optimistically from the
/// last move
///
/// Both VALIDATION_HASH values are a sha256 of a validation program hash and the
/// shatree of a state
///
/// The next validation program hash may be nil which means no futher moves are
/// allowed
///
/// MOVER_SHARE is how much the mover will get if they fold/accept
/// MOD_HASH should be the shatree of referee itself
/// NONCE is for anti-replay prevention
///
/// If action is timeout args is nil
///
/// If action is slash args is (state validation_program mover_puzzle solution
/// evidence)
///
/// If action is move args is (new_move new_validation_info_hash new_mover_share
/// mover_puzzle solution)
///
/// validation programs get passed this:
/// ((last_move
///   next_validation_hash
///   my_share
///   me_hash
///   my_puzzle_hash
///   opponent_puzzle_hash
///   amount
///   timeout
///   max_move_size
///   referee_hash)
///  state
///  me
///  mover_puzzle
///  solution
///  evidence
///  )
struct RefereePuzzleArgs {
    mover_puzzle_hash: PuzzleHash,
    waiter_puzzle_hash: PuzzleHash,
    timeout: Timeout,
    amount: Amount,
    nonce: usize,
    game_move: GameMoveDetails,
    previous_validation_info_hash: Option<Hash>,
}

impl RefereePuzzleArgs {
    fn to_node_list(
        &self,
        allocator: &mut AllocEncoder,
        referee_coin_puzzle_hash: &PuzzleHash,
    ) -> Result<Vec<Node>, Error> {
        Ok([
            self.mover_puzzle_hash.to_clvm(allocator).into_gen()?,
            self.waiter_puzzle_hash.to_clvm(allocator).into_gen()?,
            self.timeout.to_clvm(allocator).into_gen()?,
            self.amount.to_clvm(allocator).into_gen()?,
            referee_coin_puzzle_hash.to_clvm(allocator).into_gen()?,
            self.nonce.to_clvm(allocator).into_gen()?,
            allocator
                .encode_atom(&self.game_move.basic.move_made)
                .into_gen()?,
            self.game_move
                .basic
                .max_move_size
                .to_clvm(allocator)
                .into_gen()?,
            self.game_move
                .validation_info_hash
                .to_clvm(allocator)
                .into_gen()?,
            self.game_move
                .basic
                .mover_share
                .to_clvm(allocator)
                .into_gen()?,
            if let Some(p) = self.previous_validation_info_hash.as_ref() {
                assert_ne!(p, &Hash::default());
                p.to_clvm(allocator).into_gen()?
            } else {
                ().to_clvm(allocator).into_gen()?
            },
        ]
        .into_iter()
        .map(Node)
        .collect())
    }
}

fn curry_referee_puzzle_hash(
    allocator: &mut AllocEncoder,
    referee_coin_puzzle_hash: &PuzzleHash,
    args: &RefereePuzzleArgs,
) -> Result<PuzzleHash, Error> {
    let args_to_curry: Vec<Node> = args.to_node_list(allocator, referee_coin_puzzle_hash)?;
    let combined_args = args_to_curry.to_clvm(allocator).into_gen()?;
    debug!(
        "combined_args {}",
        disassemble(allocator.allocator(), combined_args, None)
    );
    let arg_hash = Node(combined_args).sha256tree(allocator);
    let arg_hash_clvm = arg_hash.to_clvm(allocator).into_gen()?;
    debug!(
        "curried in puzzle arg_hash {}",
        disassemble(allocator.allocator(), arg_hash_clvm, None)
    );
    debug!(
        "curry_referee_puzzle_hash {}",
        disassemble(allocator.allocator(), combined_args, None)
    );
    Ok(curry_and_treehash(
        &PuzzleHash::from_hash(calculate_hash_of_quoted_mod_hash(referee_coin_puzzle_hash)),
        &[arg_hash],
    ))
}

// Agg sig me on the solution of the referee_coin_puzzle.
// When it invokes the validation program, it passes through args as the full
// argument set.
fn curry_referee_puzzle(
    allocator: &mut AllocEncoder,
    referee_coin_puzzle: &Puzzle,
    referee_coin_puzzle_hash: &PuzzleHash,
    args: &RefereePuzzleArgs,
) -> Result<Puzzle, Error> {
    let args_to_curry: Vec<Node> = args.to_node_list(allocator, referee_coin_puzzle_hash)?;
    let combined_args = args_to_curry.to_clvm(allocator).into_gen()?;
    debug!(
        "curry_referee_puzzle {}",
        disassemble(allocator.allocator(), combined_args, None)
    );
    let curried_program_nodeptr = CurriedProgram {
        program: referee_coin_puzzle,
        args: clvm_curried_args!(Node(combined_args)),
    }
    .to_clvm(allocator)
    .into_gen()?;
    Puzzle::from_nodeptr(allocator, curried_program_nodeptr)
}

/// Type of arguments for validator move queries.
///
/// The result will be coin conditions via the mover puzzle run with solution.
/// We'll check that the mover puzzle produces a coin whose puzzle hash is the
/// puzzle hash of the next referee coin for the right amount (the game's amount).
///
/// A remark is added which encodes the arguments that are required for off chain
/// interpretation containing:
///
/// - new_move
/// - new_validation_info_hash
/// - new_mover_share
/// - new_max_move_size
///
/// If we can spend the resulting coin and validate these remark items i think
/// we're good.
///
/// From my perspective, I always validate 'their' turn.
///
/// Mover puzzle is a wallet puzzle for an ordinary value coin and the solution
/// is next to it.
///
pub struct ValidatorMoveArgs {
    pub game_move: GameMoveDetails,
    pub mover_puzzle: Program,
    pub solution: NodePtr,
}

impl ValidatorMoveArgs {
    pub fn to_nodeptr(&self, allocator: &mut AllocEncoder) -> Result<NodePtr, Error> {
        let args: &[NodePtr] = &[
            allocator
                .encode_atom(&self.game_move.basic.move_made)
                .into_gen()?,
            self.game_move
                .validation_info_hash
                .to_clvm(allocator)
                .into_gen()?,
            self.game_move
                .basic
                .mover_share
                .to_clvm(allocator)
                .into_gen()?,
            self.game_move
                .basic
                .max_move_size
                .to_clvm(allocator)
                .into_gen()?,
            self.mover_puzzle.to_clvm(allocator).into_gen()?,
            self.solution,
        ];
        let argvec: Vec<Node> = args.iter().map(|v| Node(*v)).collect();
        argvec.to_clvm(allocator).into_gen()
    }
}

#[allow(dead_code)]
pub enum Validation {
    ValidationByState(ValidationInfo),
    ValidationByStateHash(Hash),
}

// Contains a state of the game for use in currying the coin puzzle or for
// reference when calling the game_handler.
#[derive(Clone, Debug)]
enum RefereeMakerGameState {
    Initial {
        initial_state: Rc<Program>,
        initial_validation_program: ValidationProgram,
        initial_move: GameMoveStateInfo,
        game_handler: GameHandler,
    },
    // We were given a validation program back from the 'our turn' handler
    // as well as a state.
    AfterOurTurn {
        game_handler: GameHandler,
        #[allow(dead_code)]
        their_turn_game_handler: GameHandler,
        their_previous_validation_info_hash: Option<Hash>,
        validation_program: ValidationProgram,
<<<<<<< HEAD
        state: Rc<Program>,
=======
        state: NodePtr, // GameState, not the "StateNumer"
>>>>>>> 91b67823
        most_recent_their_move: GameMoveStateInfo,
        most_recent_our_move: GameMoveDetails,
    },
    AfterTheirTurn {
        game_handler: GameHandler,
        #[allow(dead_code)]
        our_turn_game_handler: GameHandler,
        our_previous_validation_info_hash: Option<Hash>,
        most_recent_our_validation_program: ValidationProgram,
        most_recent_our_state_result: Rc<Program>,
        #[allow(dead_code)]
        most_recent_our_move: GameMoveStateInfo,
        most_recent_their_move: GameMoveDetails,
    },
}

impl RefereeMakerGameState {
    pub fn is_my_turn(&self) -> bool {
        match self {
            RefereeMakerGameState::Initial { game_handler, .. } => {
                matches!(game_handler, GameHandler::MyTurnHandler(_))
            }
            RefereeMakerGameState::AfterOurTurn { .. } => false,
            RefereeMakerGameState::AfterTheirTurn { .. } => true,
        }
    }

    pub fn processing_my_turn(&self) -> bool {
        match self {
            RefereeMakerGameState::Initial { .. } => false,
            RefereeMakerGameState::AfterOurTurn { .. } => true,
            RefereeMakerGameState::AfterTheirTurn { .. } => false,
        }
    }
}

/// A puzzle for a coin that will be run inside the referee to generate
/// conditions that are acted on to spend the referee coin.
/// The referee knows the mover puzzle hash, so we've already decided what
/// puzzle this is.  It is usually the standard coin puzzle from the user's
/// ChiaIdentity.
///
/// This groups that with the solution.
#[derive(Debug, Clone)]
pub struct IdentityCoinAndSolution {
    /// A puzzle for a coin that will be run inside the referee to generate
    /// conditions that are acted on to spend the referee coin.
    /// The referee knows the mover puzzle hash, so we've already decided what
    /// puzzle this is.  It is usually the standard coin puzzle from the user's
    /// ChiaIdentity.
    mover_coin_puzzle: Puzzle,
    /// A solution for the above puzzle that the onchain referee applies to
    /// extract the puzzle output conditions.  The spend results in a re-formed
    /// referee on chain.
    mover_coin_spend_solution: Rc<Program>,
    /// The signature, which may be over part of the solution or something
    /// derived from it.
    mover_coin_spend_signature: Aggsig,
}

/// Dynamic arguments passed to the on chain refere to apply a move
#[derive(Debug, Clone)]
pub struct OnChainRefereeMove {
    /// From the wire protocol.
    pub details: GameMoveDetails,
    /// Coin puzzle and solution that are used to generate conditions for the
    /// next generation of the on chain refere coin.
    pub mover_coin: IdentityCoinAndSolution,
}

/// Dynamic arguments passed to the on chain refere to apply a slash
#[derive(Debug, Clone)]
pub struct OnChainRefereeSlash {
    /// The game state is used here
    pub previous_game_state: NodePtr,

    /// Since notionally we optimistically accept game updates at the referee
    /// layer, "previous" here is the current state at the time the move arrived,
    /// previous to the update that caused this slash.
    pub previous_validation_info: ValidationInfo,

    /// Coin puzzle and solution that are used to generate conditions for the
    /// next generation of the on chain refere coin.
    pub mover_coin: IdentityCoinAndSolution,

    /// clvm data about the slash.
    pub slash_evidence: Evidence,
}

/// onchain referee solution
///
/// This represents the whole solution for the on chain referee.
///
/// It is a solution itself, but the referee coin uses the mover puzzle as a
/// puzzle for a coin that represents the user's identity ... most likely a
/// standard puzzle.
#[derive(Debug, Clone)]
pub enum OnChainRefereeSolution {
    Timeout,
    Move(OnChainRefereeMove),
    #[allow(dead_code)]
    Slash(OnChainRefereeSlash),
}

impl OnChainRefereeSolution {
    // Get the standard solution for these referee arguments.
    // We will sign it with the synthetic private key if it exists.
    fn get_signature(&self) -> Option<Aggsig> {
        match self {
            OnChainRefereeSolution::Timeout => None,
            OnChainRefereeSolution::Move(refmove) => {
                Some(refmove.mover_coin.mover_coin_spend_signature.clone())
            }
            OnChainRefereeSolution::Slash(refslash) => {
                Some(refslash.mover_coin.mover_coin_spend_signature.clone())
            }
        }
    }
}

impl ToClvm<NodePtr> for OnChainRefereeSolution {
    fn to_clvm(
        &self,
        encoder: &mut impl ClvmEncoder<Node = NodePtr>,
    ) -> Result<NodePtr, ToClvmError> {
        match self {
            OnChainRefereeSolution::Timeout => encoder.encode_atom(&[]),
            OnChainRefereeSolution::Move(refmove) => {
                let refmove_coin_solution_ref: &Program =
                    refmove.mover_coin.mover_coin_spend_solution.borrow();

                // Max move size is left off
                (
                    Node(encoder.encode_atom(&refmove.details.basic.move_made)?),
                    (
                        refmove.details.validation_info_hash.clone(),
                        (
                            refmove.details.basic.mover_share.clone(),
                            (
                                refmove.details.basic.max_move_size,
                                (
                                    refmove.mover_coin.mover_coin_puzzle.clone(),
                                    (refmove_coin_solution_ref, ()),
                                ),
                            ),
                        ),
                    ),
                )
                    .to_clvm(encoder)
            }
            OnChainRefereeSolution::Slash(refslash) => {
                let refslash_solution_ref: &Program =
                    refslash.mover_coin.mover_coin_spend_solution.borrow();
                (
                    Node(refslash.previous_game_state),
                    (
                        refslash.previous_validation_info.hash(),
                        (
                            refslash.mover_coin.mover_coin_puzzle.borrow(),
                            (refslash_solution_ref, (refslash.slash_evidence.clone(), ())),
                        ),
                    ),
                )
                    .to_clvm(encoder)
            }
        }
    }
}

<<<<<<< HEAD
struct RMFixed {
=======
#[derive(Clone, Debug)]
pub struct StoredGameState {
    state_number: usize,
    state: Rc<RefereeMakerGameState>,
}

// XXX break out state so we can have a previous state and easily swap them.
// Referee coin has two inner puzzles.
// Throughout channel handler, the one that's ours is the standard format puzzle
// to the pubkey of the referee private key (referred to in channel_handler).
#[derive(Clone)]
pub struct RefereeMaker {
>>>>>>> 91b67823
    pub referee_coin_puzzle: Puzzle,
    pub referee_coin_puzzle_hash: PuzzleHash,

    pub my_identity: ChiaIdentity,

    pub their_referee_puzzle_hash: PuzzleHash,

    pub timeout: Timeout,
    pub amount: Amount,
    pub nonce: usize,
}

<<<<<<< HEAD
// XXX break out state so we can have a previous state and easily swap them.
// Referee coin has two inner puzzles.
// Throughout channel handler, the one that's ours is the standard format puzzle
// to the pubkey of the referee private key (referred to in channel_handler).
#[derive(Clone)]
pub struct RefereeMaker {
    fixed: Rc<RMFixed>,
=======
    state: Rc<RefereeMakerGameState>,
    old_states: Vec<StoredGameState>,
>>>>>>> 91b67823

    pub finished: bool,

    #[cfg(test)]
    pub run_debug: bool,

    pub message_handler: Option<MessageHandler>,

    state: Rc<RefereeMakerGameState>,
    old_states: Vec<Rc<RefereeMakerGameState>>,
}

impl RefereeMaker {
    pub fn new(
        allocator: &mut AllocEncoder,
        referee_coin_puzzle: Puzzle,
        referee_coin_puzzle_hash: PuzzleHash,
        game_start_info: &GameStartInfo,
        my_identity: ChiaIdentity,
        their_puzzle_hash: &PuzzleHash,
        nonce: usize,
    ) -> Result<(Self, PuzzleHash), Error> {
        debug!(
            "referee maker: game start {:?}",
            PrintableGameStartInfo {
                allocator: allocator.allocator(),
                info: game_start_info
            }
        );
        let initial_move = GameMoveStateInfo {
            mover_share: game_start_info.initial_mover_share.clone(),
            move_made: game_start_info.initial_move.clone(),
            max_move_size: game_start_info.initial_max_move_size,
        };
        let initial_state_program =
            Program::from_nodeptr(allocator, game_start_info.initial_state)?;
        let state = Rc::new(RefereeMakerGameState::Initial {
            initial_state: Rc::new(initial_state_program),
            initial_validation_program: game_start_info.initial_validation_program.clone(),
            initial_move: initial_move.clone(),
            game_handler: game_start_info.game_handler.clone(),
        });
        let my_turn = game_start_info.game_handler.is_my_turn();
        debug!("referee maker: my_turn {my_turn}");

        let puzzle_hash = curry_referee_puzzle_hash(
            allocator,
            &referee_coin_puzzle_hash,
            &RefereePuzzleArgs {
                mover_puzzle_hash: if my_turn {
                    my_identity.puzzle_hash.clone()
                } else {
                    their_puzzle_hash.clone()
                },
                waiter_puzzle_hash: if my_turn {
                    their_puzzle_hash.clone()
                } else {
                    my_identity.puzzle_hash.clone()
                },
                timeout: game_start_info.timeout.clone(),
                amount: game_start_info.amount.clone(),
                nonce,
                game_move: GameMoveDetails {
                    basic: GameMoveStateInfo {
                        mover_share: if my_turn {
                            game_start_info.amount.clone() - initial_move.mover_share.clone()
                        } else {
                            initial_move.mover_share.clone()
                        },
                        ..initial_move.clone()
                    },
                    validation_info_hash: Hash::default(),
                },
                previous_validation_info_hash: None,
            },
        )?;

        Ok((
            RefereeMaker {
                fixed: Rc::new(RMFixed {
                    referee_coin_puzzle,
                    referee_coin_puzzle_hash,

                    their_referee_puzzle_hash: their_puzzle_hash.clone(),
                    my_identity,
                    timeout: game_start_info.timeout.clone(),
                    amount: game_start_info.amount.clone(),
                    nonce,
                }),

                finished: false,
                state,
                old_states: Vec::new(),
                message_handler: None,
                #[cfg(test)]
                run_debug: false,
            },
            puzzle_hash,
        ))
    }

    pub fn rewind(
        &mut self,
        allocator: &mut AllocEncoder,
        puzzle_hash: &PuzzleHash,
        initiated: bool,
    ) -> Result<bool, Error> {
        for (i, old_state) in self.old_states.iter().enumerate().skip(1).rev() {
<<<<<<< HEAD
            let have_puzzle_hash = self.curried_referee_puzzle_hash_for_validator_with_state(
                allocator,
                old_state.borrow(),
                true,
            )?;
            if *puzzle_hash == have_puzzle_hash {
                if old_state.is_my_turn() {
                    self.state = self.old_states[i - 1].clone();
                } else {
                    self.state = old_state.clone();
=======
            let existing_state = self.state.clone();
            self.state = old_state.state.clone();
            let have_puzzle_hash =
                self.curried_referee_puzzle_hash_for_validator(allocator, true)?;
            debug!(
                "referee rewind: {} try state {have_puzzle_hash:?} want {puzzle_hash:?}",
                old_state.state_number
            );
            if *puzzle_hash == have_puzzle_hash {
                if self.is_my_turn() {
                    self.state = self.old_states[i - 1].state.clone();
>>>>>>> 91b67823
                }

                debug!("referee rewind: reassume state {:?}", self.state);
                return Ok(true);
            }
        }

        Ok(false)
    }

    pub fn is_my_turn(&self) -> bool {
        self.state.is_my_turn()
    }

    pub fn processing_my_turn(&self) -> bool {
        self.state.processing_my_turn()
    }

    pub fn get_game_handler(&self) -> GameHandler {
        match self.state.borrow() {
            RefereeMakerGameState::Initial { game_handler, .. }
            | RefereeMakerGameState::AfterOurTurn { game_handler, .. }
            | RefereeMakerGameState::AfterTheirTurn { game_handler, .. } => game_handler.clone(),
        }
    }

    pub fn get_game_state(&self) -> &Program {
        match self.state.borrow() {
            RefereeMakerGameState::Initial { initial_state, .. } => &initial_state,
            RefereeMakerGameState::AfterOurTurn { state, .. } => &state,
            RefereeMakerGameState::AfterTheirTurn {
                most_recent_our_state_result,
                ..
            } => &most_recent_our_state_result,
        }
    }

    pub fn get_our_most_recent_game_move(&self) -> Result<GameMoveDetails, Error> {
        match self.state.borrow() {
            RefereeMakerGameState::Initial { .. } => Err(Error::StrErr(
                "There is no move to replay from the initial state".to_string(),
            )),
            RefereeMakerGameState::AfterOurTurn {
                most_recent_our_move,
                ..
            } => Ok(most_recent_our_move.clone()),
            RefereeMakerGameState::AfterTheirTurn { .. } => {
                todo!();
            }
        }
    }

    pub fn get_our_most_recent_validation_info_hash(&self) -> Option<Hash> {
        match self.state.borrow() {
            RefereeMakerGameState::AfterOurTurn {
                most_recent_our_move,
                ..
            } => Some(most_recent_our_move.validation_info_hash.clone()),
            _ => None,
        }
    }

    pub fn get_validation_program_for_their_move(
        &self,
    ) -> Result<(&Program, ValidationProgram), Error> {
        match self.state.borrow() {
            RefereeMakerGameState::Initial { .. } => {
                Err(Error::StrErr("no moves have been made yet".to_string()))
            }
            RefereeMakerGameState::AfterOurTurn { .. } => Err(Error::StrErr(
                "we accepted an our move so their move has sunsetted".to_string(),
            )),
            RefereeMakerGameState::AfterTheirTurn {
                most_recent_our_validation_program,
                most_recent_our_state_result,
                ..
            } => Ok((
                &most_recent_our_state_result,
                most_recent_our_validation_program.clone(),
            )),
        }
    }

    pub fn get_their_move_and_validation_info_for_onchain_move(
        &self,
    ) -> Result<(GameMoveDetails, Option<Hash>), Error> {
        match self.state.borrow() {
            RefereeMakerGameState::Initial { .. } => Err(Error::StrErr(
                "we're on the initial move so there's no move to look back at".to_string(),
            )),
            RefereeMakerGameState::AfterOurTurn {
                most_recent_our_move,
                their_previous_validation_info_hash,
                ..
            } => Ok((
                most_recent_our_move.clone(),
                their_previous_validation_info_hash.clone(),
            )),
            RefereeMakerGameState::AfterTheirTurn { .. } => Err(Error::StrErr(
                "after their move, they can't do another move".to_string(),
            )),
        }
    }

    #[cfg(test)]
    pub fn enable_debug_run(&mut self, ena: bool) {
        self.run_debug = ena;
    }

    pub fn get_validation_program_clvm(&self) -> Result<NodePtr, Error> {
        match self.state.borrow() {
            RefereeMakerGameState::Initial {
                initial_validation_program,
                ..
            } => Ok(initial_validation_program.to_nodeptr()),
            RefereeMakerGameState::AfterOurTurn {
                validation_program, ..
            } => Ok(validation_program.to_nodeptr()),
            RefereeMakerGameState::AfterTheirTurn { .. } => Err(Error::StrErr(
                "we already accepted their turn so it can't be validated".to_string(),
            )),
        }
    }

    pub fn get_amount(&self) -> Amount {
        self.fixed.amount.clone()
    }

    pub fn get_our_current_share(&self) -> Amount {
        let mover_share = match self.state.borrow() {
            RefereeMakerGameState::Initial { initial_move, .. } => initial_move.mover_share.clone(),
            RefereeMakerGameState::AfterOurTurn {
                most_recent_our_move,
                ..
            } => most_recent_our_move.basic.mover_share.clone(),
            RefereeMakerGameState::AfterTheirTurn {
                most_recent_their_move,
                ..
            } => most_recent_their_move.basic.mover_share.clone(),
        };
        if self.is_my_turn() {
            mover_share
        } else {
            self.fixed.amount.clone() - mover_share
        }
    }

    pub fn get_their_current_share(&self) -> Amount {
        self.fixed.amount.clone() - self.get_our_current_share()
    }

    pub fn accept_this_move(
        &mut self,
        game_handler: &GameHandler,
        validation_program: &ValidationProgram,
        state: Rc<Program>,
        details: &GameMoveDetails,
        state_number: usize,
    ) -> Result<(), Error> {
        debug!("accept move {details:?}");
        let new_state = match self.state.borrow() {
            RefereeMakerGameState::Initial { initial_move, .. } => {
                RefereeMakerGameState::AfterOurTurn {
                    game_handler: game_handler.clone(),
                    their_turn_game_handler: game_handler.clone(),
                    validation_program: validation_program.clone(),
                    their_previous_validation_info_hash: None,
                    state,
                    most_recent_their_move: initial_move.clone(),
                    most_recent_our_move: details.clone(),
                }
            }
            RefereeMakerGameState::AfterOurTurn { .. } => {
                return Err(Error::StrErr(
                    "accept our move when it's already past our turn".to_string(),
                ));
            }
            RefereeMakerGameState::AfterTheirTurn {
                most_recent_their_move,
                ..
            } => RefereeMakerGameState::AfterOurTurn {
                game_handler: game_handler.clone(),
                their_turn_game_handler: game_handler.clone(),
                validation_program: validation_program.clone(),
                state,
                most_recent_their_move: most_recent_their_move.basic.clone(),
                most_recent_our_move: details.clone(),
                their_previous_validation_info_hash: Some(
                    most_recent_their_move.validation_info_hash.clone(),
                ),
            },
        };

        self.old_states.push(StoredGameState {
            state: self.state.clone(),
            state_number,
        });
        self.state = Rc::new(new_state);
        Ok(())
    }

    pub fn accept_their_move(
        &mut self,
        allocator: &mut AllocEncoder,
        game_handler: Option<GameHandler>,
        details: &GameMoveDetails,
        state_number: usize,
    ) -> Result<(), Error> {
        debug!("accept their move {details:?}");

        // An empty handler if the game ended.
        let raw_game_handler = if let Some(g) = game_handler.as_ref() {
            g.clone()
        } else {
            let nil = allocator.encode_atom(&[]).into_gen()?;
            GameHandler::MyTurnHandler(nil)
        };

        let new_state = match self.state.borrow() {
            RefereeMakerGameState::Initial {
                initial_validation_program,
                initial_state,
                initial_move,
                ..
            } => RefereeMakerGameState::AfterTheirTurn {
                game_handler: raw_game_handler.clone(),
                our_turn_game_handler: raw_game_handler.clone(),
                most_recent_our_state_result: initial_state.clone(),
                most_recent_our_validation_program: initial_validation_program.clone(),
                most_recent_our_move: initial_move.clone(),
                most_recent_their_move: details.clone(),
                our_previous_validation_info_hash: None,
            },
            RefereeMakerGameState::AfterOurTurn {
                most_recent_our_move,
                state,
                validation_program,
                ..
            } => RefereeMakerGameState::AfterTheirTurn {
                game_handler: raw_game_handler.clone(),
                most_recent_our_state_result: state.clone(),
                most_recent_our_validation_program: validation_program.clone(),
                our_turn_game_handler: raw_game_handler.clone(),
                most_recent_our_move: most_recent_our_move.basic.clone(),
                most_recent_their_move: details.clone(),
                our_previous_validation_info_hash: Some(
                    most_recent_our_move.validation_info_hash.clone(),
                ),
            },
            RefereeMakerGameState::AfterTheirTurn { .. } => {
                return Err(Error::StrErr(
                    "accept their move when it's already past their turn".to_string(),
                ));
            }
        };

        if game_handler.is_none() {
            self.finished = true;
        }

        debug!("accept their move: {new_state:?}");
        self.old_states.push(StoredGameState {
            state: self.state.clone(),
            state_number,
        });
        self.state = Rc::new(new_state);
        Ok(())
    }

    // Since we may need to know new_entropy at a higher layer, we'll need to ensure it
    // gets passed in rather than originating it here.
    pub fn my_turn_make_move(
        &mut self,
        allocator: &mut AllocEncoder,
        readable_move: &ReadableMove,
        new_entropy: Hash,
        state_number: usize,
    ) -> Result<GameMoveWireData, Error> {
        let game_handler = self.get_game_handler();
        let (move_data, mover_share, max_move_size, previous_validation_info_hash) =
            match self.state.borrow() {
                RefereeMakerGameState::Initial { initial_move, .. } => (
                    initial_move.move_made.clone(),
                    initial_move.mover_share.clone(),
                    initial_move.max_move_size,
                    None,
                ),
                RefereeMakerGameState::AfterOurTurn { .. } => {
                    todo!();
                    return Err(Error::StrErr(
                        "trying to make our turn after our turn".to_string(),
                    ));
                }
                RefereeMakerGameState::AfterTheirTurn {
                    most_recent_their_move,
                    ..
                } => (
                    most_recent_their_move.basic.move_made.clone(),
                    self.fixed.amount.clone() - most_recent_their_move.basic.mover_share.clone(),
                    most_recent_their_move.basic.max_move_size,
                    Some(most_recent_their_move.validation_info_hash.clone()),
                ),
            };

        debug!("my turn: previous_validation_info_hash {previous_validation_info_hash:?}");

        let result = game_handler.call_my_turn_driver(
            allocator,
            &MyTurnInputs {
                readable_new_move: readable_move.clone(),
                amount: self.fixed.amount.clone(),
                last_move: &move_data,
                last_mover_share: mover_share,
                last_max_move_size: max_move_size,
                entropy: new_entropy,
                #[cfg(test)]
                run_debug: self.run_debug,
            },
        )?;

        debug!("my turn result {result:?}");
        debug!(
            "new state {}",
            disassemble(allocator.allocator(), result.state, None)
        );

        let result_state = Rc::new(Program::from_nodeptr(allocator, result.state)?);
        self.accept_this_move(
            &result.waiting_driver,
            &result.validation_program,
            result_state,
            &result.game_move,
            state_number,
        )?;

        self.message_handler = result.message_parser;
        debug!(
            "referee my turn referee move details {:?}",
            result.game_move
        );

        // To make a puzzle hash for unroll: curry the correct parameters into
        // the referee puzzle.
        //
        // Validation_info_hash is hashed together the state and the validation
        // puzzle.
        let new_curried_referee_puzzle_hash = curry_referee_puzzle_hash(
            allocator,
            &self.fixed.referee_coin_puzzle_hash,
            &RefereePuzzleArgs {
                mover_puzzle_hash: self.fixed.their_referee_puzzle_hash.clone(),
                waiter_puzzle_hash: self.fixed.my_identity.puzzle_hash.clone(),
                timeout: self.fixed.timeout.clone(),
                amount: self.fixed.amount.clone(),
                nonce: self.fixed.nonce,
                game_move: result.game_move.clone(),
                previous_validation_info_hash,
            },
        )?;

        debug!("new_curried_referee_puzzle_hash (our turn) {new_curried_referee_puzzle_hash:?}");

        Ok(GameMoveWireData {
            puzzle_hash_for_unroll: new_curried_referee_puzzle_hash,
            details: result.game_move.clone(),
        })
    }

    pub fn receive_readable(
        &mut self,
        allocator: &mut AllocEncoder,
        message: &[u8],
    ) -> Result<ReadableMove, Error> {
        // Do stuff with message handler.
        let (state, move_data, mover_share) = match self.state.borrow() {
            RefereeMakerGameState::Initial {
                initial_state,
                initial_move,
                ..
            } => (
                initial_state,
                initial_move.move_made.clone(),
                initial_move.mover_share.clone(),
            ),
            RefereeMakerGameState::AfterOurTurn {
                state,
                most_recent_their_move,
                most_recent_our_move,
                ..
            } => (
                state,
                most_recent_their_move.move_made.clone(),
                self.fixed.amount.clone() - most_recent_our_move.basic.mover_share.clone(),
            ),
            RefereeMakerGameState::AfterTheirTurn {
                most_recent_our_state_result,
                most_recent_their_move,
                ..
            } => (
                most_recent_our_state_result,
                vec![],
                self.fixed.amount.clone() - most_recent_their_move.basic.mover_share.clone(),
            ),
        };

        let result = if let Some(handler) = self.message_handler.as_ref() {
            let state_nodeptr = state.to_nodeptr(allocator)?;
            handler.run(
                allocator,
                &MessageInputs {
                    message: message.to_vec(),
                    amount: self.fixed.amount.clone(),
                    state: state_nodeptr,
                    move_data,
                    mover_share,
                },
            )?
        } else {
            return Err(Error::StrErr(
                "no message handler but have a message".to_string(),
            ));
        };

        self.message_handler = None;

        Ok(result)
    }

    fn curried_referee_args_for_validator_direction_with_state(
        &self,
        state: &RefereeMakerGameState,
        direction: bool,
    ) -> Result<RefereePuzzleArgs, Error> {
        let (previous_validation_info_hash, game_move, validation_info_hash) = match state {
            RefereeMakerGameState::Initial { .. } => {
                return Err(Error::StrErr(
                    "can't challenge before a move is made".to_string(),
                ));
            }
            RefereeMakerGameState::AfterOurTurn {
                most_recent_our_move,
                their_previous_validation_info_hash,
                ..
            } => (
                their_previous_validation_info_hash,
                most_recent_our_move.basic.clone(),
                most_recent_our_move.validation_info_hash.clone(),
            ),
            RefereeMakerGameState::AfterTheirTurn {
                most_recent_their_move,
                our_previous_validation_info_hash,
                ..
            } => (
                our_previous_validation_info_hash,
                most_recent_their_move.basic.clone(),
                most_recent_their_move.validation_info_hash.clone(),
            ),
        };

        Ok(RefereePuzzleArgs {
            mover_puzzle_hash: if state.processing_my_turn() ^ direction {
                self.fixed.my_identity.puzzle_hash.clone()
            } else {
                self.fixed.their_referee_puzzle_hash.clone()
            },
            waiter_puzzle_hash: if state.processing_my_turn() ^ direction {
                self.fixed.their_referee_puzzle_hash.clone()
            } else {
                self.fixed.my_identity.puzzle_hash.clone()
            },
            timeout: self.fixed.timeout.clone(),
            amount: self.fixed.amount.clone(),
            nonce: self.fixed.nonce,
            game_move: GameMoveDetails {
                basic: game_move,
                validation_info_hash: validation_info_hash.clone(),
            },
            previous_validation_info_hash: previous_validation_info_hash.clone(),
        })
    }

    fn curried_referee_args_for_validator_direction(
        &self,
        direction: bool,
    ) -> Result<RefereePuzzleArgs, Error> {
        self.curried_referee_args_for_validator_direction_with_state(self.state.borrow(), direction)
    }

    fn curried_referee_args_for_validator(&self) -> Result<RefereePuzzleArgs, Error> {
        self.curried_referee_args_for_validator_direction(false)
    }

    pub fn curried_referee_puzzle_hash_for_validator_with_state(
        &self,
        allocator: &mut AllocEncoder,
        state: &RefereeMakerGameState,
        invert: bool,
    ) -> Result<PuzzleHash, Error> {
        let args = self.curried_referee_args_for_validator_direction_with_state(state, invert)?;
        curry_referee_puzzle_hash(allocator, &self.fixed.referee_coin_puzzle_hash, &args)
    }

    pub fn curried_referee_puzzle_hash_for_validator(
        &self,
        allocator: &mut AllocEncoder,
        invert: bool,
    ) -> Result<PuzzleHash, Error> {
        let args = self.curried_referee_args_for_validator_direction(invert)?;
        curry_referee_puzzle_hash(allocator, &self.fixed.referee_coin_puzzle_hash, &args)
    }

    pub fn curried_referee_puzzle_for_validator(
        &self,
        allocator: &mut AllocEncoder,
    ) -> Result<Puzzle, Error> {
        let args = self.curried_referee_args_for_validator()?;
        curry_referee_puzzle(
            allocator,
            &self.fixed.referee_coin_puzzle,
            &self.fixed.referee_coin_puzzle_hash,
            &args,
        )
    }

    // Ensure this returns
    fn get_transaction(
        &self,
        allocator: &mut AllocEncoder,
        coin_string: &CoinString,
        puzzle: &Puzzle,
        always_produce_transaction: bool,
        args: &OnChainRefereeSolution,
    ) -> Result<Option<RefereeOnChainTransaction>, Error> {
        let my_mover_share = self.get_our_current_share();

        if always_produce_transaction || my_mover_share != Amount::default() {
            let signature = args.get_signature().unwrap_or_default();

            // The transaction solution is not the same as the solution for the
            // inner puzzle as we take additional move or slash data.
            //
            // OnChainRefereeSolution encodes this properly.
            let transaction_solution = args.to_clvm(allocator).into_gen()?;
            debug!(
                "transaction_solution {}",
                disassemble(allocator.allocator(), transaction_solution, None)
            );
            let transaction_bundle = Spend {
                puzzle: puzzle.clone(),
                solution: Rc::new(Program::from_nodeptr(allocator, transaction_solution)?),
                signature,
            };
            let output_coin_string = CoinString::from_parts(
                &coin_string.to_coin_id(),
                &puzzle.sha256tree(allocator),
                &my_mover_share,
            );
            return Ok(Some(RefereeOnChainTransaction {
                bundle: transaction_bundle,
                reward_coin: output_coin_string,
            }));
        }

        // Zero mover share case.
        Ok(None)
    }

    /// Output coin_string:
    /// Parent is hash of current_coin
    /// Puzzle hash is my_referee_puzzle_hash.
    pub fn get_transaction_for_timeout(
        &mut self,
        allocator: &mut AllocEncoder,
        coin_string: &CoinString,
    ) -> Result<Option<RefereeOnChainTransaction>, Error> {
        let spend_puzzle = self.curried_referee_puzzle_for_validator(allocator)?;
        self.get_transaction(
            allocator,
            coin_string,
            &spend_puzzle,
            false,
            &OnChainRefereeSolution::Timeout,
        )
    }

    /// The move transaction works like this:
    ///
    /// The referee puzzle has the hash of the puzzle of another locking coin,
    /// possibly the standard coin, and uses that to secure against another person
    /// commanding it.  This isn't the be confused with the coin that serves as the
    /// parent of the referee coin which is also assumed to be a standard puzzle
    /// coin.
    ///
    /// The inner coin, assuming it is a standard coin, takes the puzzle reveal
    /// for the above puzzle and the solution for that inner puzzle as the last two
    /// arguments to the move case of how it's invoked.
    ///
    /// The output conditions to step it are therefore built into those conditions
    /// which needs to include the puzzle hash of the target state of the referee
    /// (their move, the state precipitated by our move set as the current game
    /// state).
    ///
    /// We do the spend of the inner puzzle to that puzzle hash to progress the
    /// referee coin.
    ///
    /// One consequence of this is that we must sign it with the synthetic private
    /// key as the standard puzzle embeds a synthetic public key based on it.
    ///
    /// In all cases, we're spending a referee coin that already exists.  The use
    /// of the mover coin here is purely to take advantage of its puzzle to provide
    /// a signature requirement.
    pub fn get_transaction_for_move(
        &self,
        allocator: &mut AllocEncoder,
        coin_string: &CoinString,
        agg_sig_me_additional_data: &Hash,
    ) -> Result<RefereeOnChainTransaction, Error> {
        // We can only do a move to replicate our turn.
        assert!(self.processing_my_turn());

        // Get the puzzle hash for the next referee state.
        // This reflects a "their turn" state with the updated state from the
        // game handler returned by consuming our move.  This is assumed to
        // have been done by consuming the move in a different method call.

        // Get the current state of the referee on chain.  This reflects the
        // current state at the time the move was made.
        // The current referee uses the previous state since we have already
        // taken the move.
        //
        debug!("get_transaction_for_move: previous curry");
        let (their_most_recent_game_move, previous_validation_info_hash) =
            self.get_their_move_and_validation_info_for_onchain_move()?;

        let existing_curry_args = RefereePuzzleArgs {
            mover_puzzle_hash: self.fixed.my_identity.puzzle_hash.clone(),
            waiter_puzzle_hash: self.fixed.their_referee_puzzle_hash.clone(),
            timeout: self.fixed.timeout.clone(),
            amount: self.fixed.amount.clone(),
            game_move: their_most_recent_game_move.clone(),
            nonce: self.fixed.nonce,
            previous_validation_info_hash,
        };
        let current_referee_puzzle_hash = curry_referee_puzzle_hash(
            allocator,
            &self.fixed.referee_coin_puzzle_hash,
            &existing_curry_args,
        )?;
        debug!("actual puzzle reveal");
        let spend_puzzle = curry_referee_puzzle(
            allocator,
            &self.fixed.referee_coin_puzzle,
            &self.fixed.referee_coin_puzzle_hash,
            &existing_curry_args,
        )?;

        let spend_puzzle_nodeptr = spend_puzzle.to_clvm(allocator).into_gen()?;
        debug!(
            "spend puzzle {}",
            disassemble(allocator.allocator(), spend_puzzle_nodeptr, None)
        );
        assert_eq!(
            spend_puzzle.sha256tree(allocator),
            current_referee_puzzle_hash
        );

        debug!("get_transaction_for_move: target curry");
        let game_move = self.get_our_most_recent_game_move()?;
        let target_args = RefereePuzzleArgs {
            mover_puzzle_hash: self.fixed.their_referee_puzzle_hash.clone(),
            waiter_puzzle_hash: self.fixed.my_identity.puzzle_hash.clone(),
            timeout: self.fixed.timeout.clone(),
            amount: self.fixed.amount.clone(),
            game_move,
            nonce: self.fixed.nonce,
            previous_validation_info_hash: self.get_our_most_recent_validation_info_hash(),
        };
        let target_referee_puzzle_hash = curry_referee_puzzle_hash(
            allocator,
            &self.fixed.referee_coin_puzzle_hash,
            &target_args,
        )?;
        let target_referee_puzzle = curry_referee_puzzle(
            allocator,
            &self.fixed.referee_coin_puzzle,
            &self.fixed.referee_coin_puzzle_hash,
            &target_args,
        )?;
        let target_referee_puzzle_nodeptr = target_referee_puzzle.to_clvm(allocator).into_gen()?;
        debug!(
            "target_referee_puzzle {}",
            disassemble(allocator.allocator(), target_referee_puzzle_nodeptr, None)
        );
        assert_eq!(
            target_referee_puzzle.sha256tree(allocator),
            target_referee_puzzle_hash
        );

        let inner_conditions = [(
            CREATE_COIN,
            (
                target_referee_puzzle_hash.clone(),
                (self.fixed.amount.clone(), ()),
            ),
        )]
        .to_clvm(allocator)
        .into_gen()?;

        // Generalize this once the test is working.  Move out the assumption that
        // referee private key is my_identity.synthetic_private_key.
        debug!("referee spend with parent coin {coin_string:?}");
        let referee_spend = standard_solution_partial(
            allocator,
            &self.fixed.my_identity.synthetic_private_key,
            &coin_string.to_coin_id(),
            inner_conditions,
            &self.fixed.my_identity.synthetic_public_key,
            agg_sig_me_additional_data,
            false,
        )?;

        let args_list = OnChainRefereeSolution::Move(OnChainRefereeMove {
            details: self.get_our_most_recent_game_move()?,
            mover_coin: IdentityCoinAndSolution {
                mover_coin_puzzle: self.fixed.my_identity.puzzle.clone(),
                mover_coin_spend_solution: referee_spend.solution.clone(),
                mover_coin_spend_signature: referee_spend.signature.clone(),
            },
        });

        if let Some(transaction) =
            self.get_transaction(allocator, coin_string, &spend_puzzle, true, &args_list)?
        {
            Ok(transaction)
        } else {
            // Return err
            Err(Error::StrErr(
                "no transaction returned when doing on chain move".to_string(),
            ))
        }
    }

    pub fn run_validator_for_their_move(
        &mut self,
        allocator: &mut AllocEncoder,
        validator_move_args: &ValidatorMoveArgs,
    ) -> Result<(), Error> {
        let (_state, validation_program) = self.get_validation_program_for_their_move()?;
        let validator_move_converted = validator_move_args.to_nodeptr(allocator)?;
        // Error means validation should not work.
        // It should be handled later.
        run_program(
            allocator.allocator(),
            &chia_dialect(),
            validation_program.to_nodeptr(),
            validator_move_converted,
            0,
        )
        .into_gen()?;
        Ok(())
    }

    pub fn their_turn_move_off_chain(
        &mut self,
        allocator: &mut AllocEncoder,
        details: &GameMoveDetails,
        state_number: usize,
    ) -> Result<TheirTurnMoveResult, Error> {
        debug!("do their turn {details:?}");

        let handler = self.get_game_handler();

        let (last_state, last_move, previous_validation_info_hash) = match self.state.borrow() {
            RefereeMakerGameState::Initial {
                initial_state,
                initial_move,
                ..
            } => (initial_state, initial_move.clone(), None),
            RefereeMakerGameState::AfterOurTurn {
                most_recent_our_move,
                state,
                ..
            } => (
                state,
                most_recent_our_move.basic.clone(),
                Some(most_recent_our_move.validation_info_hash.clone()),
            ),
            RefereeMakerGameState::AfterTheirTurn { .. } => {
                return Err(Error::StrErr(
                    "Can't take their move when we're after their move".to_string(),
                ));
            }
        };

        debug!("their turn: previous_validation_info_hash {previous_validation_info_hash:?}");
        debug!("their turn referee move details {details:?}");

        // Retrieve evidence from their turn handler.
        let state_nodeptr = last_state.to_nodeptr(allocator)?;
        let result = handler.call_their_turn_driver(
            allocator,
            &TheirTurnInputs {
                amount: self.fixed.amount.clone(),
                last_state: state_nodeptr,

                last_move: &last_move.move_made,
                last_mover_share: last_move.mover_share.clone(),

                new_move: details.clone(),

                #[cfg(test)]
                run_debug: self.run_debug,
            },
        )?;

        let (readable_move, message) = match result {
            TheirTurnResult::FinalMove(readable_move) => {
                self.accept_their_move(allocator, None, details, state_number)?;

                (readable_move, vec![])
            }
            TheirTurnResult::MakeMove(readable_move, handler, message) => {
                // Mover puzzle turns the given solution into coin conditions
                // that pay the game's amount to us.  It checks whether the
                // originally curried mover puzzle hash is the sha256tree of the
                // mover puzzle.
                //
                // This referee expects the mover puzzle to be a standard-like
                // puzzle or at least take standard coin arguments including the
                // list of conditions it produces itself.
                //
                // In case this succeeds, we'll direct the result to our mover
                // puzzle, which sets our identity for the game and is a value-
                // holding coin spendable by us.
                self.accept_their_move(allocator, Some(handler), details, state_number)?;

                debug!(
                    "readable_move {}",
                    disassemble(allocator.allocator(), readable_move, None)
                );
                debug!("message {message:?}");

                (readable_move, message)
            }
            // Slash can't be used when we're off chain.
            TheirTurnResult::Slash(_evidence, _signature) => {
                return Err(Error::StrErr("slash when off chain".to_string()));
            }
        };

        let puzzle_hash_for_unroll = curry_referee_puzzle_hash(
            allocator,
            &self.fixed.referee_coin_puzzle_hash,
            &RefereePuzzleArgs {
                mover_puzzle_hash: self.fixed.my_identity.puzzle_hash.clone(),
                waiter_puzzle_hash: self.fixed.their_referee_puzzle_hash.clone(),
                timeout: self.fixed.timeout.clone(),
                amount: self.fixed.amount.clone(),
                game_move: details.clone(),
                nonce: self.fixed.nonce,

                previous_validation_info_hash,
            },
        )?;
        debug!(
            "new_curried_referee_puzzle_hash (their turn): {:?}",
            puzzle_hash_for_unroll
        );

        // Coin calculated off the new new state.
        Ok(TheirTurnMoveResult {
            puzzle_hash_for_unroll,
            readable_move,
            message: message.clone(),
        })
    }

    // It me.
    fn target_puzzle_hash_for_slash(&self) -> PuzzleHash {
        self.fixed.my_identity.puzzle_hash.clone()
    }

    fn slashing_coin_solution(
        &self,
        allocator: &mut AllocEncoder,
        state: NodePtr,
        validation_program_clvm: NodePtr,
        slash_solution: NodePtr,
        evidence: Evidence,
    ) -> Result<NodePtr, Error> {
        (
            Node(state),
            (
                Node(validation_program_clvm),
                (
                    self.target_puzzle_hash_for_slash(),
                    (Node(slash_solution), (Node(evidence.to_nodeptr()), ())),
                ),
            ),
        )
            .to_clvm(allocator)
            .into_gen()
    }

    #[allow(clippy::too_many_arguments)]
    fn make_slash_for_their_turn(
        &self,
        allocator: &mut AllocEncoder,
        coin_string: &CoinString,
        new_puzzle: &Puzzle,
        new_puzzle_hash: &PuzzleHash,
        slash_solution: NodePtr,
        evidence: Evidence,
        sig: &Aggsig,
    ) -> Result<TheirTurnCoinSpentResult, Error> {
        // Probably readable_info overlaps solution.
        // Moving driver in that context is the signature.
        // My reward coin string is the coin that we'll make
        // after the transaction below has been spent so its
        // parent is the coin id of that coin.
        let current_mover_share = self.get_our_current_share();

        let (state, validation_program) = self.get_validation_program_for_their_move()?;
        let reward_amount = self.fixed.amount.clone() - current_mover_share;
        if reward_amount == Amount::default() {
            return Ok(TheirTurnCoinSpentResult::Slash(Box::new(
                SlashOutcome::NoReward,
            )));
        }

        let state_nodeptr = state.to_nodeptr(allocator)?;
        let slashing_coin_solution = self.slashing_coin_solution(
            allocator,
            state_nodeptr,
            validation_program.to_nodeptr(),
            slash_solution,
            evidence,
        )?;

        let coin_string_of_output_coin =
            CoinString::from_parts(&coin_string.to_coin_id(), new_puzzle_hash, &reward_amount);

        Ok(TheirTurnCoinSpentResult::Slash(Box::new(
            SlashOutcome::Reward {
                transaction: Box::new(CoinSpend {
                    // Ultimate parent of these coins.
                    coin: coin_string.clone(),
                    bundle: Spend {
                        puzzle: new_puzzle.clone(),
                        solution: Rc::new(Program::from_nodeptr(
                            allocator,
                            slashing_coin_solution,
                        )?),
                        signature: sig.clone(),
                    },
                }),
                my_reward_coin_string: coin_string_of_output_coin,
            },
        )))
    }

    pub fn their_turn_coin_spent(
        &mut self,
        allocator: &mut AllocEncoder,
        coin_string: &CoinString,
        conditions: &NodePtr,
        state_number: usize,
    ) -> Result<TheirTurnCoinSpentResult, Error> {
        // Read parameters off conditions
        let rem_condition = if let Some(CoinCondition::Rem(rem_condition)) =
            CoinCondition::from_nodeptr(allocator, *conditions)
                .iter()
                .find(|cond| matches!(cond, CoinCondition::Rem(_)))
        {
            // Got rem condition
            rem_condition.to_vec()
        } else {
            Vec::default()
        };

        let mover_share = self.get_our_current_share();

        // Check properties of conditions
        if rem_condition.is_empty() {
            // Timeout case
            // Return enum timeout and we give the coin string of our reward
            // coin if any.
            // Something went wrong if i think it's my turn
            debug_assert!(!self.is_my_turn());

            let my_reward_coin_string = CoinString::from_parts(
                &coin_string.to_coin_id(),
                &self.fixed.my_identity.puzzle_hash,
                &mover_share,
            );

            return Ok(TheirTurnCoinSpentResult::Timedout {
                my_reward_coin_string: Some(my_reward_coin_string),
            });
        }

        if rem_condition.len() != REM_CONDITION_FIELDS {
            return Err(Error::StrErr(
                "rem condition should have the right number of fields".to_string(),
            ));
        }

        let my_inner_puzzle = puzzle_for_pk(allocator, &self.fixed.my_identity.public_key)?;

        let new_move = &rem_condition[0];
        let new_validation_info_hash = Hash::from_slice(&rem_condition[1]);
        let (new_mover_share, new_max_move_size) = if let (Some(share), Some(max_size)) = (
            u64_from_atom(&rem_condition[2]),
            usize_from_atom(&rem_condition[3]),
        ) {
            (Amount::new(share), max_size)
        } else {
            return Err(Error::StrErr(
                "mover share wasn't a properly sized atom".to_string(),
            ));
        };

        let our_previous_move = self.get_our_most_recent_game_move()?;
        let ref_puzzle_args = RefereePuzzleArgs {
            mover_puzzle_hash: self.fixed.their_referee_puzzle_hash.clone(),
            waiter_puzzle_hash: self.fixed.my_identity.puzzle_hash.clone(),
            timeout: self.fixed.timeout.clone(),
            amount: self.fixed.amount.clone(),
            nonce: self.fixed.nonce,
            game_move: GameMoveDetails {
                basic: GameMoveStateInfo {
                    move_made: new_move.clone(),
                    max_move_size: new_max_move_size,
                    mover_share: new_mover_share.clone(),
                },
                validation_info_hash: new_validation_info_hash.clone(),
            },
            previous_validation_info_hash: Some(our_previous_move.validation_info_hash.clone()),
        };
        let new_puzzle = curry_referee_puzzle(
            allocator,
            &self.fixed.referee_coin_puzzle,
            &self.fixed.referee_coin_puzzle_hash,
            &ref_puzzle_args,
        )?;
        let new_puzzle_hash = curry_referee_puzzle_hash(
            allocator,
            &self.fixed.referee_coin_puzzle_hash,
            &ref_puzzle_args,
        )?;

        let game_handler = self.get_game_handler();

        // my_inner_solution maker is just in charge of making aggsigs from
        // conditions.
        let slash_conditions = (
            CREATE_COIN,
            (
                self.target_puzzle_hash_for_slash(),
                (self.fixed.amount.clone(), ()),
            ),
        )
            .to_clvm(allocator)
            .into_gen()?;

        let slash_spend = standard_solution_unsafe(
            allocator,
            &self.fixed.my_identity.private_key,
            slash_conditions,
        )?;

        let (state, validation_program) = self.get_validation_program_for_their_move()?;
        let slash_spend_solution: &Program = slash_spend.solution.borrow();
        let full_slash_program = CurriedProgram {
            program: Node(validation_program.to_nodeptr()),
            args: clvm_curried_args!(
                state,
                Node(validation_program.to_nodeptr()),
                my_inner_puzzle,
                slash_spend_solution,
                0
            ),
        }
        .to_clvm(allocator)
        .into_gen()?;

        let nil = allocator.allocator().null();
        let full_slash_result = run_program(
            allocator.allocator(),
            &chia_dialect(),
            full_slash_program,
            nil,
            0,
        );

        let full_slash_solution = (
            state,
            (
                Node(validation_program.to_nodeptr()),
                // No evidence here.
                (new_puzzle_hash.clone(), ((), (0, ()))),
            ),
        )
            .to_clvm(allocator)
            .into_gen()?;

        match full_slash_result {
            Ok(_) => {
                // Ultimately each of these cases returns some kind of
                // TheirTurnCoinSpentResult.
                let nil_evidence = Evidence::nil(allocator);

                // result is NodePtr containing solution and aggsig.
                // The aggsig for the nil slash is the same as the slash
                // below, having been created for the reward coin by using
                // the standard solution signer.
                self.make_slash_for_their_turn(
                    allocator,
                    coin_string,
                    &new_puzzle,
                    &new_puzzle_hash,
                    full_slash_solution,
                    nil_evidence,
                    &slash_spend.signature,
                )
            }
            Err(_) => {
                // Slash wasn't allowed.  Run the move handler.
                let details = GameMoveDetails {
                    basic: GameMoveStateInfo {
                        move_made: new_move.clone(),
                        max_move_size: new_max_move_size,
                        mover_share: new_mover_share.clone(),
                    },
                    validation_info_hash: new_validation_info_hash.clone(),
                };
                debug!("referee move details {details:?}");
                let last_state_nodeptr = state.to_nodeptr(allocator)?;
                let (readable_move, game_handler) = match game_handler.call_their_turn_driver(
                    allocator,
                    &TheirTurnInputs {
                        amount: self.fixed.amount.clone(),
                        last_state: last_state_nodeptr,
                        last_move: &self
                            .get_our_most_recent_game_move()?
                            .basic
                            .move_made
                            .clone(),
                        last_mover_share: self.get_our_current_share(),

                        new_move: details,

                        #[cfg(test)]
                        run_debug: self.run_debug,
                    },
                )? {
                    TheirTurnResult::Slash(evidence, sig) => {
                        return self.make_slash_for_their_turn(
                            allocator,
                            coin_string,
                            &new_puzzle,
                            &new_puzzle_hash,
                            full_slash_solution,
                            evidence,
                            &(slash_spend.signature + *sig),
                        );
                    }
                    TheirTurnResult::FinalMove(readable_move) => (readable_move, None),
                    TheirTurnResult::MakeMove(readable_move, game_handler, _message) => {
                        (readable_move, Some(game_handler))
                    }
                };

                // Otherwise accept move by updating our state
                self.accept_their_move(
                    allocator,
                    game_handler,
                    &GameMoveDetails {
                        basic: GameMoveStateInfo {
                            move_made: new_move.clone(),
                            max_move_size: new_max_move_size,
                            mover_share: new_mover_share.clone(),
                        },
                        validation_info_hash: new_validation_info_hash.clone(),
                    },
                    state_number,
                )?;

                Ok(TheirTurnCoinSpentResult::Moved {
                    new_coin_string: CoinString::from_parts(
                        &coin_string.to_coin_id(),
                        &new_puzzle_hash,
                        &self.fixed.amount,
                    ),
                    readable: readable_move,
                })
            }
        }
    }
}<|MERGE_RESOLUTION|>--- conflicted
+++ resolved
@@ -317,11 +317,7 @@
         their_turn_game_handler: GameHandler,
         their_previous_validation_info_hash: Option<Hash>,
         validation_program: ValidationProgram,
-<<<<<<< HEAD
-        state: Rc<Program>,
-=======
-        state: NodePtr, // GameState, not the "StateNumer"
->>>>>>> 91b67823
+        state: Rc<Program>, // GameState, not the "StateNumer"
         most_recent_their_move: GameMoveStateInfo,
         most_recent_our_move: GameMoveDetails,
     },
@@ -491,22 +487,7 @@
     }
 }
 
-<<<<<<< HEAD
 struct RMFixed {
-=======
-#[derive(Clone, Debug)]
-pub struct StoredGameState {
-    state_number: usize,
-    state: Rc<RefereeMakerGameState>,
-}
-
-// XXX break out state so we can have a previous state and easily swap them.
-// Referee coin has two inner puzzles.
-// Throughout channel handler, the one that's ours is the standard format puzzle
-// to the pubkey of the referee private key (referred to in channel_handler).
-#[derive(Clone)]
-pub struct RefereeMaker {
->>>>>>> 91b67823
     pub referee_coin_puzzle: Puzzle,
     pub referee_coin_puzzle_hash: PuzzleHash,
 
@@ -519,7 +500,12 @@
     pub nonce: usize,
 }
 
-<<<<<<< HEAD
+#[derive(Clone)]
+pub struct StoredGameState {
+    state: Rc<RefereeMakerGameState>,
+    state_number: usize,
+}
+
 // XXX break out state so we can have a previous state and easily swap them.
 // Referee coin has two inner puzzles.
 // Throughout channel handler, the one that's ours is the standard format puzzle
@@ -527,20 +513,16 @@
 #[derive(Clone)]
 pub struct RefereeMaker {
     fixed: Rc<RMFixed>,
-=======
+
+    pub finished: bool,
+
+    #[cfg(test)]
+    pub run_debug: bool,
+
+    pub message_handler: Option<MessageHandler>,
+
     state: Rc<RefereeMakerGameState>,
     old_states: Vec<StoredGameState>,
->>>>>>> 91b67823
-
-    pub finished: bool,
-
-    #[cfg(test)]
-    pub run_debug: bool,
-
-    pub message_handler: Option<MessageHandler>,
-
-    state: Rc<RefereeMakerGameState>,
-    old_states: Vec<Rc<RefereeMakerGameState>>,
 }
 
 impl RefereeMaker {
@@ -639,30 +621,20 @@
         initiated: bool,
     ) -> Result<bool, Error> {
         for (i, old_state) in self.old_states.iter().enumerate().skip(1).rev() {
-<<<<<<< HEAD
             let have_puzzle_hash = self.curried_referee_puzzle_hash_for_validator_with_state(
                 allocator,
-                old_state.borrow(),
+                old_state.state.borrow(),
                 true,
             )?;
-            if *puzzle_hash == have_puzzle_hash {
-                if old_state.is_my_turn() {
-                    self.state = self.old_states[i - 1].clone();
-                } else {
-                    self.state = old_state.clone();
-=======
-            let existing_state = self.state.clone();
-            self.state = old_state.state.clone();
-            let have_puzzle_hash =
-                self.curried_referee_puzzle_hash_for_validator(allocator, true)?;
             debug!(
                 "referee rewind: {} try state {have_puzzle_hash:?} want {puzzle_hash:?}",
                 old_state.state_number
             );
             if *puzzle_hash == have_puzzle_hash {
-                if self.is_my_turn() {
+                if old_state.state.is_my_turn() {
                     self.state = self.old_states[i - 1].state.clone();
->>>>>>> 91b67823
+                } else {
+                    self.state = old_state.state.clone();
                 }
 
                 debug!("referee rewind: reassume state {:?}", self.state);
@@ -792,22 +764,30 @@
     }
 
     pub fn get_our_current_share(&self) -> Amount {
-        let mover_share = match self.state.borrow() {
-            RefereeMakerGameState::Initial { initial_move, .. } => initial_move.mover_share.clone(),
+        let (share_for_our_turn, mover_share) = match self.state.borrow() {
+            RefereeMakerGameState::Initial { initial_move, game_handler, .. } => {
+                (matches!(game_handler, GameHandler::MyTurnHandler(_)),
+                 initial_move.mover_share.clone())
+            }
             RefereeMakerGameState::AfterOurTurn {
                 most_recent_our_move,
                 ..
-            } => most_recent_our_move.basic.mover_share.clone(),
+            } => (true, most_recent_our_move.basic.mover_share.clone()),
             RefereeMakerGameState::AfterTheirTurn {
                 most_recent_their_move,
                 ..
-            } => most_recent_their_move.basic.mover_share.clone(),
+            } => (false, most_recent_their_move.basic.mover_share.clone()),
         };
-        if self.is_my_turn() {
-            mover_share
-        } else {
-            self.fixed.amount.clone() - mover_share
-        }
+        let result =
+            if share_for_our_turn {
+                mover_share.clone()
+            } else {
+                self.fixed.amount.clone() - mover_share.clone()
+            };
+
+        debug!("get_our_current_share {result:?} <- {share_for_our_turn} {mover_share:?} amount {:?} {:?}", self.fixed.amount, self.state);
+
+        result
     }
 
     pub fn get_their_current_share(&self) -> Amount {
