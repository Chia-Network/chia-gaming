use clvm_traits::{clvm_curried_args, ToClvm};
use clvm_utils::CurriedProgram;
use rand::prelude::*;
use rand::SeedableRng;
use rand_chacha::ChaCha8Rng;

use clvm_tools_rs::classic::clvm_tools::binutils::{assemble, disassemble};
use clvmr::NodePtr;

use log::debug;

use crate::channel_handler::game_handler::GameHandler;
use crate::channel_handler::types::{GameStartInfo, ReadableMove, ValidationProgram};
use crate::common::standard_coin::{read_hex_puzzle, ChiaIdentity};
use crate::common::types::{
    Aggsig, AllocEncoder, Amount, Error, GameID, Node, PrivateKey, Puzzle, PuzzleHash, Sha256tree,
    Timeout,
};
use crate::referee::{GameMoveDetails, GameMoveStateInfo, RefereeMaker, ValidatorMoveArgs};

pub struct DebugGamePrograms {
    pub my_validation_program: NodePtr,
    #[allow(dead_code)]
    pub their_validation_program: NodePtr,
    pub my_turn_handler: GameHandler,
    pub their_turn_handler: GameHandler,
}

pub fn make_debug_game_handler(
    allocator: &mut AllocEncoder,
    identity: &ChiaIdentity,
    amount: &Amount,
    timeout: &Timeout,
) -> DebugGamePrograms {
    let debug_game_handler =
        read_hex_puzzle(allocator, "clsp/test/debug_game_handler.hex").expect("should be readable");
    let game_handler_mod_hash = debug_game_handler.sha256tree(allocator);
    let make_curried_game_handler = |my_turn: bool| {
        let aggsig = Aggsig::default();
        CurriedProgram {
            program: debug_game_handler.clone(),
            args: clvm_curried_args!((
                game_handler_mod_hash.clone(),
                (
                    debug_game_handler.clone(),
                    (
                        timeout.clone(),
                        (
                            amount.clone(),
                            (
                                my_turn,
                                (
                                    ((), (aggsig, ())),
                                    (identity.puzzle_hash.clone(), ()) // slash info
                                )
                            )
                        )
                    )
                )
            )),
        }
    };

    let my_turn_handler = GameHandler::my_driver_from_nodeptr(
        make_curried_game_handler(true)
            .to_clvm(allocator)
            .expect("should curry"),
    );
    let my_validation_program = CurriedProgram {
        program: Node(my_turn_handler.to_nodeptr()),
        args: clvm_curried_args!(1337),
    }
    .to_clvm(allocator)
    .expect("should curry");

    let their_turn_handler = GameHandler::their_driver_from_nodeptr(
        make_curried_game_handler(false)
            .to_clvm(allocator)
            .expect("should curry"),
    );
    let their_validation_program = CurriedProgram {
        program: Node(their_turn_handler.to_nodeptr()),
        args: clvm_curried_args!(1337),
    }
    .to_clvm(allocator)
    .expect("should curry");

    DebugGamePrograms {
        my_validation_program,
        my_turn_handler,
        their_validation_program,
        their_turn_handler,
    }
}

#[cfg(test)]
pub struct RefereeTest {
    #[allow(dead_code)]
    pub my_identity: ChiaIdentity,
    #[allow(dead_code)]
    pub their_identity: ChiaIdentity,

    #[allow(dead_code)]
    pub my_referee: RefereeMaker,
    pub their_referee: RefereeMaker,

    #[allow(dead_code)]
    pub referee_coin_puzzle: Puzzle,
    #[allow(dead_code)]
    pub referee_coin_puzzle_hash: PuzzleHash,
}

impl RefereeTest {
    pub fn new(
        allocator: &mut AllocEncoder,

        my_identity: ChiaIdentity,
        their_identity: ChiaIdentity,

        their_game_handler: GameHandler,

        game_start: &GameStartInfo,
    ) -> RefereeTest {
        // Load up the real referee coin.
        let referee_coin_puzzle =
            read_hex_puzzle(allocator, "clsp/onchain/referee.hex").expect("should be readable");
        let referee_coin_puzzle_hash: PuzzleHash = referee_coin_puzzle.sha256tree(allocator);
        let (my_referee, _) = RefereeMaker::new(
            allocator,
            referee_coin_puzzle.clone(),
            referee_coin_puzzle_hash.clone(),
            game_start,
            my_identity.clone(),
            &their_identity.puzzle_hash,
            1,
        )
        .expect("should construct");

        let their_game_start_info = GameStartInfo {
            initial_mover_share: game_start.amount.clone() - game_start.initial_mover_share.clone(),
            game_handler: their_game_handler,
            ..game_start.clone()
        };

        let (their_referee, _) = RefereeMaker::new(
            allocator,
            referee_coin_puzzle.clone(),
            referee_coin_puzzle_hash.clone(),
            &their_game_start_info,
            their_identity.clone(),
            &my_identity.puzzle_hash,
            1,
        )
        .expect("should construct");

        RefereeTest {
            my_identity,
            their_identity,

            my_referee,
            their_referee,

            referee_coin_puzzle,
            referee_coin_puzzle_hash,
        }
    }
}

#[test]
fn test_referee_smoke() {
    let seed: [u8; 32] = [0; 32];
    let mut rng = ChaCha8Rng::from_seed(seed);
    let mut allocator = AllocEncoder::new();

    // Generate keys and puzzle hashes.
    let my_private_key: PrivateKey = rng.gen();
    let my_identity = ChiaIdentity::new(&mut allocator, my_private_key).expect("should generate");

    let their_private_key: PrivateKey = rng.gen();
    let their_identity =
        ChiaIdentity::new(&mut allocator, their_private_key).expect("should generate");

    let amount = Amount::new(100);
    let timeout = Timeout::new(1000);

    let debug_game = make_debug_game_handler(&mut allocator, &my_identity, &amount, &timeout);
    let init_state = assemble(allocator.allocator(), "(0 . 0)").expect("should assemble");
    let initial_validation_program =
        ValidationProgram::new(&mut allocator, debug_game.my_validation_program);

    let amount = Amount::new(100);
    let game_start_info = GameStartInfo {
        game_id: GameID::from_bytes(b"test"),
        amount: amount.clone(),
        game_handler: debug_game.my_turn_handler,
        timeout: timeout.clone(),
        my_contribution_this_game: Amount::new(50),
        their_contribution_this_game: Amount::new(50),
        initial_validation_program,
        initial_state: init_state,
        initial_move: vec![],
        initial_max_move_size: 0,
        initial_mover_share: Amount::default(),
    };

    let mut reftest = RefereeTest::new(
        &mut allocator,
        my_identity,
        their_identity,
        debug_game.their_turn_handler,
        &game_start_info,
    );

    let readable_move = assemble(allocator.allocator(), "(0 . 0)").expect("should assemble");
    let readable_my_move =
        ReadableMove::from_nodeptr(&mut allocator, readable_move).expect("should work");
    let my_move_wire_data = reftest
        .my_referee
<<<<<<< HEAD
        .my_turn_make_move(&mut allocator, &readable_my_move, rng.gen())
=======
        .my_turn_make_move(
            &mut allocator,
            &ReadableMove::from_nodeptr(readable_move),
            rng.gen(),
            0,
        )
>>>>>>> 91b67823
        .expect("should move");

    assert!(my_move_wire_data.details.basic.move_made.is_empty());
    let mut off_chain_slash_gives_error = reftest.my_referee.clone();
    let their_move_result = off_chain_slash_gives_error.their_turn_move_off_chain(
        &mut allocator,
        &GameMoveDetails {
            basic: GameMoveStateInfo {
                move_made: vec![1],
                max_move_size: 100,
                mover_share: Amount::default(),
            },
            validation_info_hash: my_move_wire_data.details.validation_info_hash.clone(),
        },
        0,
    );
    debug!("their move result {their_move_result:?}");
    if let Err(Error::StrErr(s)) = their_move_result {
        assert!(s.contains("slash"));
        assert!(s.contains("off chain"));
    } else {
        unreachable!();
    }

    let their_move_local_update = reftest
        .their_referee
        .their_turn_move_off_chain(&mut allocator, &my_move_wire_data.details, 0)
        .expect("should move");

    debug!("their_move_wire_data {their_move_local_update:?}");

    let validator_move_args = ValidatorMoveArgs {
        game_move: my_move_wire_data.details.clone(),
        mover_puzzle: reftest.my_identity.puzzle.to_program(),
        solution: reftest
            .my_identity
            .standard_solution(
                &mut allocator,
                &[(reftest.my_identity.puzzle_hash.clone(), Amount::default())],
            )
            .expect("should create"),
    };

    reftest
        .their_referee
        .run_validator_for_their_move(&mut allocator, &validator_move_args)
        .expect("should run");

    assert!(reftest.my_referee.is_my_turn());
    let their_move_result = reftest
        .my_referee
        .their_turn_move_off_chain(&mut allocator, &my_move_wire_data.details, 0)
        .expect("should run");
    assert_eq!(their_move_result.message, b"message data");
    assert_eq!(
        disassemble(allocator.allocator(), their_move_result.readable_move, None),
        "(())"
    );
    assert!(!reftest.my_referee.is_my_turn());
}<|MERGE_RESOLUTION|>--- conflicted
+++ resolved
@@ -216,16 +216,7 @@
         ReadableMove::from_nodeptr(&mut allocator, readable_move).expect("should work");
     let my_move_wire_data = reftest
         .my_referee
-<<<<<<< HEAD
-        .my_turn_make_move(&mut allocator, &readable_my_move, rng.gen())
-=======
-        .my_turn_make_move(
-            &mut allocator,
-            &ReadableMove::from_nodeptr(readable_move),
-            rng.gen(),
-            0,
-        )
->>>>>>> 91b67823
+        .my_turn_make_move(&mut allocator, &readable_my_move, rng.gen(), 0)
         .expect("should move");
 
     assert!(my_move_wire_data.details.basic.move_made.is_empty());
@@ -274,7 +265,7 @@
         .run_validator_for_their_move(&mut allocator, &validator_move_args)
         .expect("should run");
 
-    assert!(reftest.my_referee.is_my_turn());
+    assert!(reftest.my_referee.processing_my_turn());
     let their_move_result = reftest
         .my_referee
         .their_turn_move_off_chain(&mut allocator, &my_move_wire_data.details, 0)
@@ -284,5 +275,5 @@
         disassemble(allocator.allocator(), their_move_result.readable_move, None),
         "(())"
     );
-    assert!(!reftest.my_referee.is_my_turn());
+    assert!(!reftest.my_referee.processing_my_turn());
 }