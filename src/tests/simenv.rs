--- conflicted
+++ resolved
@@ -619,16 +619,7 @@
         ReadableMove::from_nodeptr(&mut allocator, readable_move).expect("should work");
     let _my_move_wire_data = reftest
         .my_referee
-<<<<<<< HEAD
-        .my_turn_make_move(&mut allocator, &readable_my_move, rng.gen())
-=======
-        .my_turn_make_move(
-            &mut allocator,
-            &ReadableMove::from_nodeptr(readable_move),
-            rng.gen(),
-            0,
-        )
->>>>>>> 91b67823
+        .my_turn_make_move(&mut allocator, &readable_my_move, rng.gen(), 0)
         .expect("should move");
 
     assert_eq!(reftest.my_referee.get_our_current_share(), Amount::new(100));
@@ -756,16 +747,7 @@
         ReadableMove::from_nodeptr(&mut allocator, readable_move).expect("should work");
     let _my_move_wire_data = reftest
         .my_referee
-<<<<<<< HEAD
-        .my_turn_make_move(&mut allocator, &readable_my_move, rng.gen())
-=======
-        .my_turn_make_move(
-            &mut allocator,
-            &ReadableMove::from_nodeptr(readable_move),
-            rng.gen(),
-            0,
-        )
->>>>>>> 91b67823
+        .my_turn_make_move(&mut allocator, &readable_my_move, rng.gen(), 0)
         .expect("should move");
 
     assert_eq!(reftest.my_referee.get_our_current_share(), Amount::new(100));
