use std::borrow::Borrow;

use rand::{Rng, SeedableRng};
use rand_chacha::ChaCha8Rng;

use clvm_traits::ToClvm;
use clvmr::{run_program, NodePtr};

use log::debug;

use crate::channel_handler::game::Game;
use crate::channel_handler::runner::{channel_handler_env, ChannelHandlerGame};
use crate::channel_handler::types::{ChannelHandlerEnv, ReadableMove};
use crate::common::standard_coin::{
    private_to_public_key, puzzle_for_synthetic_public_key, standard_solution_partial, ChiaIdentity,
};
use crate::common::types::{
    chia_dialect, AllocEncoder, Amount, CoinCondition, CoinSpend, CoinString, Error, Hash, IntoErr,
    PrivateKey, PuzzleHash, Sha256tree, Spend,
};
use crate::shutdown::get_conditions_with_channel_handler;
use crate::simulator::Simulator;
use crate::tests::game::{new_channel_handler_game, GameAction, GameActionResult};

#[derive(Debug, Clone)]
pub enum OnChainState {
    OffChain(CoinString),
    OnChain(Vec<CoinString>),
}

pub struct SimulatorEnvironment<'a, R: Rng> {
    pub env: ChannelHandlerEnv<'a, R>,
    pub on_chain: OnChainState,
    pub identities: [ChiaIdentity; 2],
    pub parties: ChannelHandlerGame,
    pub simulator: Simulator,
}

impl<'a, R: Rng> SimulatorEnvironment<'a, R> {
    pub fn new(
        allocator: &'a mut AllocEncoder,
        rng: &'a mut R,
        game: &Game,
        contributions: &[Amount; 2],
    ) -> Result<Self, Error> {
        // Generate keys and puzzle hashes.
        let my_private_key: PrivateKey = rng.gen();
        let their_private_key: PrivateKey = rng.gen();

        let identities = [
            ChiaIdentity::new(allocator, my_private_key).expect("should generate"),
            ChiaIdentity::new(allocator, their_private_key).expect("should generate"),
        ];

        let mut env = channel_handler_env(allocator, rng)?;
        let simulator = Simulator::default();
        let (parties, coin) = new_channel_handler_game(
            &simulator,
            &mut env,
            game,
            &identities,
            contributions.clone(),
        )?;

        Ok(SimulatorEnvironment {
            env,
            identities,
            parties,
            on_chain: OnChainState::OffChain(coin),
            simulator,
        })
    }

    // Create a channel coin from the users' input coins giving the new CoinString
    // and the state number.  The result is the coin string of the new coin and
    // conditions to use with the channel handler interface.
    fn spend_channel_coin(
        &mut self,
        player: usize,
        state_channel: CoinString,
        unroll_coin_puzzle_hash: &PuzzleHash,
    ) -> Result<(NodePtr, CoinString), Error> {
        let cc_spend = self.parties.get_channel_coin_spend(player)?;
        let cc_ph = cc_spend
            .channel_puzzle_reveal
            .sha256tree(self.env.allocator);
        debug!("puzzle hash to spend state channel coin: {cc_ph:?}");
        debug!("spend conditions {:?}", cc_spend.spend.conditions);

        let private_key_1 = self.parties.player(0).ch.channel_private_key();
        let private_key_2 = self.parties.player(1).ch.channel_private_key();
        let aggregate_public_key1 = self.parties.player(0).ch.get_aggregate_channel_public_key();
        let aggregate_public_key2 = self.parties.player(1).ch.get_aggregate_channel_public_key();
        assert_eq!(aggregate_public_key1, aggregate_public_key2);

        debug!("parent coin {:?}", state_channel.to_parts());
        let cc_spend_conditions_nodeptr =
            cc_spend.spend.conditions.to_nodeptr(self.env.allocator)?;
        let spend1 = standard_solution_partial(
            self.env.allocator,
            &private_key_1,
            &state_channel.to_coin_id(),
            cc_spend_conditions_nodeptr,
            &aggregate_public_key1,
            &self.env.agg_sig_me_additional_data,
            true,
        )?;
        debug!("party1 predicted sig {:?}", spend1.signature);
        let spend2 = standard_solution_partial(
            self.env.allocator,
            &private_key_2,
            &state_channel.to_coin_id(),
            cc_spend_conditions_nodeptr,
            &aggregate_public_key1,
            &self.env.agg_sig_me_additional_data,
            true,
        )?;
        debug!("party2 predicted sig {:?}", spend2.signature);
        let signature = spend1.signature.clone() + spend2.signature.clone();
        let predicted_puzzle = puzzle_for_synthetic_public_key(
            self.env.allocator,
            &self.env.standard_puzzle,
            &aggregate_public_key1,
        )?;

        assert_eq!(cc_ph, predicted_puzzle.sha256tree(self.env.allocator));
        assert_eq!(signature, cc_spend.spend.aggsig);

        let spend_of_channel_coin = CoinSpend {
            coin: state_channel.clone(),
            bundle: Spend {
                puzzle: cc_spend.channel_puzzle_reveal.clone(),
                solution: cc_spend.spend.solution.into(),
                signature,
            },
        };

        let included = self
            .simulator
            .push_tx(self.env.allocator, &[spend_of_channel_coin])
            .into_gen()?;
        if included.code != 1 {
            return Err(Error::StrErr(format!(
                "failed to spend channel coin {included:?}"
            )));
        }

        self.simulator.farm_block(&self.identities[0].puzzle_hash);

        Ok((
            cc_spend.spend.conditions.to_nodeptr(self.env.allocator)?,
            CoinString::from_parts(
                &state_channel.to_coin_id(),
                unroll_coin_puzzle_hash,
                &cc_spend.amount,
            ),
        ))
    }

    fn do_off_chain_move(
        &mut self,
        player: usize,
        readable: NodePtr,
        received: bool,
    ) -> Result<GameActionResult, Error> {
        let game_id = self.parties.game_id.clone();
        let entropy: Hash = self.env.rng.gen();
        let readable_move = ReadableMove::from_nodeptr(self.env.allocator, readable)?;
        let move_result = self.parties.player(player).ch.send_potato_move(
            &mut self.env,
            &game_id,
            &readable_move,
            entropy.clone(),
        )?;

        // XXX allow verification of ui result and message.
        if received {
<<<<<<< HEAD
            let their_turn_result = self.parties.player(player ^ 1).ch.received_potato_move(
=======
            let move_result = self.parties.player(player ^ 1).ch.received_potato_move(
>>>>>>> 69d3b1df
                &mut self.env,
                &game_id,
                &move_result,
            )?;
            self.parties
<<<<<<< HEAD
                .update_channel_coin_after_receive(player ^ 1, &their_turn_result.spend_info)?;
            let decoded_message = if their_turn_result.message.is_empty() {
=======
                .update_channel_coin_after_receive(player ^ 1, &move_result.spend_info)?;
            let decoded_message = if move_result.message.is_empty() {
>>>>>>> 69d3b1df
                None
            } else {
                self.parties
                    .player(player)
                    .ch
<<<<<<< HEAD
                    .received_message(&mut self.env, &game_id, &their_turn_result.message)?
                    .into()
            };
            Ok(GameActionResult::MoveResult(
                their_turn_result
                    .readable_their_move
                    .to_nodeptr(self.env.allocator)?,
                their_turn_result.message,
=======
                    .received_message(&mut self.env, &game_id, &move_result.message)?
                    .into()
            };
            Ok(GameActionResult::MoveResult(
                move_result
                    .readable_their_move
                    .to_nodeptr(self.env.allocator)?,
                move_result.message,
>>>>>>> 69d3b1df
                decoded_message,
                entropy,
            ))
        } else {
            Ok(GameActionResult::BrokenMove)
        }
    }

    fn do_unroll_spend_to_games(
        &mut self,
        player: usize,
        unroll_coin: CoinString,
    ) -> Result<Vec<CoinString>, Error> {
        let player_ch = &mut self.parties.player(player).ch;
        let finished_unroll_coin = player_ch.get_finished_unroll_coin();
        let pre_unroll_data = player_ch.get_create_unroll_coin_transaction(
            &mut self.env,
            finished_unroll_coin,
            true,
        )?;

        let run_puzzle = pre_unroll_data
            .transaction
            .puzzle
            .to_clvm(self.env.allocator)
            .into_gen()?;
        let run_args = pre_unroll_data
            .transaction
            .solution
            .to_clvm(self.env.allocator)
            .into_gen()?;

        let puzzle_result = run_program(
            self.env.allocator.allocator(),
            &chia_dialect(),
            run_puzzle,
            run_args,
            0,
        )
        .into_gen()?;

        self.simulator.farm_block(&self.identities[0].puzzle_hash);

        debug!(
            "private key 1: {:?}",
            self.parties.player(0).ch.unroll_private_key()
        );
        debug!(
            "private key 2: {:?}",
            self.parties.player(1).ch.unroll_private_key()
        );
        debug!("doing transaction");
        let included = self
            .simulator
            .push_tx(
                self.env.allocator,
                &[CoinSpend {
                    bundle: pre_unroll_data.transaction.clone(),
                    coin: unroll_coin.clone(),
                }],
            )
            .into_gen()?;
        if included.code != 1 {
            return Err(Error::StrErr(format!(
                "could not spend unroll coin for move: {included:?}"
            )));
        }

        let condition_list = CoinCondition::from_nodeptr(self.env.allocator, puzzle_result.1);

        Ok(condition_list
            .iter()
            .filter_map(|cond| {
                if let CoinCondition::CreateCoin(ph, amt) = cond {
                    return Some(CoinString::from_parts(&unroll_coin.to_coin_id(), ph, amt));
                }

                None
            })
            .collect())
    }

    fn do_on_chain_move(
        &mut self,
        player: usize,
        readable: NodePtr,
        _game_coins: &[CoinString],
    ) -> Result<GameActionResult, Error> {
        let game_id = self.parties.game_id.clone();
        let player_ch = &mut self.parties.player(player).ch;
        let entropy = self.env.rng.gen();
        let readable_move = ReadableMove::from_nodeptr(self.env.allocator, readable)?;
        let _move_result =
            player_ch.send_potato_move(&mut self.env, &game_id, &readable_move, entropy)?;
        let finished_unroll_coin = player_ch.get_finished_unroll_coin();
        let post_unroll_data = player_ch.get_create_unroll_coin_transaction(
            &mut self.env,
            finished_unroll_coin,
            true,
        )?;
        debug!("post_unroll_data {post_unroll_data:?}");
        todo!();
    }

    pub fn perform_action(&mut self, action: &GameAction) -> Result<GameActionResult, Error> {
        debug!("play move {action:?}");
        match action {
            GameAction::Move(player, readable, received) => {
                let readable_node = readable.to_clvm(self.env.allocator).into_gen()?;
                match &self.on_chain {
                    OnChainState::OffChain(_coins) => {
                        self.do_off_chain_move(*player, readable_node, *received)
                    }
                    OnChainState::OnChain(games) => {
                        // Multiple borrow.
                        self.do_on_chain_move(*player, readable_node, &games.clone())
                    }
                }
            }
            GameAction::GoOnChain(player) => {
                let use_unroll = self
                    .parties
                    .player(*player)
                    .ch
                    .get_finished_unroll_coin()
                    .clone();
                let unroll_target = self
                    .parties
                    .player(*player)
                    .ch
                    .get_unroll_target(&mut self.env, &use_unroll)?;
                debug!(
                    "GO ON CHAIN: {} {:?} {:?}",
                    unroll_target.state_number, unroll_target.my_amount, unroll_target.their_amount
                );
                let state_channel_coin = match self.on_chain.clone() {
                    OnChainState::OffChain(coin) => coin.clone(),
                    _ => {
                        return Err(Error::StrErr("go on chain when on chain".to_string()));
                    }
                };

                let aggregate_public_key =
                    private_to_public_key(&self.parties.player(0).ch.channel_private_key())
                        + private_to_public_key(&self.parties.player(1).ch.channel_private_key());
                debug!("going on chain: aggregate public key is: {aggregate_public_key:?}",);

                let (channel_coin_conditions, unroll_coin) = self.spend_channel_coin(
                    *player,
                    state_channel_coin,
                    &unroll_target.unroll_puzzle_hash,
                )?;
                debug!("unroll_coin {unroll_coin:?}");

                let _channel_spent_result_1 = self.parties.player(*player).ch.channel_coin_spent(
                    &mut self.env,
                    true,
                    channel_coin_conditions,
                )?;
                let _channel_spent_result_2 = self
                    .parties
                    .player(*player ^ 1)
                    .ch
                    .channel_coin_spent(&mut self.env, false, channel_coin_conditions)?;

                let game_coins = self.do_unroll_spend_to_games(*player, unroll_coin)?;

                self.on_chain = OnChainState::OnChain(game_coins);
                Ok(GameActionResult::MoveToOnChain)
            }
            GameAction::Accept(player) => {
                let game_id = self.parties.game_id.clone();
                let (signatures, _amount) = self
                    .parties
                    .player(*player)
                    .ch
                    .send_potato_accept(&mut self.env, &game_id)?;

                let spend = self.parties.player(*player ^ 1).ch.received_potato_accept(
                    &mut self.env,
                    &signatures,
                    &game_id,
                )?;

                self.parties
                    .update_channel_coin_after_receive(*player ^ 1, &spend)?;

                Ok(GameActionResult::Accepted)
            }
            GameAction::Shutdown(player, target_conditions) => {
                let real_target_conditions = get_conditions_with_channel_handler(
                    &mut self.env,
                    &self.parties.player(*player).ch,
                    target_conditions.borrow(),
                )?;
                let spend = self
                    .parties
                    .player(*player)
                    .ch
                    .send_potato_clean_shutdown(&mut self.env, real_target_conditions)?;

                let full_spend = self
                    .parties
                    .player(*player ^ 1)
                    .ch
                    .received_potato_clean_shutdown(
                        &mut self.env,
                        &spend.signature,
                        real_target_conditions,
                    )?;

                // The shutdown gives a spend, which we need to do here.
                let channel_coin = self
                    .parties
                    .player(*player)
                    .ch
                    .state_channel_coin()
                    .coin_string()
                    .clone();

                debug!("solution in full spend: {:?}", full_spend.solution);

                let channel_puzzle_public_key = self
                    .parties
                    .player(*player)
                    .ch
                    .get_aggregate_channel_public_key();
                let puzzle = puzzle_for_synthetic_public_key(
                    self.env.allocator,
                    &self.env.standard_puzzle,
                    &channel_puzzle_public_key,
                )?;
                let included = self
                    .simulator
                    .push_tx(
                        self.env.allocator,
                        &[CoinSpend {
                            coin: channel_coin,
                            bundle: Spend {
                                solution: full_spend.solution.clone(),
                                puzzle,
                                signature: full_spend.signature.clone(),
                            },
                        }],
                    )
                    .unwrap();

                debug!("included {included:?}");
                assert_eq!(included.code, 1);

                Ok(GameActionResult::Shutdown)
            }
            _ => {
                todo!();
            }
        }
    }

    pub fn play_game(&mut self, actions: &[GameAction]) -> Result<Vec<GameActionResult>, Error> {
        let mut results = Vec::new();
        for a in actions.iter() {
            results.push(self.perform_action(a)?);
        }

        Ok(results)
    }
}

#[test]
fn test_sim() {
    let seed: [u8; 32] = [0; 32];
    let mut rng = ChaCha8Rng::from_seed(seed);
    let mut allocator = AllocEncoder::new();
    let s = Simulator::default();
    let private_key: PrivateKey = rng.gen();
    let identity = ChiaIdentity::new(&mut allocator, private_key.clone()).expect("should create");
    debug!("identity public key {:?}", identity.public_key);
    s.farm_block(&identity.puzzle_hash);

    let coins = s.get_my_coins(&identity.puzzle_hash).expect("got coins");
    debug!("coin 0 {:?}", coins[0].to_parts());
    debug!("coin 0 id {:?}", coins[0].to_coin_id());

    let (_, _, amt) = coins[0].to_parts().unwrap();
    s.spend_coin_to_puzzle_hash(
        &mut allocator,
        &identity,
        &identity.puzzle,
        &coins[0],
        &[(identity.puzzle_hash.clone(), amt.clone())],
    )
    .expect("should spend");
}

#[test]
fn test_simulator_transfer_coin() {
    let seed: [u8; 32] = [0; 32];
    let mut rng = ChaCha8Rng::from_seed(seed);
    let mut allocator = AllocEncoder::new();
    let s = Simulator::default();
    let private_key: PrivateKey = rng.gen();
    let identity1 = ChiaIdentity::new(&mut allocator, private_key.clone()).expect("should create");
    let pk2: PrivateKey = rng.gen();
    let identity2 = ChiaIdentity::new(&mut allocator, pk2.clone()).expect("should create");

    s.farm_block(&identity1.puzzle_hash);

    let coins1 = s.get_my_coins(&identity1.puzzle_hash).expect("got coins");
    let coins2_empty = s
        .get_my_coins(&identity2.puzzle_hash)
        .expect("got coin list");

    assert!(coins2_empty.is_empty());
    s.transfer_coin_amount(
        &mut allocator,
        &identity2,
        &identity1,
        &coins1[0],
        Amount::new(100),
    )
    .expect("should transfer");

    s.farm_block(&identity1.puzzle_hash);
    let coins2 = s.get_my_coins(&identity2.puzzle_hash).expect("got coins");
    assert_eq!(coins2.len(), 1);
}

#[test]
fn test_simulator_combine_coins() {
    let seed: [u8; 32] = [0; 32];
    let mut rng = ChaCha8Rng::from_seed(seed);
    let mut allocator = AllocEncoder::new();
    let s = Simulator::default();
    let private_key: PrivateKey = rng.gen();
    let identity = ChiaIdentity::new(&mut allocator, private_key.clone()).expect("should create");

    s.farm_block(&identity.puzzle_hash);

    let coins = s.get_my_coins(&identity.puzzle_hash).expect("got coins");

    s.combine_coins(&mut allocator, &identity, &identity.puzzle_hash, &coins)
        .expect("should transfer");

    let pk2: PrivateKey = rng.gen();
    let identity2 = ChiaIdentity::new(&mut allocator, pk2.clone()).expect("should create");
    s.farm_block(&identity2.puzzle_hash);
    let one_coin = s.get_my_coins(&identity.puzzle_hash).expect("got coins");

    let (_, _, a1) = coins[0].to_parts().expect("should parse");
    let (_, _, a2) = coins[1].to_parts().expect("should parse");
    let (_, _, amt) = one_coin[0].to_parts().expect("should parse");

    assert_eq!(one_coin.len(), coins.len() - 1);
    assert_eq!(a1 + a2, amt);
}<|MERGE_RESOLUTION|>--- conflicted
+++ resolved
@@ -175,38 +175,19 @@
 
         // XXX allow verification of ui result and message.
         if received {
-<<<<<<< HEAD
-            let their_turn_result = self.parties.player(player ^ 1).ch.received_potato_move(
-=======
             let move_result = self.parties.player(player ^ 1).ch.received_potato_move(
->>>>>>> 69d3b1df
                 &mut self.env,
                 &game_id,
                 &move_result,
             )?;
             self.parties
-<<<<<<< HEAD
-                .update_channel_coin_after_receive(player ^ 1, &their_turn_result.spend_info)?;
-            let decoded_message = if their_turn_result.message.is_empty() {
-=======
                 .update_channel_coin_after_receive(player ^ 1, &move_result.spend_info)?;
             let decoded_message = if move_result.message.is_empty() {
->>>>>>> 69d3b1df
                 None
             } else {
                 self.parties
                     .player(player)
                     .ch
-<<<<<<< HEAD
-                    .received_message(&mut self.env, &game_id, &their_turn_result.message)?
-                    .into()
-            };
-            Ok(GameActionResult::MoveResult(
-                their_turn_result
-                    .readable_their_move
-                    .to_nodeptr(self.env.allocator)?,
-                their_turn_result.message,
-=======
                     .received_message(&mut self.env, &game_id, &move_result.message)?
                     .into()
             };
@@ -215,7 +196,6 @@
                     .readable_their_move
                     .to_nodeptr(self.env.allocator)?,
                 move_result.message,
->>>>>>> 69d3b1df
                 decoded_message,
                 entropy,
             ))
