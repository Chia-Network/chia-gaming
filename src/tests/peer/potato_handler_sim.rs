--- conflicted
+++ resolved
@@ -1263,12 +1263,7 @@
         run_calpoker_container_with_action_list(&mut allocator, &moves).expect("should finish");
 
     let (p1_balance, p2_balance) = get_balances_from_outcome(&outcome).expect("should work");
-<<<<<<< HEAD
-    assert_eq!(p1_balance, 1999999999900);
-    assert_eq!(p2_balance, 2000000000100);
-=======
     assert_eq!(p2_balance, p1_balance + 200);
->>>>>>> bc55b978
 }
 
 #[test]
