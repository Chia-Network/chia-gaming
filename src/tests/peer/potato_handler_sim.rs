--- conflicted
+++ resolved
@@ -1311,9 +1311,7 @@
         run_calpoker_container_with_action_list(&mut allocator, &moves).expect("should finish");
 
     let (p1_balance, p2_balance) = get_balances_from_outcome(&outcome).expect("should work");
-<<<<<<< HEAD
-    assert_eq!(p1_balance, 2000000000000);
-    assert_eq!(p1_balance, p2_balance);
+    assert_eq!(p1_balance, p2_balance + 200);
 }
 
 #[test]
@@ -1338,7 +1336,5 @@
 
     let (p1_balance, p2_balance) = get_balances_from_outcome(&outcome).expect("should work");
     // p1 (index 0) won the money because p2 (index 1) cheated by choosing 5 cards.
-=======
->>>>>>> a1837f51
     assert_eq!(p1_balance, p2_balance + 200);
 }