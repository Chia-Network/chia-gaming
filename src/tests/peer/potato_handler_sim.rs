--- conflicted
+++ resolved
@@ -312,8 +312,7 @@
             false,
         )
         .expect("ssp 1");
-        let spend_solution_program =
-            Program::from_nodeptr(self.env.allocator, spend.solution)?;
+        let spend_solution_program = Program::from_nodeptr(self.env.allocator, spend.solution)?;
 
         peer.channel_offer(
             self,
@@ -873,29 +872,18 @@
                 );
 
                 for coin in result.coin_solution_requests.iter() {
-<<<<<<< HEAD
-                    let ps_res = simulator.get_puzzle_and_solution(coin).expect("should work");
-                    for cradle in cradles.iter_mut() {
-                        cradle.report_puzzle_and_solution(
-                            allocator,
-                            &mut rng,
-                            coin,
-                            ps_res.as_ref().map(|ps| (&ps.0, &ps.1))
-                        ).expect("should succeed");
-=======
                     let ps_res = simulator
                         .get_puzzle_and_solution(coin)
                         .expect("should work");
-                    for i in 0..=1 {
-                        cradles[i]
+                    for cradle in cradles.iter_mut() {
+                        cradle
                             .report_puzzle_and_solution(
                                 allocator,
                                 &mut rng,
-                                &coin,
+                                coin,
                                 ps_res.as_ref().map(|ps| (&ps.0, &ps.1)),
                             )
                             .expect("should succeed");
->>>>>>> 42b305c1
                     }
                 }
 
