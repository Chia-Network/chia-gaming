use std::collections::{BTreeMap, HashMap, VecDeque};

use clvm_traits::{ClvmEncoder, ToClvm};
use clvmr::NodePtr;

use log::debug;

use rand::{Rng, SeedableRng};
use rand_chacha::ChaCha8Rng;

use crate::channel_handler::runner::channel_handler_env;
use crate::channel_handler::types::{
    ChannelHandlerEnv, ChannelHandlerPrivateKeys, GameStartInfo, ReadableMove,
};
use crate::common::standard_coin::{private_to_public_key, puzzle_hash_for_pk, read_hex_puzzle};
use crate::common::types::{
    AllocEncoder, Amount, CoinID, CoinString, Error, GameID, IntoErr, PrivateKey, PuzzleHash,
    Sha256Input, Spend, SpendBundle, Timeout,
};
use crate::outside::{
    BootstrapTowardGame, BootstrapTowardWallet, FromLocalUI, GameStart, GameType, PacketSender,
    PeerEnv, PeerMessage, PotatoHandler, SpendWalletReceiver, ToLocalUI, WalletSpendInterface,
};
use crate::peer_container::{MessagePeerQueue, MessagePipe, WalletBootstrapState};

use crate::common::constants::CREATE_COIN;
use crate::common::standard_coin::standard_solution_partial;
use crate::common::types::{CoinSpend, Program};

use crate::tests::calpoker::{load_calpoker, test_moves_1};
use crate::tests::game::GameAction;

#[derive(Default)]
struct Pipe {
    message_pipe: MessagePipe,

    // WalletSpendInterface
    outgoing_transactions: VecDeque<Spend>,
    registered_coins: HashMap<CoinString, Timeout>,

    // Opponent moves
    opponent_moves: Vec<(GameID, ReadableMove)>,
<<<<<<< HEAD
    opponent_messages: Vec<(GameID, Vec<u8>)>,
=======
    opponent_raw_messages: Vec<(GameID, Vec<u8>)>,
    opponent_messages: Vec<(GameID, ReadableMove)>,
>>>>>>> fcaa31e2
    our_moves: Vec<(GameID, Vec<u8>)>,

    // Bootstrap info
    channel_puzzle_hash: Option<PuzzleHash>,

    // Have other side's offer
    unfunded_offer: Option<SpendBundle>,

    #[allow(dead_code)]
    bootstrap_state: Option<WalletBootstrapState>,
}

impl MessagePeerQueue for Pipe {
    fn message_pipe(&mut self) -> &mut MessagePipe {
        &mut self.message_pipe
    }
    fn get_channel_puzzle_hash(&self) -> Option<PuzzleHash> {
        self.channel_puzzle_hash.clone()
    }
    fn set_channel_puzzle_hash(&mut self, ph: Option<PuzzleHash>) {
        self.channel_puzzle_hash = ph;
    }
    fn get_unfunded_offer(&self) -> Option<SpendBundle> {
        self.unfunded_offer.clone()
    }
}

impl PacketSender for MessagePipe {
    fn send_message(&mut self, msg: &PeerMessage) -> Result<(), Error> {
        debug!("Send Message from {} {msg:?}", self.my_id);
        assert!(self.queue.is_empty());
        let bson_doc = bson::to_bson(&msg).map_err(|e| Error::StrErr(format!("{e:?}")))?;
        let msg_data = bson::to_vec(&bson_doc).map_err(|e| Error::StrErr(format!("{e:?}")))?;
        self.queue.push_back(msg_data);
        Ok(())
    }
}

impl PacketSender for Pipe {
    fn send_message(&mut self, msg: &PeerMessage) -> Result<(), Error> {
        self.message_pipe.send_message(msg)
    }
}

impl WalletSpendInterface for Pipe {
    fn spend_transaction_and_add_fee(&mut self, bundle: &Spend) -> Result<(), Error> {
        self.outgoing_transactions.push_back(bundle.clone());

        Ok(())
    }

    fn register_coin(&mut self, coin_id: &CoinString, timeout: &Timeout) -> Result<(), Error> {
        self.registered_coins
            .insert(coin_id.clone(), timeout.clone());

        Ok(())
    }
}

impl BootstrapTowardWallet for Pipe {
    fn channel_puzzle_hash(&mut self, puzzle_hash: &PuzzleHash) -> Result<(), Error> {
        self.channel_puzzle_hash = Some(puzzle_hash.clone());
        Ok(())
    }

    fn received_channel_offer(&mut self, bundle: &SpendBundle) -> Result<(), Error> {
        self.unfunded_offer = Some(bundle.clone());
        Ok(())
    }

    fn received_channel_transaction_completion(
        &mut self,
        _bundle: &SpendBundle,
    ) -> Result<(), Error> {
        todo!();
    }
}

impl ToLocalUI for Pipe {
    fn self_move(&mut self, id: &GameID, readable: &[u8]) -> Result<(), Error> {
        self.our_moves.push((id.clone(), readable.to_vec()));
        Ok(())
    }

    fn opponent_moved(&mut self, id: &GameID, readable: ReadableMove) -> Result<(), Error> {
        self.opponent_moves.push((id.clone(), readable));
        Ok(())
    }
    fn raw_game_message(&mut self, id: &GameID, readable: &[u8]) -> Result<(), Error> {
        self.opponent_raw_messages
            .push((id.clone(), readable.to_vec()));
        Ok(())
    }
    fn game_message(&mut self, id: &GameID, readable: ReadableMove) -> Result<(), Error> {
        self.opponent_messages.push((id.clone(), readable));
        Ok(())
    }
    fn game_finished(&mut self, _id: &GameID, _my_share: Amount) -> Result<(), Error> {
        Ok(())
    }
    fn game_cancelled(&mut self, _id: &GameID) -> Result<(), Error> {
        todo!();
    }

    fn shutdown_complete(&mut self, _reward_coin_string: &CoinString) -> Result<(), Error> {
        todo!();
    }
    fn going_on_chain(&mut self) -> Result<(), Error> {
        todo!();
    }
}

pub struct TestPeerEnv<'inputs, G, R>
where
    G: ToLocalUI + WalletSpendInterface + BootstrapTowardWallet + PacketSender,
    R: Rng,
{
    pub env: &'inputs mut ChannelHandlerEnv<'inputs, R>,

    pub system_interface: &'inputs mut G,
}

impl<'inputs, G, R> PeerEnv<'inputs, G, R> for TestPeerEnv<'inputs, G, R>
where
    G: ToLocalUI + WalletSpendInterface + BootstrapTowardWallet + PacketSender,
    R: Rng,
{
    fn env(&mut self) -> (&mut ChannelHandlerEnv<'inputs, R>, &mut G) {
        (self.env, self.system_interface)
    }
}

impl<'inputs, G, R> TestPeerEnv<'inputs, G, R>
where
    G: ToLocalUI + WalletSpendInterface + BootstrapTowardWallet + PacketSender,
    R: Rng,
{
    pub fn test_handle_received_channel_puzzle_hash(
        &mut self,
        peer: &mut PotatoHandler,
        parent: &CoinString,
        channel_handler_puzzle_hash: &PuzzleHash,
    ) -> Result<(), Error> {
        let standard_puzzle = self.env.standard_puzzle.clone();
        let ch = peer.channel_handler()?;
        let channel_coin = ch.state_channel_coin();
        let channel_coin_amt = if let Some((_, _, amt)) = channel_coin.coin_string().to_parts() {
            amt
        } else {
            return Err(Error::StrErr("no channel coin".to_string()));
        };

        let public_key = private_to_public_key(&ch.channel_private_key());
        let conditions_clvm = [(
            CREATE_COIN,
            (channel_handler_puzzle_hash.clone(), (channel_coin_amt, ())),
        )]
        .to_clvm(self.env.allocator)
        .into_gen()?;
        let spend = standard_solution_partial(
            self.env.allocator,
            &ch.channel_private_key(),
            &parent.to_coin_id(),
            conditions_clvm,
            &public_key,
            &self.env.agg_sig_me_additional_data,
            false,
        )?;
        let spend_solution_program =
            Program::from_nodeptr(&mut self.env.allocator, spend.solution.clone())?;

        peer.channel_offer(
            self,
            SpendBundle {
                spends: vec![CoinSpend {
                    coin: parent.clone(),
                    bundle: Spend {
                        puzzle: standard_puzzle,
                        solution: spend_solution_program,
                        signature: spend.signature.clone(),
                    },
                }],
            },
        )
    }

    // XXX fund the offer when we hook up simulation.
    pub fn test_handle_received_unfunded_offer(
        &mut self,
        peer: &mut PotatoHandler,
        unfunded_offer: &SpendBundle,
    ) -> Result<(), Error> {
        peer.channel_transaction_completion(self, unfunded_offer)
    }
}

pub fn run_move<'a, P, R: Rng>(
    env: &'a mut ChannelHandlerEnv<'a, R>,
    amount: Amount,
    pipe: &'a mut [P; 2],
    peer: &mut PotatoHandler,
    who: usize,
) -> Result<bool, Error>
where
    P: ToLocalUI
        + BootstrapTowardWallet
        + WalletSpendInterface
        + PacketSender
        + MessagePeerQueue
        + 'a,
{
    assert!(pipe[who ^ 1].message_pipe().queue.len() < 2);
    let msg = if let Some(msg) = pipe[who ^ 1].message_pipe().queue.pop_front() {
        msg
    } else {
        return Ok(false);
    };

    let mut penv: TestPeerEnv<P, R> = TestPeerEnv {
        env: env,
        system_interface: &mut pipe[who],
    };

    peer.received_message(&mut penv, msg)?;

    Ok(true)
}

pub fn quiesce<'a, P: MessagePeerQueue, R: Rng + 'a>(
    rng: &'a mut R,
    allocator: &'a mut AllocEncoder,
    amount: Amount,
    peers: &'a mut [PotatoHandler; 2],
    pipes: &'a mut [P; 2],
) -> Result<(), Error>
where
    P: ToLocalUI
        + BootstrapTowardWallet
        + WalletSpendInterface
        + PacketSender
        + MessagePeerQueue
        + 'a,
{
    loop {
        let mut msgs = 0;
        for who in 0..=1 {
            let mut env = channel_handler_env(allocator, rng);
            msgs += run_move(&mut env, amount.clone(), pipes, &mut peers[who], who)? as usize;
        }
        if msgs == 0 {
            break;
        }
    }

    Ok(())
}

fn get_channel_coin_for_peer(p: &PotatoHandler) -> Result<CoinString, Error> {
    let channel_handler = p.channel_handler()?;
    Ok(channel_handler.state_channel_coin().coin_string().clone())
}

pub fn handshake<'a, P: MessagePeerQueue, R: Rng + 'a>(
    rng: &'a mut R,
    allocator: &'a mut AllocEncoder,
    amount: Amount,
    peers: &'a mut [PotatoHandler; 2],
    pipes: &'a mut [P; 2],
) -> Result<(), Error>
where
    P: ToLocalUI
        + BootstrapTowardWallet
        + WalletSpendInterface
        + PacketSender
        + MessagePeerQueue
        + 'a,
{
    let mut i = 0;
    let mut messages = 0;

    while !peers[0].handshake_finished() || !peers[1].handshake_finished() {
        if i > 50 {
            panic!();
        }

        let who = i % 2;

        {
            let mut env = channel_handler_env(allocator, rng);
            if run_move(&mut env, Amount::new(200), pipes, &mut peers[who], who)
                .expect("should send")
            {
                messages += 1;
            }
        }

        i += 1;

        {
            let mut env = channel_handler_env(allocator, rng);
            let mut penv: TestPeerEnv<P, R> = TestPeerEnv {
                env: &mut env,
                system_interface: &mut pipes[who],
            };

            if let Some(ch) = penv.system_interface.get_channel_puzzle_hash() {
                let parent =
                    CoinString::from_parts(&CoinID::default(), &PuzzleHash::default(), &amount);
                penv.test_handle_received_channel_puzzle_hash(&mut peers[who], &parent, &ch)?;
                penv.system_interface.set_channel_puzzle_hash(None);
            }

            if let Some(ufo) = penv.system_interface.get_unfunded_offer() {
                penv.test_handle_received_unfunded_offer(&mut peers[who], &ufo)?;
            }
        }

        if i >= 10 && i < 12 {
            let mut env = channel_handler_env(allocator, rng);
            // Ensure that we notify about the channel coin (fake here, but the notification
            // is required).
            let channel_coin = get_channel_coin_for_peer(&peers[who])?;

            {
                let mut penv: TestPeerEnv<P, R> = TestPeerEnv {
                    env: &mut env,
                    system_interface: &mut pipes[who],
                };
                peers[who].coin_created(&mut penv, &channel_coin)?;
            }
        }
    }

    Ok(())
}

#[test]
fn test_peer_smoke() {
    let seed: [u8; 32] = [0; 32];
    let mut rng = ChaCha8Rng::from_seed(seed);
    let mut allocator = AllocEncoder::new();

    let mut pipe_sender: [Pipe; 2] = Default::default();
    pipe_sender[1].message_pipe.my_id = 1;

    let mut game_type_map = BTreeMap::new();
    let calpoker_factory =
        read_hex_puzzle(&mut allocator, "clsp/calpoker_include_calpoker_factory.hex")
            .expect("should load");

    game_type_map.insert(
        GameType(b"calpoker".to_vec()),
        calpoker_factory.to_program(),
    );

    let new_peer = |allocator: &mut AllocEncoder, rng: &mut ChaCha8Rng, have_potato: bool| {
        let private_keys1: ChannelHandlerPrivateKeys = rng.gen();
        let reward_private_key1: PrivateKey = rng.gen();
        let reward_public_key1 = private_to_public_key(&reward_private_key1);
        let reward_puzzle_hash1 =
            puzzle_hash_for_pk(allocator, &reward_public_key1).expect("should work");

        PotatoHandler::new(
            have_potato,
            private_keys1,
            game_type_map.clone(),
            Amount::new(100),
            Amount::new(100),
            Timeout::new(1000),
            reward_puzzle_hash1.clone(),
        )
    };

    let parent_private_key: PrivateKey = rng.gen();
    let parent_public_key = private_to_public_key(&parent_private_key);
    let parent_puzzle_hash =
        puzzle_hash_for_pk(&mut allocator, &parent_public_key).expect("should work");

    let parent_coin_id = CoinID::default();
    let parent_coin =
        CoinString::from_parts(&parent_coin_id, &parent_puzzle_hash, &Amount::new(200));

    let p1 = new_peer(&mut allocator, &mut rng, true);
    let p2 = new_peer(&mut allocator, &mut rng, false);
    let mut peers = [p1, p2];

    {
        let mut env = channel_handler_env(&mut allocator, &mut rng);
        let mut penv = TestPeerEnv {
            env: &mut env,
            system_interface: &mut pipe_sender[0],
        };
        peers[0].start(&mut penv, parent_coin).expect("should work");
    };

    // Do handshake for peers.
    handshake(
        &mut rng,
        &mut allocator,
        Amount::new(200),
        &mut peers,
        &mut pipe_sender,
    )
    .expect("should work");

    quiesce(
        &mut rng,
        &mut allocator,
        Amount::new(200),
        &mut peers,
        &mut pipe_sender,
    )
    .expect("should work");

    // Start a game
    let game_ids = {
        let mut env = channel_handler_env(&mut allocator, &mut rng);
        let mut penv = TestPeerEnv {
            env: &mut env,
            system_interface: &mut pipe_sender[1],
        };

        let game_ids = peers[1]
            .start_games(
                &mut penv,
                true,
                &GameStart {
                    amount: Amount::new(200),
                    my_contribution: Amount::new(100),
                    game_type: GameType(b"calpoker".to_vec()),
                    timeout: Timeout::new(10),
                    my_turn: true,
                    parameters: vec![0x80],
                },
            )
            .expect("should run");

        peers[0]
            .start_games(
                &mut penv,
                false,
                &GameStart {
                    amount: Amount::new(200),
                    my_contribution: Amount::new(100),
                    game_type: GameType(b"calpoker".to_vec()),
                    timeout: Timeout::new(10),
                    my_turn: false,
                    parameters: vec![0x80],
                },
            )
            .expect("should run");

        game_ids
    };

    quiesce(
        &mut rng,
        &mut allocator,
        Amount::new(200),
        &mut peers,
        &mut pipe_sender,
    )
    .expect("should work");

    assert!(pipe_sender[0].message_pipe.queue.is_empty());
    assert!(pipe_sender[1].message_pipe.queue.is_empty());

    let moves = test_moves_1(&mut allocator);

    for this_move in moves.iter() {
        let (who, what) = if let GameAction::Move(who, what, _) = this_move {
            (who, what)
        } else {
            panic!();
        };

        {
            let entropy = rng.gen();
            let mut env = channel_handler_env(&mut allocator, &mut rng);
            let mut penv = TestPeerEnv {
                env: &mut env,
                system_interface: &mut pipe_sender[who ^ 1],
            };
            peers[who ^ 1]
                .make_move(
                    &mut penv,
                    &game_ids[0],
                    &ReadableMove::from_nodeptr(*what),
                    entropy,
                )
                .expect("should work");
        }

        quiesce(
            &mut rng,
            &mut allocator,
            Amount::new(200),
            &mut peers,
            &mut pipe_sender,
        )
        .expect("should work");
    }

    assert!(pipe_sender[0].message_pipe.queue.is_empty());
    assert!(pipe_sender[1].message_pipe.queue.is_empty());

    let have_potato = if peers[0].has_potato() { 0 } else { 1 };

    {
        let mut env = channel_handler_env(&mut allocator, &mut rng);
        let mut penv = TestPeerEnv {
            env: &mut env,
            system_interface: &mut pipe_sender[have_potato],
        };
        peers[have_potato]
            .accept(&mut penv, &game_ids[0])
            .expect("should work");
    }

    quiesce(
        &mut rng,
        &mut allocator,
        Amount::new(200),
        &mut peers,
        &mut pipe_sender,
    )
    .expect("should work");

    assert!(pipe_sender[0].message_pipe.queue.is_empty());
    assert!(pipe_sender[1].message_pipe.queue.is_empty());
}<|MERGE_RESOLUTION|>--- conflicted
+++ resolved
@@ -40,12 +40,8 @@
 
     // Opponent moves
     opponent_moves: Vec<(GameID, ReadableMove)>,
-<<<<<<< HEAD
-    opponent_messages: Vec<(GameID, Vec<u8>)>,
-=======
     opponent_raw_messages: Vec<(GameID, Vec<u8>)>,
     opponent_messages: Vec<(GameID, ReadableMove)>,
->>>>>>> fcaa31e2
     our_moves: Vec<(GameID, Vec<u8>)>,
 
     // Bootstrap info
