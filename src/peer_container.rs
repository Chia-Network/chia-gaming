use std::collections::{BTreeMap, HashMap, HashSet, VecDeque};
use std::mem::swap;

use clvm_traits::ToClvm;
use log::debug;
use rand::Rng;

use crate::channel_handler::runner::channel_handler_env;
use crate::channel_handler::types::{ChannelHandlerEnv, ChannelHandlerPrivateKeys, ReadableMove};
use crate::common::constants::CREATE_COIN;
use crate::common::standard_coin::{
    sign_agg_sig_me, solution_for_conditions, standard_solution_partial, ChiaIdentity,
};
use crate::common::types::{
    AllocEncoder, Amount, CoinSpend, CoinString, Error, GameID, Hash, IntoErr, Program, PuzzleHash,
    Sha256tree, Spend, SpendBundle, Timeout, ToQuotedProgram,
};
use crate::outside::{
    BootstrapTowardGame, BootstrapTowardWallet, FromLocalUI, GameStart, GameType, PacketSender,
    PeerEnv, PeerMessage, PotatoHandler, SpendWalletReceiver, ToLocalUI, WalletSpendInterface,
};

#[derive(Default)]
pub struct MessagePipe {
    pub my_id: usize,

    // PacketSender
    pub queue: VecDeque<Vec<u8>>,
}

pub trait MessagePeerQueue {
    fn message_pipe(&mut self) -> &mut MessagePipe;
    fn get_channel_puzzle_hash(&self) -> Option<PuzzleHash>;
    fn set_channel_puzzle_hash(&mut self, ph: Option<PuzzleHash>);
    fn get_unfunded_offer(&self) -> Option<SpendBundle>;
}

pub struct WatchEntry {
    pub timeout_height: Timeout,
}

#[derive(Debug, Clone)]
pub struct WatchReport {
    pub created_watched: HashSet<CoinString>,
    pub deleted_watched: HashSet<CoinString>,
    pub timed_out: HashSet<CoinString>,
}

pub enum WalletBootstrapState {
    PartlySigned(Spend),
    FullySigned(Spend),
}

/// Normally the blockchain reports additions and subtractions to the coin set.
/// This allows the simulator and others to be used with the full coin set by computing the
/// watch report.
#[derive(Default)]
pub struct FullCoinSetAdapter {
    pub current_height: u64,
    pub current_coins: HashSet<CoinString>,
}

impl FullCoinSetAdapter {
    pub fn make_report_from_coin_set_update(
        &mut self,
        current_height: u64,
        current_coins: &[CoinString],
    ) -> Result<WatchReport, Error> {
        debug!(
            "update known coins {current_height:?}: current coins from blockchain {current_coins:?}"
        );
        self.current_height = current_height;
        let mut current_coin_set: HashSet<CoinString> = current_coins.iter().cloned().collect();
        let created_coins: HashSet<CoinString> = current_coin_set
            .difference(&self.current_coins)
            .cloned()
            .collect();
        let deleted_coins: HashSet<CoinString> = self
            .current_coins
            .difference(&current_coin_set)
            .cloned()
            .collect();
        std::mem::swap(&mut current_coin_set, &mut self.current_coins);
        Ok(WatchReport {
            created_watched: created_coins,
            deleted_watched: deleted_coins,
            timed_out: HashSet::default(),
        })
    }
}

// potato handler tests with simulator.
#[derive(Default)]
#[cfg(test)]
pub struct SimulatedWalletSpend {
    watching_coins: HashMap<CoinString, WatchEntry>,

    outbound_transactions: Vec<Spend>,
    channel_puzzle_hash: Option<PuzzleHash>,
}

#[derive(Default)]
pub struct SimulatedPeer<CoinTracker> {
    pub message_pipe: MessagePipe,

    // Bootstrap info
    pub channel_puzzle_hash: Option<PuzzleHash>,

    pub unfunded_offer: Option<SpendBundle>,

    pub simulated_wallet_spend: CoinTracker,
}

#[cfg(test)]
impl MessagePeerQueue for SimulatedPeer<SimulatedWalletSpend> {
    fn message_pipe(&mut self) -> &mut MessagePipe {
        &mut self.message_pipe
    }
    fn get_channel_puzzle_hash(&self) -> Option<PuzzleHash> {
        self.channel_puzzle_hash.clone()
    }
    fn set_channel_puzzle_hash(&mut self, ph: Option<PuzzleHash>) {
        self.channel_puzzle_hash = ph;
    }
    fn get_unfunded_offer(&self) -> Option<SpendBundle> {
        self.unfunded_offer.clone()
    }
}

#[derive(Default)]
#[cfg(test)]
struct Pipe {
    message_pipe: MessagePipe,

    // WalletSpendInterface
    outgoing_transactions: VecDeque<Spend>,
    registered_coins: HashMap<CoinString, Timeout>,

    // Opponent moves
    opponent_moves: Vec<(GameID, ReadableMove)>,
    opponent_messages: Vec<(GameID, Vec<u8>)>,

    // Bootstrap info
    channel_puzzle_hash: Option<PuzzleHash>,

    // Have other side's offer
    unfunded_offer: Option<SpendBundle>,

    #[allow(dead_code)]
    bootstrap_state: Option<WalletBootstrapState>,
}

<<<<<<< HEAD
#[cfg(test)]
impl WalletSpendInterface for Pipe {
    fn spend_transaction_and_add_fee(&mut self, _bundle: &Spend) -> Result<(), Error> {
        todo!();
    }

    fn register_coin(&mut self, _coin_id: &CoinString, _timeout: &Timeout) -> Result<(), Error> {
        todo!();
    }
}

#[cfg(test)]
impl BootstrapTowardWallet for Pipe {
    fn channel_puzzle_hash(&mut self, _puzzle_hash: &PuzzleHash) -> Result<(), Error> {
        todo!();
    }

    fn received_channel_offer(&mut self, _bundle: &SpendBundle) -> Result<(), Error> {
        todo!();
    }
    fn received_channel_transaction_completion(
        &mut self,
        _bundle: &SpendBundle,
    ) -> Result<(), Error> {
        todo!();
    }
}

#[cfg(test)]
impl ToLocalUI for Pipe {
    fn self_move(&mut self, _id: &GameID, _readable: &[u8]) -> Result<(), Error> {
        todo!();
    }

    fn opponent_moved(&mut self, _id: &GameID, _readable: ReadableMove) -> Result<(), Error> {
        todo!();
    }
    fn game_message(&mut self, _id: &GameID, _readable: &[u8]) -> Result<(), Error> {
        todo!();
    }
    fn game_finished(&mut self, _id: &GameID, _my_share: Amount) -> Result<(), Error> {
        todo!();
    }
    fn game_cancelled(&mut self, _id: &GameID) -> Result<(), Error> {
        todo!();
    }

    fn shutdown_complete(&mut self, _reward_coin_string: &CoinString) -> Result<(), Error> {
        todo!();
    }
    fn going_on_chain(&mut self) -> Result<(), Error> {
        todo!();
    }
}

=======
>>>>>>> 5447edd0
pub struct RegisteredCoinsIterator<'a> {
    internal_iterator: std::collections::btree_map::Iter<'a, CoinString, WatchEntry>,
}

impl<'a> Iterator for RegisteredCoinsIterator<'a> {
    type Item = (&'a CoinString, &'a WatchEntry);

    fn next(&mut self) -> std::option::Option<<Self as Iterator>::Item> {
        self.internal_iterator.next()
    }
}

#[derive(Default, Clone)]
pub struct IdleResult {
    pub continue_on: bool,
    pub outbound_transactions: VecDeque<SpendBundle>,
    pub outbound_messages: VecDeque<Vec<u8>>,
    pub opponent_move: Option<(GameID, ReadableMove)>,
    pub game_finished: Option<(GameID, Amount)>,
}

pub trait GameCradle {
    /// Tell this cradle to use this coin for funding.
    fn opening_coin<R: Rng>(
        &mut self,
        allocator: &mut AllocEncoder,
        rng: &mut R,
        coin: CoinString,
    ) -> Result<(), Error>;

    /// Tell the user that handshake has finished.
    fn handshake_finished(&self) -> bool;

    /// Signal game start.  Passes through to FromLocalUI::start_games.
    fn start_games<R: Rng>(
        &mut self,
        allocator: &mut AllocEncoder,
        rng: &mut R,
        i_initiated: bool,
        game: &GameStart,
    ) -> Result<Vec<GameID>, Error>;

    /// Signal making a move.  Forwards to FromLocalUI::make_move.
    fn make_move<R: Rng>(
        &mut self,
        allocator: &mut AllocEncoder,
        rng: &mut R,
        id: &GameID,
        readable: Vec<u8>,
        new_entropy: Hash,
    ) -> Result<(), Error>;

    /// Signal accepting a game outcome.  Forwards to FromLocalUI::accept.
    /// Perhaps we should consider reporting the rewards.
    fn accept<R: Rng>(
        &mut self,
        allocator: &mut AllocEncoder,
        rng: &mut R,
        id: &GameID,
    ) -> Result<(), Error>;

    /// Signal shutdown.  Forwards to FromLocalUI::shut_down.
    /// Perhaps we should consider reporting the reward coins.
    fn shut_down(&mut self) -> Result<(), Error>;

    /// Tell the game cradle that a new block arrived, giving a watch report.
    fn new_block<R: Rng>(
        &mut self,
        allocator: &mut AllocEncoder,
        rng: &mut R,
        height: usize,
        report: &WatchReport,
    ) -> Result<(), Error>;

    /// Deliver a message from the peer.
    fn deliver_message(&mut self, inbound_message: &[u8]) -> Result<(), Error>;

    /// Allow the game to carry out tasks it needs to perform, yielding peer messages that
    /// should be forwarded.  Returns false when no more work is needed.
    fn idle<R: Rng>(
        &mut self,
        allocator: &mut AllocEncoder,
        rng: &mut R,
        local_ui: &mut dyn ToLocalUI,
    ) -> Result<IdleResult, Error>;
}

struct SynchronousGameCradleState {
    current_height: u64,
    watching_coins: HashMap<CoinString, WatchEntry>,

    is_initiator: bool,
    channel_puzzle_hash: Option<PuzzleHash>,
    funding_coin: Option<CoinString>,
    unfunded_offer: Option<SpendBundle>,
    inbound_messages: VecDeque<Vec<u8>>,
    outbound_messages: VecDeque<Vec<u8>>,
    outbound_transactions: VecDeque<SpendBundle>,
    our_moves: VecDeque<(GameID, Vec<u8>)>,
    opponent_moves: VecDeque<(GameID, ReadableMove)>,
    game_messages: VecDeque<(GameID, Vec<u8>)>,
    game_finished: VecDeque<(GameID, Amount)>,
    identity: ChiaIdentity,
}

impl PacketSender for SynchronousGameCradleState {
    fn send_message(&mut self, msg: &PeerMessage) -> Result<(), Error> {
        let bson_doc = bson::to_bson(&msg).map_err(|e| Error::StrErr(format!("{e:?}")))?;
        let msg_data = bson::to_vec(&bson_doc).map_err(|e| Error::StrErr(format!("{e:?}")))?;
        self.outbound_messages.push_back(msg_data);
        Ok(())
    }
}

impl WalletSpendInterface for SynchronousGameCradleState {
    /// Enqueue an outbound transaction.
    fn spend_transaction_and_add_fee(&mut self, _bundle: &Spend) -> Result<(), Error> {
        todo!();
    }
    /// Coin should report its lifecycle until it gets spent, then should be
    /// de-registered.
    fn register_coin(&mut self, coin_id: &CoinString, timeout: &Timeout) -> Result<(), Error> {
        self.watching_coins.insert(
            coin_id.clone(),
            WatchEntry {
                timeout_height: timeout.clone() + Timeout::new(self.current_height),
            },
        );

        Ok(())
    }
}

/// A game cradle that operates synchronously.  It can be composed with a game cradle that
/// operates message pipes to become asynchronous.
pub struct SynchronousGameCradle {
    state: SynchronousGameCradleState,
    peer: PotatoHandler,
}

pub struct SynchronousGameCradleConfig<'a> {
    pub game_types: BTreeMap<GameType, Program>,
    pub have_potato: bool,
    pub identity: &'a ChiaIdentity,
    pub my_contribution: Amount,
    pub their_contribution: Amount,
    pub channel_timeout: Timeout,
    pub reward_puzzle_hash: PuzzleHash,
}

impl SynchronousGameCradle {
    pub fn new<R: Rng>(rng: &mut R, config: SynchronousGameCradleConfig) -> Self {
        let private_keys: ChannelHandlerPrivateKeys = rng.gen();
        SynchronousGameCradle {
            state: SynchronousGameCradleState {
                is_initiator: config.have_potato,
                current_height: 0,
                watching_coins: HashMap::default(),
                identity: config.identity.clone(),
                inbound_messages: VecDeque::default(),
                outbound_transactions: VecDeque::default(),
                outbound_messages: VecDeque::default(),
                our_moves: VecDeque::default(),
                opponent_moves: VecDeque::default(),
                game_messages: VecDeque::default(),
                game_finished: VecDeque::default(),
                channel_puzzle_hash: None,
                funding_coin: None,
                unfunded_offer: None,
            },
            peer: PotatoHandler::new(
                config.have_potato,
                private_keys,
                config.game_types,
                config.my_contribution,
                config.their_contribution,
                config.channel_timeout,
                config.reward_puzzle_hash,
            ),
        }
    }
}

impl BootstrapTowardWallet for SynchronousGameCradleState {
    fn channel_puzzle_hash(&mut self, puzzle_hash: &PuzzleHash) -> Result<(), Error> {
        self.channel_puzzle_hash = Some(puzzle_hash.clone());
        Ok(())
    }

    fn received_channel_offer(&mut self, bundle: &SpendBundle) -> Result<(), Error> {
        debug!("received_channel_offer {:?}", self.identity.public_key);
        self.unfunded_offer = Some(bundle.clone());
        Ok(())
    }

    fn received_channel_transaction_completion(
        &mut self,
        _bundle: &SpendBundle,
    ) -> Result<(), Error> {
        todo!();
    }
}

impl ToLocalUI for SynchronousGameCradleState {
    fn self_move(&mut self, id: &GameID, readable: &[u8]) -> Result<(), Error> {
        self.our_moves.push_back((id.clone(), readable.to_vec()));
        Ok(())
    }

    fn opponent_moved(&mut self, id: &GameID, readable: ReadableMove) -> Result<(), Error> {
        self.opponent_moves.push_back((id.clone(), readable));
        Ok(())
    }
    fn game_message(&mut self, id: &GameID, readable: &[u8]) -> Result<(), Error> {
        self.game_messages
            .push_back((id.clone(), readable.to_vec()));
        Ok(())
    }
    fn game_finished(&mut self, id: &GameID, my_share: Amount) -> Result<(), Error> {
        self.game_finished.push_back((id.clone(), my_share));
        Ok(())
    }
    fn game_cancelled(&mut self, _id: &GameID) -> Result<(), Error> {
        todo!();
    }
    fn shutdown_complete(&mut self, _reward_coin_string: &CoinString) -> Result<(), Error> {
        todo!();
    }
    fn going_on_chain(&mut self) -> Result<(), Error> {
        todo!();
    }
}

struct SynchronousGamePeerEnv<'a, R: Rng> {
    env: &'a mut ChannelHandlerEnv<'a, R>,
    system_interface: &'a mut SynchronousGameCradleState,
}

impl<'a, R: Rng> PeerEnv<'a, SynchronousGameCradleState, R> for SynchronousGamePeerEnv<'a, R> {
    fn env(
        &mut self,
    ) -> (
        &mut ChannelHandlerEnv<'a, R>,
        &mut SynchronousGameCradleState,
    ) {
        (self.env, self.system_interface)
    }
}

pub fn report_coin_changes_to_peer<'a, G, R: Rng + 'a>(
    penv: &mut dyn PeerEnv<'a, G, R>,
    peer: &mut PotatoHandler,
    watch_report: &WatchReport,
) -> Result<(), Error>
where
    G: ToLocalUI + BootstrapTowardWallet + WalletSpendInterface + PacketSender + 'a,
{
    for t in watch_report.timed_out.iter() {
        debug!("reporting coin timeout: {t:?}");
        peer.coin_timeout_reached(penv, t)?;
    }

    // Report deleted coins
    for d in watch_report.deleted_watched.iter() {
        debug!("reporting coin deletion: {d:?}");
        peer.coin_spent(penv, d)?;
    }

    // Report created coins
    for c in watch_report.created_watched.iter() {
        debug!("reporting coin creation: {c:?}");
        peer.coin_created(penv, c)?;
    }

    Ok(())
}

impl SynchronousGameCradle {
    pub fn has_potato(&self) -> bool {
        self.peer.has_potato()
    }

    pub fn amount(&self) -> Amount {
        self.peer.amount()
    }

    fn create_partial_spend_for_channel_coin<R: Rng>(
        &mut self,
        allocator: &mut AllocEncoder,
        rng: &mut R,
        channel_puzzle_hash: PuzzleHash,
    ) -> Result<bool, Error> {
        // Can only create the initial spend if we have the funding coin.
        let parent = if let Some(parent) = self.state.funding_coin.clone() {
            parent
        } else {
            return Ok(false);
        };

        // Unset this state trigger.
        self.state.channel_puzzle_hash = None;

        let ch = self.peer.channel_handler()?;
        let channel_coin = ch.state_channel_coin();
        let channel_coin_amt = if let Some((_, _, amt)) = channel_coin.coin_string().to_parts() {
            amt
        } else {
            return Err(Error::StrErr("no channel coin".to_string()));
        };

        let conditions_clvm = [(
            CREATE_COIN,
            (channel_puzzle_hash.clone(), (channel_coin_amt, ())),
        )]
        .to_clvm(allocator)
        .into_gen()?;

        let mut env = channel_handler_env(allocator, rng);
        let spend = standard_solution_partial(
            env.allocator,
            &self.state.identity.synthetic_private_key,
            &parent.to_coin_id(),
            conditions_clvm,
            &self.state.identity.synthetic_public_key,
            &env.agg_sig_me_additional_data,
            false,
        )?;

        let spend_solution_program = Program::from_nodeptr(env.allocator, spend.solution)?;

        let bundle = SpendBundle {
            spends: vec![CoinSpend {
                coin: parent.clone(),
                bundle: Spend {
                    puzzle: self.state.identity.puzzle.clone(),
                    solution: spend_solution_program,
                    signature: spend.signature.clone(),
                },
            }],
        };

        let mut penv: SynchronousGamePeerEnv<R> = SynchronousGamePeerEnv {
            env: &mut env,
            system_interface: &mut self.state,
        };
        self.peer.channel_offer(&mut penv, bundle)?;

        Ok(true)
    }

    fn respond_to_unfunded_offer<R: Rng>(
        &mut self,
        allocator: &mut AllocEncoder,
        rng: &mut R,
        unfunded_offer: SpendBundle,
    ) -> Result<bool, Error> {
        let parent_coin = if let Some(parent) = self.state.funding_coin.clone() {
            parent
        } else {
            return Ok(false);
        };

        self.state.unfunded_offer = None;

        let mut env = channel_handler_env(allocator, rng);
        let empty_conditions = ().to_clvm(env.allocator).into_gen()?;
        let quoted_empty_conditions = empty_conditions.to_quoted_program(env.allocator)?;
        let solution = solution_for_conditions(env.allocator, empty_conditions)?;
        let quoted_empty_hash = quoted_empty_conditions.sha256tree(env.allocator);

        let mut spends = unfunded_offer.clone();
        // Create no coins.  The target is already created in the partially funded
        // transaction.
        //
        // XXX break this code out
        let signature = sign_agg_sig_me(
            &self.state.identity.synthetic_private_key,
            quoted_empty_hash.bytes(),
            &parent_coin.to_coin_id(),
            &env.agg_sig_me_additional_data,
        );
        spends.spends.push(CoinSpend {
            coin: parent_coin.clone(),
            bundle: Spend {
                puzzle: self.state.identity.puzzle.clone(),
                solution: Program::from_nodeptr(env.allocator, solution)?,
                signature,
            },
        });

        self.state.outbound_transactions.push_back(spends);

        {
            let mut penv: SynchronousGamePeerEnv<R> = SynchronousGamePeerEnv {
                env: &mut env,
                system_interface: &mut self.state,
            };
            self.peer
                .channel_transaction_completion(&mut penv, &unfunded_offer)?;
        }

        Ok(true)
    }
}

impl GameCradle for SynchronousGameCradle {
    fn opening_coin<R: Rng>(
        &mut self,
        allocator: &mut AllocEncoder,
        rng: &mut R,
        coin: CoinString,
    ) -> Result<(), Error> {
        self.state.funding_coin = Some(coin.clone());

        if !self.peer.is_initiator() {
            return Ok(());
        }

        let mut env = channel_handler_env(allocator, rng);
        let mut penv: SynchronousGamePeerEnv<R> = SynchronousGamePeerEnv {
            env: &mut env,
            system_interface: &mut self.state,
        };
        self.peer.start(&mut penv, coin)?;

        Ok(())
    }

    fn handshake_finished(&self) -> bool {
        self.peer.handshake_finished()
    }

    /// Signal game start.  Passes through to FromLocalUI::start_games.
    fn start_games<R: Rng>(
        &mut self,
        allocator: &mut AllocEncoder,
        rng: &mut R,
        i_initiated: bool,
        game: &GameStart,
    ) -> Result<Vec<GameID>, Error> {
        let mut env = channel_handler_env(allocator, rng);
        let mut penv: SynchronousGamePeerEnv<R> = SynchronousGamePeerEnv {
            env: &mut env,
            system_interface: &mut self.state,
        };
        self.peer.start_games(&mut penv, i_initiated, game)
    }

    /// Signal making a move.  Forwards to FromLocalUI::make_move.
    fn make_move<R: Rng>(
        &mut self,
        allocator: &mut AllocEncoder,
        rng: &mut R,
        id: &GameID,
        readable: Vec<u8>,
        new_entropy: Hash,
    ) -> Result<(), Error> {
        let mut env = channel_handler_env(allocator, rng);
        let rehydrated_move = Program::from_bytes(&readable);
        let readable = ReadableMove::from_nodeptr(rehydrated_move.to_nodeptr(env.allocator)?);
        let mut penv: SynchronousGamePeerEnv<R> = SynchronousGamePeerEnv {
            env: &mut env,
            system_interface: &mut self.state,
        };
        self.peer.make_move(&mut penv, id, &readable, new_entropy)
    }

    /// Signal accepting a game outcome.  Forwards to FromLocalUI::accept.
    /// Perhaps we should consider reporting the rewards.
    fn accept<R: Rng>(
        &mut self,
        allocator: &mut AllocEncoder,
        rng: &mut R,
        id: &GameID,
    ) -> Result<(), Error> {
        let mut env = channel_handler_env(allocator, rng);
        let mut penv: SynchronousGamePeerEnv<R> = SynchronousGamePeerEnv {
            env: &mut env,
            system_interface: &mut self.state,
        };
        self.peer.accept(&mut penv, id)
    }

    /// Signal shutdown.  Forwards to FromLocalUI::shut_down.
    /// Perhaps we should consider reporting the reward coins.
    fn shut_down(&mut self) -> Result<(), Error> {
        todo!();
    }

    /// Tell the game cradle that a new block arrived, giving a watch report.
    fn new_block<R: Rng>(
        &mut self,
        allocator: &mut AllocEncoder,
        rng: &mut R,
        height: usize,
        report: &WatchReport,
    ) -> Result<(), Error> {
        self.state.current_height = height as u64;
        let mut env = channel_handler_env(allocator, rng);
        let mut penv: SynchronousGamePeerEnv<R> = SynchronousGamePeerEnv {
            env: &mut env,
            system_interface: &mut self.state,
        };
        report_coin_changes_to_peer(&mut penv, &mut self.peer, report)?;
        Ok(())
    }

    /// Deliver a message from the peer.
    fn deliver_message(&mut self, inbound_message: &[u8]) -> Result<(), Error> {
        self.state
            .inbound_messages
            .push_back(inbound_message.to_vec());
        Ok(())
    }

    /// Allow the game to carry out tasks it needs to perform, yielding peer messages that
    /// should be forwarded.  Returns false when no more work is needed.
    fn idle<R: Rng>(
        &mut self,
        allocator: &mut AllocEncoder,
        rng: &mut R,
        local_ui: &mut dyn ToLocalUI,
    ) -> Result<IdleResult, Error> {
        let mut result = IdleResult::default();

        swap(
            &mut result.outbound_transactions,
            &mut self.state.outbound_transactions,
        );
        self.state.outbound_transactions.clear();

        swap(
            &mut result.outbound_messages,
            &mut self.state.outbound_messages,
        );
        self.state.outbound_messages.clear();

        if let Some((id, msg)) = self.state.our_moves.pop_front() {
            local_ui.self_move(&id, &msg)?;
            return Ok(result);
        }

        if let Some((id, msg)) = self.state.game_messages.pop_front() {
            local_ui.game_message(&id, &msg)?;
            return Ok(result);
        }

        if let Some((id, readable)) = self.state.opponent_moves.pop_front() {
            local_ui.opponent_moved(&id, readable)?;
            result.continue_on = true;
            return Ok(result);
        }

        if let Some((id, amount)) = self.state.game_finished.pop_front() {
            local_ui.game_finished(&id, amount.clone())?;
            result.continue_on = true;
            return Ok(result);
        }

        // If there's a message to deliver, deliver it and signal to continue.
        if let Some(msg) = self.state.inbound_messages.pop_front() {
            let mut env = channel_handler_env(allocator, rng);
            let mut penv: SynchronousGamePeerEnv<R> = SynchronousGamePeerEnv {
                env: &mut env,
                system_interface: &mut self.state,
            };
            self.peer.received_message(&mut penv, msg)?;
            result.continue_on = true;
            return Ok(result);
        }

        if let Some(ph) = self.state.channel_puzzle_hash.clone() {
            result.continue_on = self.create_partial_spend_for_channel_coin(allocator, rng, ph)?;
            return Ok(result);
        }

        if let (false, Some(uo)) = (self.state.is_initiator, self.state.unfunded_offer.clone()) {
            result.continue_on = self.respond_to_unfunded_offer(allocator, rng, uo)?;
            return Ok(result);
        }

        Ok(result)
    }
}<|MERGE_RESOLUTION|>--- conflicted
+++ resolved
@@ -150,64 +150,6 @@
     bootstrap_state: Option<WalletBootstrapState>,
 }
 
-<<<<<<< HEAD
-#[cfg(test)]
-impl WalletSpendInterface for Pipe {
-    fn spend_transaction_and_add_fee(&mut self, _bundle: &Spend) -> Result<(), Error> {
-        todo!();
-    }
-
-    fn register_coin(&mut self, _coin_id: &CoinString, _timeout: &Timeout) -> Result<(), Error> {
-        todo!();
-    }
-}
-
-#[cfg(test)]
-impl BootstrapTowardWallet for Pipe {
-    fn channel_puzzle_hash(&mut self, _puzzle_hash: &PuzzleHash) -> Result<(), Error> {
-        todo!();
-    }
-
-    fn received_channel_offer(&mut self, _bundle: &SpendBundle) -> Result<(), Error> {
-        todo!();
-    }
-    fn received_channel_transaction_completion(
-        &mut self,
-        _bundle: &SpendBundle,
-    ) -> Result<(), Error> {
-        todo!();
-    }
-}
-
-#[cfg(test)]
-impl ToLocalUI for Pipe {
-    fn self_move(&mut self, _id: &GameID, _readable: &[u8]) -> Result<(), Error> {
-        todo!();
-    }
-
-    fn opponent_moved(&mut self, _id: &GameID, _readable: ReadableMove) -> Result<(), Error> {
-        todo!();
-    }
-    fn game_message(&mut self, _id: &GameID, _readable: &[u8]) -> Result<(), Error> {
-        todo!();
-    }
-    fn game_finished(&mut self, _id: &GameID, _my_share: Amount) -> Result<(), Error> {
-        todo!();
-    }
-    fn game_cancelled(&mut self, _id: &GameID) -> Result<(), Error> {
-        todo!();
-    }
-
-    fn shutdown_complete(&mut self, _reward_coin_string: &CoinString) -> Result<(), Error> {
-        todo!();
-    }
-    fn going_on_chain(&mut self) -> Result<(), Error> {
-        todo!();
-    }
-}
-
-=======
->>>>>>> 5447edd0
 pub struct RegisteredCoinsIterator<'a> {
     internal_iterator: std::collections::btree_map::Iter<'a, CoinString, WatchEntry>,
 }
