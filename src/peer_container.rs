--- conflicted
+++ resolved
@@ -10,7 +10,8 @@
 use crate::channel_handler::types::{ChannelHandlerEnv, ChannelHandlerPrivateKeys, ReadableMove};
 use crate::common::constants::CREATE_COIN;
 use crate::common::standard_coin::{
-    sign_agg_sig_me, solution_for_conditions, standard_solution_partial, ChiaIdentity, private_to_public_key, puzzle_hash_for_pk,
+    private_to_public_key, puzzle_hash_for_pk, sign_agg_sig_me, solution_for_conditions,
+    standard_solution_partial, ChiaIdentity,
 };
 use crate::common::types::{
     AllocEncoder, Amount, CoinSpend, CoinString, Error, GameID, Hash, IntoErr, Program, PuzzleHash,
@@ -149,7 +150,7 @@
 #[derive(Debug, Clone)]
 pub struct FundingRequest {
     pub spend_targets: Vec<(PuzzleHash, Amount)>,
-    pub spend_total: Amount
+    pub spend_total: Amount,
 }
 
 #[derive(Default)]
@@ -553,12 +554,13 @@
         self.peer.next_game_id()
     }
 
-    pub fn funding_coin_is_for_referee(
-        &self,
-    ) -> Result<Option<(CoinString, bool)>, Error> {
-        if let Some((coin, parent, ph, amt)) = self.state.funding_coin.as_ref().and_then(|c| {
-            c.to_parts().map(|(parent, ph, amt)| (c, parent, ph, amt))
-        }) {
+    pub fn funding_coin_is_for_referee(&self) -> Result<Option<(CoinString, bool)>, Error> {
+        if let Some((coin, parent, ph, amt)) = self
+            .state
+            .funding_coin
+            .as_ref()
+            .and_then(|c| c.to_parts().map(|(parent, ph, amt)| (c, parent, ph, amt)))
+        {
             return Ok(Some((coin.clone(), ph == self.state.identity.puzzle_hash)));
         }
 
@@ -627,7 +629,7 @@
         &mut self,
         allocator: &mut AllocEncoder,
         rng: &mut R,
-        bundle: SpendBundle
+        bundle: SpendBundle,
     ) -> Result<(), Error> {
         if matches!(self.funding_coin_is_for_referee()?, Some((_, true))) {
             let mut env = channel_handler_env(allocator, rng)?;
@@ -636,10 +638,13 @@
                 system_interface: &mut self.state,
             };
             self.peer.channel_offer(&mut penv, bundle)?;
-            return Ok(())
-        }
-
-        Err(Error::StrErr(format!("deliver signed funding transaction in wrong state {:?}", self.state.funding_coin)))
+            return Ok(());
+        }
+
+        Err(Error::StrErr(format!(
+            "deliver signed funding transaction in wrong state {:?}",
+            self.state.funding_coin
+        )))
     }
 
     fn create_partial_spend_for_channel_coin<R: Rng>(
@@ -663,7 +668,7 @@
         } else {
             self.state.funding_requests.push_back(FundingRequest {
                 spend_targets: vec![(channel_puzzle_hash.clone(), self.peer.amount())],
-                spend_total: self.peer.my_contribution()
+                spend_total: self.peer.my_contribution(),
             });
             Ok(false)
         }
@@ -739,7 +744,7 @@
         } else {
             self.state.funding_requests.push_back(FundingRequest {
                 spend_targets: vec![],
-                spend_total: self.peer.my_contribution()
+                spend_total: self.peer.my_contribution(),
             });
             Ok(true)
         }
@@ -747,11 +752,7 @@
 }
 
 impl SynchronousGameCradle {
-<<<<<<< HEAD
-    #[cfg(any(test, feature = "sim-tests", feature = "simulator"))]
-=======
     #[cfg(any(test, feature = "sim-tests"))]
->>>>>>> 56e7b198
     pub fn replace_last_message<F>(&mut self, f: F) -> Result<(), Error>
     where
         F: FnOnce(&PeerMessage) -> Result<PeerMessage, Error>,
