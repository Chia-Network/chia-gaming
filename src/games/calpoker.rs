--- conflicted
+++ resolved
@@ -1,8 +1,5 @@
-<<<<<<< HEAD
 use std::cmp::Ordering;
 
-=======
->>>>>>> 65287cab
 use clvmr::NodePtr;
 use std::cmp::Ordering;
 
@@ -14,22 +11,11 @@
 use num_bigint::{BigInt, ToBigInt};
 use num_traits::ToPrimitive;
 
-<<<<<<< HEAD
 use serde::{Serialize, Deserialize};
 
 use crate::common::types::{AllocEncoder, Amount, atom_from_clvm, divmod, Error, Sha256Input, usize_from_atom, i64_from_atom};
 
 #[derive(Ord, Eq, PartialEq, Debug, Serialize, Deserialize)]
-=======
-use crate::common::types::{
-    atom_from_clvm, divmod, i32_from_atom, usize_from_atom, AllocEncoder, Amount, Error,
-    Sha256Input,
-};
-
-pub type Card = (usize, usize);
-
-#[derive(Eq, PartialEq, Debug)]
->>>>>>> 65287cab
 pub enum RawCalpokerHandValue {
     SimpleList(Vec<usize>),
     PrefixList(Vec<usize>, Vec<usize>),
@@ -56,20 +42,9 @@
     }
 }
 
-<<<<<<< HEAD
-=======
-#[derive(Eq, PartialEq, Debug)]
-pub enum CalpokerWinResult {
-    Alice,
-    Tie,
-    Bob,
-}
-
->>>>>>> 65287cab
 /// A decoded version of the calpoker result.
 #[derive(Eq, PartialEq, Debug, Serialize, Deserialize, Default)]
 pub struct CalpokerResult {
-<<<<<<< HEAD
     pub raw_alice_selects: usize,
     pub raw_bob_picks: usize,
     pub raw_alice_picks: usize,
@@ -78,14 +53,6 @@
     pub win_direction: i64,
     pub game_amount: u64,
     pub your_share: u64,
-=======
-    raw_alice_selects: usize,
-    raw_bob_picks: usize,
-    raw_alice_picks: usize,
-    bob_hand_value: RawCalpokerHandValue,
-    alice_hand_value: RawCalpokerHandValue,
-    win_direction: CalpokerWinResult,
->>>>>>> 65287cab
 }
 
 fn mergein(outer: &[usize], inner: &[usize], offset: usize) -> Vec<usize> {
@@ -222,7 +189,6 @@
 }
 
 /// Given a readable move, decode it as a calpoker outcome.
-<<<<<<< HEAD
 pub fn decode_calpoker_readable(allocator: &mut AllocEncoder, readable: NodePtr, amount: Amount, am_alice: bool) -> Result<CalpokerResult, Error> {
     let as_list =
         if let Some(as_list) = proper_list(allocator.allocator(), readable, true) {
@@ -230,19 +196,6 @@
         } else {
             return Err(Error::StrErr("decode calpoker readable: non-list".to_string()));
         };
-=======
-pub fn decode_calpoker_readable(
-    allocator: &mut AllocEncoder,
-    readable: NodePtr,
-) -> Result<CalpokerResult, Error> {
-    let as_list = if let Some(as_list) = proper_list(allocator.allocator(), readable, true) {
-        as_list
-    } else {
-        return Err(Error::StrErr(
-            "decode calpoker readable: non-list".to_string(),
-        ));
-    };
->>>>>>> 65287cab
 
     if as_list.len() != 6 {
         return Err(Error::StrErr(
@@ -262,7 +215,6 @@
     let bob_hand_value = decode_hand_result(allocator, as_list[3])?;
     let alice_hand_value = decode_hand_result(allocator, as_list[4])?;
 
-<<<<<<< HEAD
     let (your_share, win_direction) =
         if let Some(o) = atom_from_clvm(allocator, as_list[5]).and_then(i64_from_atom) {
             if am_alice {
@@ -281,14 +233,6 @@
                 } else {
                     (Amount::new((o as u64) / 2), 0)
                 }
-=======
-    let win_direction =
-        if let Some(o) = atom_from_clvm(allocator, as_list[5]).and_then(i32_from_atom) {
-            match o.cmp(&0) {
-                Ordering::Less => CalpokerWinResult::Alice,
-                Ordering::Equal => CalpokerWinResult::Tie,
-                _ => CalpokerWinResult::Bob,
->>>>>>> 65287cab
             }
         } else {
             return Err(Error::StrErr("could not convert final outcome".to_string()));
@@ -309,34 +253,19 @@
 #[test]
 fn test_decode_calpoker_readable() {
     let mut allocator = AllocEncoder::new();
-<<<<<<< HEAD
     let assembled = assemble(allocator.allocator(), "(60 59 91 (2 2 1 12 11 8) (2 2 1 14 5 2) -1)").expect("should work");
     let decoded = decode_calpoker_readable(&mut allocator, assembled, Amount::new(200), true).expect("should work");
-=======
-    let assembled = assemble(
-        allocator.allocator(),
-        "(60 59 91 (2 2 1 12 11 8) (2 2 1 14 5 2) -1)",
-    )
-    .expect("should work");
-    let decoded = decode_calpoker_readable(&mut allocator, assembled).expect("should work");
->>>>>>> 65287cab
     assert_eq!(
         decoded,
         CalpokerResult {
             raw_alice_selects: 60,
             raw_bob_picks: 59,
             raw_alice_picks: 91,
-<<<<<<< HEAD
             bob_hand_value: RawCalpokerHandValue::SimpleList(vec![2,2,1,12,11,8]),
             alice_hand_value: RawCalpokerHandValue::SimpleList(vec![2,2,1,14,5,2]),
             your_share: 200,
             game_amount: 200,
             win_direction: -1
-=======
-            bob_hand_value: RawCalpokerHandValue::SimpleList(vec![2, 2, 1, 12, 11, 8]),
-            alice_hand_value: RawCalpokerHandValue::SimpleList(vec![2, 2, 1, 14, 5, 2]),
-            win_direction: CalpokerWinResult::Alice
->>>>>>> 65287cab
         }
     );
 }