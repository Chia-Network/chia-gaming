--- conflicted
+++ resolved
@@ -385,8 +385,6 @@
             }
 
             // XXX Have a notification for this.
-<<<<<<< HEAD
-=======
             let nil = env
                 .allocator
                 .encode_atom(clvm_traits::Atom::Borrowed(&[]))
@@ -401,7 +399,6 @@
                 readable,
                 mover_share,
             )?;
->>>>>>> 69d3b1df
             self.next_action(penv)?;
         }
 
