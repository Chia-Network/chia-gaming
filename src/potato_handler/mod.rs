use std::borrow::Borrow;
use std::collections::{BTreeMap, HashSet, VecDeque};
use std::mem::swap;
use std::rc::Rc;

use clvm_traits::{ClvmEncoder, ToClvm};
use clvmr::serde::node_from_bytes;
use clvmr::{run_program, Allocator, NodePtr};

use clvm_tools_rs::classic::clvm_tools::binutils::disassemble;

use log::debug;
use rand::Rng;

use crate::channel_handler::types::{
    ChannelCoinSpendInfo, ChannelHandlerInitiationData, ChannelHandlerPrivateKeys,
    CoinSpentInformation, GameStartInfo, OnChainGameState, PotatoSignatures, ReadableMove,
};
use crate::channel_handler::ChannelHandler;
use crate::common::standard_coin::{
    private_to_public_key, puzzle_for_synthetic_public_key, puzzle_hash_for_pk,
};
use crate::common::types::{
    chia_dialect, AllocEncoder, Amount, CoinCondition, CoinID, CoinSpend, CoinString, Error,
<<<<<<< HEAD
    GameID, Hash, IntoErr, Node, Program, Puzzle, PuzzleHash, Sha256Input, Sha256tree, Spend,
    SpendBundle, SpendRewardResult, Timeout,
=======
    GameID, GetCoinStringParts, Hash, IntoErr, Node, Program, Puzzle, PuzzleHash, Sha256Input,
    Sha256tree, Spend, SpendBundle, Timeout,
>>>>>>> ad97541e
};
use crate::referee::TheirTurnCoinSpentResult;
use crate::shutdown::{get_conditions_with_channel_handler, ShutdownConditions};
use clvm_tools_rs::classic::clvm::sexp::proper_list;

use crate::potato_handler::types::{
    BootstrapTowardGame, BootstrapTowardWallet, ConditionWaitKind, FromLocalUI, GameAction,
    GameStart, GameStartQueueEntry, GameType, HandshakeA, HandshakeB, HandshakeState,
    HandshakeStepInfo, HandshakeStepWithSpend, MyGameStartQueueEntry, PacketSender, PeerEnv,
    PeerMessage, PotatoHandlerInit, PotatoState, SpendWalletReceiver, ToLocalUI,
    WalletSpendInterface,
};
pub mod types;

/// Handle potato in flight when I request potato:
///
/// Every time i send the potato, if i have stuff i want to do, then i also send
/// the request potato message directly after so I can be prompted to take another
/// thing off.
///
/// General workflow:
///
/// Whenever we receive the potato, check the work queues, notify channel handler,
/// then take the channel handler result with the potato and send it on.
///
/// If there is more work left, also send a receive potato message at that time.
///
/// Also do this when any queue becomes non-empty.
///
/// State machine surrounding game starts:
///
/// First peer receives game start from the ui
/// First peer tries to acquire the potato and when we have it, send a peer level start game
/// message.
/// First peer creates the game by giving channel_handler the game definitions.
/// second peer receives the game start from the first peer and stores it.
///
/// When the channel handler game start is reeived, we must receive a matching datum to
/// the one we receive in the channel handler game start.  If we receive that, we allow
/// the message through to the channel handler.
#[allow(dead_code)]
pub struct PotatoHandler {
    initiator: bool,
    have_potato: PotatoState,

    handshake_state: HandshakeState,

    // Waiting game starts at the peer level.
    their_start_queue: VecDeque<GameStartQueueEntry>,
    // Our outgoing game starts.
    my_start_queue: VecDeque<MyGameStartQueueEntry>,

    game_action_queue: VecDeque<GameAction>,

    next_game_id: Vec<u8>,

    channel_handler: Option<ChannelHandler>,
    channel_initiation_transaction: Option<SpendBundle>,
    channel_finished_transaction: Option<SpendBundle>,

    game_types: BTreeMap<GameType, Rc<Program>>,

    private_keys: ChannelHandlerPrivateKeys,

    my_contribution: Amount,

    their_contribution: Amount,

    reward_puzzle_hash: PuzzleHash,

    waiting_to_start: bool,
    // This is also given to unroll coin to set a timelock based on it.
    // We'll be notified by the timeout handler when we can spend the unroll coin.
    channel_timeout: Timeout,
    // Unroll timeout
    unroll_timeout: Timeout,

    my_game_spends: HashSet<PuzzleHash>,
}

fn init_game_id(private_keys: &ChannelHandlerPrivateKeys) -> Vec<u8> {
    Sha256Input::Array(vec![
        Sha256Input::Bytes(&private_keys.my_channel_coin_private_key.bytes()),
        Sha256Input::Bytes(&private_keys.my_unroll_coin_private_key.bytes()),
        Sha256Input::Bytes(&private_keys.my_referee_private_key.bytes()),
    ])
    .hash()
    .bytes()
    .to_vec()
}

/// Peer interface for high level opaque messages.
///
/// ch1 has generated public key and passed that info via handshake a message to
/// peer 2 into ch2.
/// When alice gets message b, she sends a nil potato.
/// and at the same time calls up the stack, telling the owner "here is the initial
/// channel public key".
///
/// bob is going to do the same thing when he gets message b.
///
/// Alice is just going to get a message back from her peer after giving the
/// channel public key (finished aggregating).
///
/// Alice forgets the channel offer after sending it to bob (received via received_channel_offer from the wallet bootstrap object).
/// Bob receivs channel offer then is given the transaction completion by watching
/// the blockchain.
///
/// Alice sends the "received channel transaction completion" message.
///
/// once this object knows the channel puzzle hash they should register the coin.
impl PotatoHandler {
    pub fn new(phi: PotatoHandlerInit) -> PotatoHandler {
        PotatoHandler {
            initiator: phi.have_potato,
            have_potato: if phi.have_potato {
                PotatoState::Present
            } else {
                PotatoState::Absent
            },
            handshake_state: if phi.have_potato {
                HandshakeState::StepA
            } else {
                HandshakeState::StepB
            },

            next_game_id: Vec::new(),
            game_types: phi.game_types,

            their_start_queue: VecDeque::default(),
            my_start_queue: VecDeque::default(),
            game_action_queue: VecDeque::default(),

            channel_handler: None,
            channel_initiation_transaction: None,
            channel_finished_transaction: None,

            waiting_to_start: true,

            private_keys: phi.private_keys,
            my_contribution: phi.my_contribution,
            their_contribution: phi.their_contribution,
            channel_timeout: phi.channel_timeout,
            unroll_timeout: phi.unroll_timeout,
            reward_puzzle_hash: phi.reward_puzzle_hash,
            my_game_spends: HashSet::default(),
        }
    }

    pub fn amount(&self) -> Amount {
        self.my_contribution.clone() + self.their_contribution.clone()
    }

    pub fn is_on_chain(&self) -> bool {
        matches!(self.handshake_state, HandshakeState::OnChain(_))
    }

    pub fn is_initiator(&self) -> bool {
        self.initiator
    }

    pub fn channel_handler(&self) -> Result<&ChannelHandler, Error> {
        if let Some(ch) = &self.channel_handler {
            Ok(ch)
        } else {
            Err(Error::StrErr("no channel handler".to_string()))
        }
    }

    fn channel_handler_mut(&mut self) -> Result<&mut ChannelHandler, Error> {
        if let Some(ch) = &mut self.channel_handler {
            Ok(ch)
        } else {
            Err(Error::StrErr("no channel handler".to_string()))
        }
    }

    pub fn handshake_finished(&self) -> bool {
        matches!(
            self.handshake_state,
            HandshakeState::Finished(_) | HandshakeState::OnChain(_)
        )
    }

    /// Tell whether this peer has the potato.  If it has been sent but not received yet
    /// then both will say false
    pub fn has_potato(&self) -> bool {
        matches!(self.have_potato, PotatoState::Present)
    }

    pub fn get_reward_puzzle_hash<'a, G, R: Rng + 'a>(
        &self,
        penv: &'a mut dyn PeerEnv<'a, G, R>,
    ) -> Result<PuzzleHash, Error>
    where
        G: ToLocalUI + BootstrapTowardWallet + WalletSpendInterface + PacketSender,
    {
        let player_ch = self.channel_handler()?;
        let (env, _) = penv.env();
        player_ch.get_reward_puzzle_hash(env)
    }

    pub fn spend_reward_coins<'a, G, R: Rng + 'a>(
        &self,
        penv: &'a mut dyn PeerEnv<'a, G, R>,
        coin_string: &[CoinString],
        target: &PuzzleHash,
    ) -> Result<SpendRewardResult, Error>
    where
        G: ToLocalUI + BootstrapTowardWallet + WalletSpendInterface + PacketSender,
    {
        let player_ch = self.channel_handler()?;
        let (env, _) = penv.env();
        player_ch.spend_reward_coins(env, coin_string, target)
    }

    pub fn start<'a, G, R: Rng + 'a>(
        &mut self,
        penv: &'a mut dyn PeerEnv<'a, G, R>,
        parent_coin: CoinString,
    ) -> Result<(), Error>
    where
        G: ToLocalUI + BootstrapTowardWallet + WalletSpendInterface + PacketSender,
    {
        let (env, system_interface) = penv.env();
        let channel_public_key =
            private_to_public_key(&self.private_keys.my_channel_coin_private_key);
        let unroll_public_key =
            private_to_public_key(&self.private_keys.my_unroll_coin_private_key);
        let referee_public_key = private_to_public_key(&self.private_keys.my_referee_private_key);
        let referee_puzzle_hash = puzzle_hash_for_pk(env.allocator, &referee_public_key)?;

        debug!("Start: our channel public key {:?}", channel_public_key);

        assert!(matches!(self.handshake_state, HandshakeState::StepA));
        let my_hs_info = HandshakeA {
            parent: parent_coin.clone(),
            simple: HandshakeB {
                channel_public_key,
                unroll_public_key,
                reward_puzzle_hash: self.reward_puzzle_hash.clone(),
                referee_puzzle_hash,
            },
        };
        self.handshake_state =
            HandshakeState::StepC(parent_coin.clone(), Box::new(my_hs_info.clone()));
        system_interface.send_message(&PeerMessage::HandshakeA(my_hs_info))?;

        Ok(())
    }

    fn update_channel_coin_after_receive<'a, G, R: Rng + 'a>(
        &mut self,
        penv: &mut dyn PeerEnv<'a, G, R>,
        spend: &ChannelCoinSpendInfo,
    ) -> Result<(), Error>
    where
        G: ToLocalUI + BootstrapTowardWallet + WalletSpendInterface + PacketSender + 'a,
    {
        self.have_potato = PotatoState::Present;

        if self.have_potato_start_game(penv)? {
            return Ok(());
        }

        if self.have_potato_move(penv)? {
            return Ok(());
        }

        let (channel_coin, channel_public_key) = {
            let ch = self.channel_handler()?;
            let cc = ch.state_channel_coin().coin_string().clone();
            (cc, ch.get_aggregate_channel_public_key())
        };

        if let HandshakeState::Finished(hs) = &mut self.handshake_state {
            let (env, _) = penv.env();
            debug!("hs spend is {:?}", hs.spend);
            let channel_coin_puzzle = Rc::new(puzzle_for_synthetic_public_key(
                env.allocator,
                &env.standard_puzzle,
                &channel_public_key,
            )?);
            hs.spend.spends = vec![CoinSpend {
                coin: channel_coin,
                bundle: Spend {
                    solution: spend.solution.clone(),
                    signature: spend.aggsig.clone(),
                    puzzle: channel_coin_puzzle,
                },
            }];
            debug!("updated spend to {:?}", hs.spend.spends[0]);
        }

        Ok(())
    }

    fn pass_on_channel_handler_message<'a, G, R: Rng + 'a>(
        &mut self,
        penv: &mut dyn PeerEnv<'a, G, R>,
        msg: Vec<u8>,
    ) -> Result<Option<HandshakeState>, Error>
    where
        G: ToLocalUI + BootstrapTowardWallet + WalletSpendInterface + PacketSender + 'a,
    {
        let timeout = self.channel_timeout.clone();
        let ch = self.channel_handler_mut()?;

        let doc = bson::Document::from_reader(&mut msg.as_slice()).into_gen()?;
        let msg_envelope: PeerMessage = bson::from_bson(bson::Bson::Document(doc)).into_gen()?;

        debug!("msg {msg_envelope:?}");
        match msg_envelope {
            PeerMessage::Nil(n) => {
                debug!("about to receive empty potato");
                let spend_info = {
                    let (env, _system_interface) = penv.env();
                    ch.received_empty_potato(env, &n)?
                };
                self.update_channel_coin_after_receive(penv, &spend_info)?;
            }
            PeerMessage::Move(game_id, m) => {
                let (spend_info, readable_move, message, mover_share) = {
                    let (env, _) = penv.env();
                    ch.received_potato_move(env, &game_id, &m)?
                };
                {
                    let (env, system_interface) = penv.env();
                    let opponent_readable =
                        ReadableMove::from_nodeptr(env.allocator, readable_move)?;
                    system_interface.opponent_moved(
                        env.allocator,
                        &game_id,
                        opponent_readable,
                        mover_share,
                    )?;
                    if !message.is_empty() {
                        system_interface.send_message(&PeerMessage::Message(game_id, message))?;
                    }
                }
                self.update_channel_coin_after_receive(penv, &spend_info)?;
            }
            PeerMessage::Message(game_id, message) => {
                let decoded_message = {
                    let (env, _) = penv.env();
                    ch.received_message(env, &game_id, &message)?
                };

                let (env, system_interface) = penv.env();
                system_interface.raw_game_message(&game_id, &message)?;
                system_interface.game_message(env.allocator, &game_id, decoded_message)?;
                // Does not affect potato.
            }
            PeerMessage::Accept(game_id, amount, sigs) => {
                let spend_info = {
                    let (env, system_interface) = penv.env();
                    let result = ch.received_potato_accept(env, &sigs, &game_id)?;
                    system_interface.game_finished(&game_id, amount)?;
                    Ok(result)
                }?;
                self.update_channel_coin_after_receive(penv, &spend_info)?;
            }
            PeerMessage::Shutdown(sig, conditions) => {
                let coin = ch.state_channel_coin().coin_string();
                let (env, system_interface) = penv.env();
                let clvm_conditions = conditions.to_nodeptr(env.allocator)?;
                // conditions must have a reward coin targeted at our referee_public_key.
                // this is how we'll know we're being paid.
                let want_public_key = private_to_public_key(&ch.referee_private_key());
                let want_puzzle_hash = puzzle_hash_for_pk(env.allocator, &want_public_key)?;
                let want_amount = ch.clean_shutdown_amount();
                if want_amount != Amount::default() {
                    let condition_list =
                        CoinCondition::from_nodeptr(env.allocator, clvm_conditions);
                    let found_conditions = condition_list.iter().any(|cond| {
                        if let CoinCondition::CreateCoin(ph, amt) = cond {
                            *ph == want_puzzle_hash && *amt >= want_amount
                        } else {
                            false
                        }
                    });

                    if !found_conditions {
                        return Err(Error::StrErr(
                            "given conditions don't pay our referee puzzle hash what's expected"
                                .to_string(),
                        ));
                    }
                }

                let my_reward =
                    CoinString::from_parts(&coin.to_coin_id(), &want_puzzle_hash, &want_amount);
                system_interface.register_coin(&my_reward, &timeout, Some("reward"))?;

                system_interface.register_coin(coin, &timeout, Some("parent"))?;
                let full_spend = ch.received_potato_clean_shutdown(env, &sig, clvm_conditions)?;

                let channel_puzzle_public_key = ch.get_aggregate_channel_public_key();
                let puzzle = Rc::new(puzzle_for_synthetic_public_key(
                    env.allocator,
                    &env.standard_puzzle,
                    &channel_puzzle_public_key,
                )?);
                let spend = Spend {
                    solution: full_spend.solution.clone(),
                    puzzle,
                    signature: full_spend.signature.clone(),
                };
                system_interface.spend_transaction_and_add_fee(&SpendBundle {
                    name: Some("Create unroll".to_string()),
                    spends: vec![CoinSpend {
                        coin: coin.clone(),
                        bundle: spend,
                    }],
                })?;

                self.handshake_state = HandshakeState::OnChainWaitingForUnrollSpend(coin.clone());
            }
            _ => {
                todo!("unhandled passthrough message {msg_envelope:?}");
            }
        }

        Ok(None)
    }

    pub fn try_complete_step_body<'a, G, R: Rng + 'a, F>(
        &mut self,
        penv: &mut dyn PeerEnv<'a, G, R>,
        first_player_hs_info: HandshakeA,
        second_player_hs_info: HandshakeB,
        maybe_transaction: Option<SpendBundle>,
        ctor: F,
    ) -> Result<(), Error>
    where
        G: ToLocalUI + BootstrapTowardWallet + WalletSpendInterface + PacketSender + 'a,
        F: FnOnce(&SpendBundle) -> Result<PeerMessage, Error>,
    {
        if let Some(spend) = maybe_transaction {
            // Outer layer already knows the launcher coin string.
            //
            // Provide the channel puzzle hash to the full node bootstrap and
            // it replies with the channel puzzle hash
            {
                let (_env, system_interface) = penv.env();
                system_interface.send_message(&ctor(&spend)?)?;
            }

            self.handshake_state = HandshakeState::Finished(Box::new(HandshakeStepWithSpend {
                info: HandshakeStepInfo {
                    first_player_hs_info,
                    second_player_hs_info,
                },
                spend,
            }));
        }

        Ok(())
    }

    pub fn try_complete_step_e<'a, G, R: Rng + 'a>(
        &mut self,
        penv: &mut dyn PeerEnv<'a, G, R>,
        first_player_hs_info: HandshakeA,
        second_player_hs_info: HandshakeB,
    ) -> Result<(), Error>
    where
        G: ToLocalUI + BootstrapTowardWallet + WalletSpendInterface + PacketSender + 'a,
    {
        self.try_complete_step_body(
            penv,
            first_player_hs_info,
            second_player_hs_info,
            self.channel_initiation_transaction.clone(),
            |spend| {
                Ok(PeerMessage::HandshakeE {
                    bundle: spend.clone(),
                })
            },
        )
    }

    pub fn try_complete_step_f<'a, G, R: Rng + 'a>(
        &mut self,
        penv: &mut dyn PeerEnv<'a, G, R>,
        first_player_hs_info: HandshakeA,
        second_player_hs_info: HandshakeB,
    ) -> Result<(), Error>
    where
        G: ToLocalUI + BootstrapTowardWallet + WalletSpendInterface + PacketSender + 'a,
    {
        // Haven't got the channel coin yet.
        if self.waiting_to_start {
            debug!("waiting to start");
            return Ok(());
        }

        debug!("starting");
        self.try_complete_step_body(
            penv,
            first_player_hs_info,
            second_player_hs_info,
            self.channel_finished_transaction.clone(),
            |spend| {
                Ok(PeerMessage::HandshakeF {
                    bundle: spend.clone(),
                })
            },
        )
    }

    // We have the potato so we can send a message that starts a game if there are games
    // to start.
    //
    // This returns bool so that it can be put into the receive potato pipeline so we
    // can automatically send new game starts on the next potato receive.
    fn have_potato_start_game<'a, G, R: Rng + 'a>(
        &mut self,
        penv: &mut dyn PeerEnv<'a, G, R>,
    ) -> Result<bool, Error>
    where
        G: ToLocalUI + BootstrapTowardWallet + WalletSpendInterface + PacketSender + 'a,
    {
        if let Some(desc) = self.my_start_queue.pop_front() {
            let mut dehydrated_games = Vec::new();

            let sigs = {
                let ch = self.channel_handler_mut()?;
                let (env, _) = penv.env();
                for game in desc.their_games.iter() {
                    dehydrated_games.push(game.clone());
                }
                for game in desc.my_games.iter() {
                    debug!("using game {:?}", game);
                }
                ch.send_potato_start_game(env, &desc.my_games)?
            };

            debug!("dehydrated_games {dehydrated_games:?}");
            let (_, system_interface) = penv.env();
            system_interface.send_message(&PeerMessage::StartGames(sigs, dehydrated_games))?;
            return Ok(true);
        }

        Ok(false)
    }

    fn have_potato_move<'a, G, R: Rng + 'a>(
        &mut self,
        penv: &mut dyn PeerEnv<'a, G, R>,
    ) -> Result<bool, Error>
    where
        G: ToLocalUI + BootstrapTowardWallet + WalletSpendInterface + PacketSender + 'a,
    {
        match self.game_action_queue.pop_front() {
            Some(GameAction::Move(game_id, readable_move, new_entropy)) => {
                let move_result = {
                    let ch = self.channel_handler_mut()?;
                    let (env, _) = penv.env();
                    ch.send_potato_move(env, &game_id, &readable_move, new_entropy)?
                };

                let (_, system_interface) = penv.env();
                system_interface.self_move(&game_id, &move_result.game_move.basic.move_made)?;

                system_interface.send_message(&PeerMessage::Move(game_id, move_result))?;
                self.have_potato = PotatoState::Absent;

                Ok(true)
            }
            Some(GameAction::RedoMove(_game_id, _coin, _new_ph, _transaction)) => {
                Err(Error::StrErr("redo move when not on chain".to_string()))
            }
            Some(GameAction::Accept(game_id)) => {
                let (sigs, amount) = {
                    let ch = self.channel_handler_mut()?;
                    let (env, _) = penv.env();
                    ch.send_potato_accept(env, &game_id)?
                };

                let (_, system_interface) = penv.env();
                system_interface.send_message(&PeerMessage::Accept(
                    game_id.clone(),
                    amount.clone(),
                    sigs,
                ))?;
                self.have_potato = PotatoState::Absent;
                system_interface.game_finished(&game_id, amount)?;

                Ok(true)
            }
            Some(GameAction::Shutdown(conditions)) => {
                let timeout = self.channel_timeout.clone();
                let real_conditions = {
                    let ch = self.channel_handler_mut()?;
                    let (env, _) = penv.env();
                    get_conditions_with_channel_handler(env, ch, conditions.borrow())?
                };
                let (state_channel_coin, spend, want_puzzle_hash, want_amount) = {
                    let ch = self.channel_handler_mut()?;
                    let (env, _) = penv.env();
                    let spend = ch.send_potato_clean_shutdown(env, real_conditions)?;

                    // conditions must have a reward coin targeted at our referee_public_key.
                    // this is how we'll know we're being paid.
                    let want_public_key = private_to_public_key(&ch.referee_private_key());
                    let want_puzzle_hash = puzzle_hash_for_pk(env.allocator, &want_public_key)?;
                    let want_amount = ch.clean_shutdown_amount();
                    (
                        ch.state_channel_coin().coin_string(),
                        spend,
                        want_puzzle_hash,
                        want_amount,
                    )
                };

                let my_reward = CoinString::from_parts(
                    &state_channel_coin.to_coin_id(),
                    &want_puzzle_hash,
                    &want_amount,
                );

                let (env, system_interface) = penv.env();
                system_interface.register_coin(&my_reward, &timeout, Some("reward"))?;

                // If the state channel coin is spent, then we signal full shutdown.
                let shutdown_condition_program =
                    Program::from_nodeptr(env.allocator, real_conditions)?;
                system_interface.send_message(&PeerMessage::Shutdown(
                    spend.signature.clone(),
                    shutdown_condition_program,
                ))?;

                self.handshake_state =
                    HandshakeState::OnChainWaitingForUnrollSpend(state_channel_coin.clone());

                Ok(true)
            }
            None => Ok(false),
        }
    }

    fn get_games_by_start_type<'a, G, R: Rng + 'a>(
        &mut self,
        penv: &mut dyn PeerEnv<'a, G, R>,
        game_start: &GameStart,
    ) -> Result<(Vec<GameStartInfo>, Vec<GameStartInfo>), Error>
    where
        G: ToLocalUI + BootstrapTowardWallet + WalletSpendInterface + PacketSender + 'a,
    {
        let starter = if let Some(starter) = self.game_types.get(&game_start.game_type) {
            starter
        } else {
            return Err(Error::StrErr(format!(
                "no such game {:?}",
                game_start.game_type
            )));
        };

        let (env, _) = penv.env();
        let starter_clvm = starter.to_clvm(env.allocator).into_gen()?;
        let params_clvm =
            node_from_bytes(env.allocator.allocator(), &game_start.parameters).into_gen()?;
        let program_run_args = (
            game_start.amount.clone(),
            (game_start.my_contribution.clone(), (Node(params_clvm), ())),
        )
            .to_clvm(env.allocator)
            .into_gen()?;

        let program_output = run_program(
            env.allocator.allocator(),
            &chia_dialect(),
            starter_clvm,
            program_run_args,
            0,
        )
        .into_gen()?
        .1;

        let to_list =
            |allocator: &mut Allocator, node: NodePtr, err: &str| -> Result<Vec<NodePtr>, Error> {
                if let Some(p) = proper_list(allocator, node, true) {
                    Ok(p)
                } else {
                    Err(Error::StrErr(format!("bad factory output: {err}")))
                }
            };

        // The result is two parallel lists of opposite sides of game starts.
        // Well re-glue these together into a list of pairs.
        let pair_of_output_lists = to_list(
            env.allocator.allocator(),
            program_output,
            "not a pair of lists",
        )?;

        if pair_of_output_lists.len() != 2 {
            return Err(Error::StrErr("output wasn't a list of 2 items".to_string()));
        }

        let my_info_list = to_list(
            env.allocator.allocator(),
            pair_of_output_lists[0],
            "not a list (first)",
        )?;
        let their_info_list = to_list(
            env.allocator.allocator(),
            pair_of_output_lists[1],
            "not a list (second)",
        )?;

        if their_info_list.len() != my_info_list.len() {
            return Err(Error::StrErr(
                "mismatched my and their game starts".to_string(),
            ));
        }

        let mut game_ids = Vec::new();
        for _ in my_info_list.iter() {
            game_ids.push(self.next_game_id()?);
        }

        let convert_info_list = |allocator: &mut AllocEncoder,
                                 my_turn: bool,
                                 my_info_list: &[NodePtr]|
         -> Result<Vec<GameStartInfo>, Error> {
            let mut result_start_info = Vec::new();
            for (i, node) in my_info_list.iter().enumerate() {
                let new_game = GameStartInfo::from_clvm(allocator, my_turn, *node)?;
                // Timeout and game_id are supplied here.
                result_start_info.push(GameStartInfo {
                    game_id: game_ids[i].clone(),
                    timeout: game_start.timeout.clone(),
                    ..new_game
                });
            }
            Ok(result_start_info)
        };

        let my_result_start_info = convert_info_list(env.allocator, true, &my_info_list)?;
        let their_result_start_info = convert_info_list(env.allocator, false, &their_info_list)?;

        Ok((my_result_start_info, their_result_start_info))
    }

    fn request_potato<'a, G, R: Rng + 'a>(
        &mut self,
        penv: &mut dyn PeerEnv<'a, G, R>,
    ) -> Result<(), Error>
    where
        G: ToLocalUI + BootstrapTowardWallet + WalletSpendInterface + PacketSender + 'a,
    {
        if matches!(self.have_potato, PotatoState::Requested) {
            return Ok(());
        }

        debug!("requesting potato");

        let (_, system_interface) = penv.env();
        system_interface.send_message(&PeerMessage::RequestPotato(()))?;
        self.have_potato = PotatoState::Requested;
        Ok(())
    }

    fn next_game_id(&mut self) -> Result<GameID, Error> {
        if self.next_game_id.is_empty() {
            return Err(Error::StrErr("no game id set".to_string()));
        }

        let game_id = self.next_game_id.clone();
        for b in self.next_game_id.iter_mut() {
            *b += 1;

            if *b != 0 {
                break;
            }
        }

        Ok(GameID::from_bytes(&game_id))
    }

    fn received_game_start<'a, G, R: Rng + 'a>(
        &mut self,
        penv: &mut dyn PeerEnv<'a, G, R>,
        sigs: &PotatoSignatures,
        games: &[GameStartInfo],
    ) -> Result<(), Error>
    where
        G: ToLocalUI + BootstrapTowardWallet + WalletSpendInterface + PacketSender + 'a,
    {
        // We must have received a peer layer message indicating that we're waiting for this
        // game start.
        if self.their_start_queue.pop_front().is_none() {
            return Err(Error::StrErr("no waiting games to start".to_string()));
        };

        let ch = self.channel_handler_mut()?;
        let spend_info = {
            let (env, _system_interface) = penv.env();
            let mut rehydrated_games = Vec::new();
            for game in games.iter() {
                debug!("their game {:?}", game);
                rehydrated_games.push(game.clone());
            }
            ch.received_potato_start_game(env, sigs, &rehydrated_games)?
        };

        self.update_channel_coin_after_receive(penv, &spend_info)?;

        Ok(())
    }

    pub fn received_message<'a, G, R: Rng + 'a>(
        &mut self,
        penv: &mut dyn PeerEnv<'a, G, R>,
        msg: Vec<u8>,
    ) -> Result<(), Error>
    where
        G: ToLocalUI + BootstrapTowardWallet + WalletSpendInterface + PacketSender + 'a,
    {
        let doc = bson::Document::from_reader(&mut msg.as_slice()).into_gen()?;

        let make_channel_handler_initiation =
            |parent: CoinID, start_potato, msg: &HandshakeB| ChannelHandlerInitiationData {
                launcher_coin_id: parent,
                we_start_with_potato: start_potato,
                their_channel_pubkey: msg.channel_public_key.clone(),
                their_unroll_pubkey: msg.unroll_public_key.clone(),
                their_referee_puzzle_hash: msg.referee_puzzle_hash.clone(),
                my_contribution: self.my_contribution.clone(),
                their_contribution: self.their_contribution.clone(),
                unroll_advance_timeout: self.channel_timeout.clone(),
            };

        match &self.handshake_state {
            // non potato progression
            HandshakeState::StepA => {
                let msg_envelope: PeerMessage =
                    bson::from_bson(bson::Bson::Document(doc)).into_gen()?;
                let msg = if let PeerMessage::HandshakeA(msg) = msg_envelope {
                    msg
                } else {
                    return Err(Error::StrErr(format!(
                        "Expected handshake a message, got {msg_envelope:?}"
                    )));
                };

                debug!(
                    "StepA: their channel public key {:?}",
                    msg.simple.channel_public_key
                );
            }

            HandshakeState::StepC(parent_coin, handshake_a) => {
                let msg_envelope: PeerMessage =
                    bson::from_bson(bson::Bson::Document(doc)).into_gen()?;
                let msg = if let PeerMessage::HandshakeB(msg) = msg_envelope {
                    msg
                } else {
                    return Err(Error::StrErr(format!(
                        "Expected handshake a message, got {msg_envelope:?}"
                    )));
                };

                // XXX Call the UX saying the channel coin has been created
                // and play can happen.
                // Register the channel coin in the bootstrap provider.
                // Situation:
                // Before we've got notification of the channel coin, it's possible
                // alice will get a potato from bob or bob a request from alice.
                //
                // That should halt for the channel coin notifiation.
                let init_data =
                    make_channel_handler_initiation(parent_coin.to_coin_id(), false, &msg);
                let (mut channel_handler, _init_result) = {
                    let (env, _system_interface) = penv.env();
                    ChannelHandler::new(env, self.private_keys.clone(), &init_data)?
                };

                let channel_coin = channel_handler.state_channel_coin();
                let (_, channel_puzzle_hash, _) =
                    channel_coin.coin_string().get_coin_string_parts()?;

                // Send the boostrap wallet interface the channel puzzle hash to use.
                // it will reply at some point with the channel offer.
                {
                    let (_env, system_interface) = penv.env();
                    system_interface.channel_puzzle_hash(&channel_puzzle_hash)?;
                    system_interface.register_coin(
                        channel_coin.coin_string(),
                        &self.channel_timeout,
                        Some("channel"),
                    )?;
                };

                let channel_public_key =
                    private_to_public_key(&self.private_keys.my_channel_coin_private_key);
                let unroll_public_key =
                    private_to_public_key(&self.private_keys.my_unroll_coin_private_key);
                let referee_public_key =
                    private_to_public_key(&self.private_keys.my_referee_private_key);
                let referee_puzzle_hash = {
                    let (env, _system_interface) = penv.env();
                    puzzle_hash_for_pk(env.allocator, &referee_public_key)?
                };

                let our_handshake_data = HandshakeB {
                    channel_public_key,
                    unroll_public_key,
                    reward_puzzle_hash: self.reward_puzzle_hash.clone(),
                    referee_puzzle_hash,
                };

                {
                    let (env, system_interface) = penv.env();
                    let nil_msg = channel_handler.send_empty_potato(env)?;
                    system_interface.send_message(&PeerMessage::Nil(nil_msg))?;
                }

                self.next_game_id = init_game_id(&self.private_keys);
                self.channel_handler = Some(channel_handler);

                self.handshake_state = HandshakeState::StepE(Box::new(HandshakeStepInfo {
                    first_player_hs_info: *handshake_a.clone(),
                    second_player_hs_info: our_handshake_data.clone(),
                }));
            }

            HandshakeState::StepE(info) => {
                let first_player_hs = info.first_player_hs_info.clone();
                let second_player_hs = info.second_player_hs_info.clone();

                self.handshake_state = HandshakeState::PostStepE(info.clone());

                self.pass_on_channel_handler_message(penv, msg)?;

                self.try_complete_step_e(penv, first_player_hs, second_player_hs)?;
            }

            // potato progression
            HandshakeState::StepB => {
                let msg_envelope: PeerMessage =
                    bson::from_bson(bson::Bson::Document(doc)).into_gen()?;
                let msg = if let PeerMessage::HandshakeA(msg) = msg_envelope {
                    msg
                } else {
                    return Err(Error::StrErr(format!(
                        "Expected handshake a message, got {msg_envelope:?}"
                    )));
                };

                let init_data =
                    make_channel_handler_initiation(msg.parent.to_coin_id(), true, &msg.simple);
                let (channel_handler, _init_result) = {
                    let (env, _system_interface) = penv.env();
                    ChannelHandler::new(env, self.private_keys.clone(), &init_data)?
                };

                let channel_public_key =
                    private_to_public_key(&channel_handler.channel_private_key());
                let unroll_public_key =
                    private_to_public_key(&channel_handler.unroll_private_key());
                let referee_public_key =
                    private_to_public_key(&self.private_keys.my_referee_private_key);
                let referee_puzzle_hash = {
                    let (env, _system_interface) = penv.env();
                    puzzle_hash_for_pk(env.allocator, &referee_public_key)?
                };

                let my_hs_info = HandshakeB {
                    channel_public_key,
                    unroll_public_key,
                    reward_puzzle_hash: self.reward_puzzle_hash.clone(),
                    referee_puzzle_hash,
                };

                self.next_game_id = init_game_id(&self.private_keys);
                self.channel_handler = Some(channel_handler);
                self.handshake_state = HandshakeState::StepD(Box::new(HandshakeStepInfo {
                    first_player_hs_info: msg.clone(),
                    second_player_hs_info: my_hs_info.clone(),
                }));

                {
                    let (_env, system_interface) = penv.env();
                    system_interface.send_message(&PeerMessage::HandshakeB(my_hs_info))?;
                }
            }

            HandshakeState::StepD(info) => {
                self.handshake_state = HandshakeState::StepF(info.clone());

                self.pass_on_channel_handler_message(penv, msg)?;

                let ch = self.channel_handler_mut()?;
                {
                    let (env, system_interface) = penv.env();
                    let nil_msg = ch.send_empty_potato(env)?;
                    system_interface.send_message(&PeerMessage::Nil(nil_msg))?;
                }
            }

            HandshakeState::StepF(info) => {
                let msg_envelope: PeerMessage =
                    bson::from_bson(bson::Bson::Document(doc)).into_gen()?;
                let bundle = if let PeerMessage::HandshakeE { bundle } = msg_envelope {
                    bundle
                } else {
                    return Err(Error::StrErr(format!(
                        "Expected handshake e message, got {msg_envelope:?}"
                    )));
                };

                let channel_coin = {
                    let ch = self.channel_handler()?;
                    ch.state_channel_coin()
                };

                debug!("PH: channel_coin {:?}", channel_coin.coin_string());

                {
                    let (_env, system_interface) = penv.env();
                    if bundle.spends.is_empty() {
                        return Err(Error::StrErr(
                            "No spends to draw the channel coin from".to_string(),
                        ));
                    }

                    // Ensure we're watching for this coin.
                    system_interface.register_coin(
                        channel_coin.coin_string(),
                        &self.channel_timeout,
                        Some("channel"),
                    )?;

                    system_interface.received_channel_offer(&bundle)?;
                }

                let first_player_hs = info.first_player_hs_info.clone();
                let second_player_hs = info.second_player_hs_info.clone();

                self.handshake_state = HandshakeState::PostStepF(info.clone());

                self.have_potato = PotatoState::Absent;
                self.try_complete_step_f(penv, first_player_hs, second_player_hs)?;
            }

            HandshakeState::Finished(_) => {
                let msg_envelope: PeerMessage =
                    bson::from_bson(bson::Bson::Document(doc)).into_gen()?;

                debug!("running: got message {:?}", msg_envelope);

                match msg_envelope {
                    PeerMessage::HandshakeF { bundle } => {
                        self.channel_finished_transaction = Some(bundle.clone());
                        let (_, system_interface) = penv.env();
                        system_interface.received_channel_offer(&bundle)?;
                    }
                    PeerMessage::RequestPotato(_) => {
                        {
                            let (env, system_interface) = penv.env();
                            let ch = self.channel_handler_mut()?;
                            let nil_msg = ch.send_empty_potato(env)?;
                            system_interface.send_message(&PeerMessage::Nil(nil_msg))?;
                        }
                        self.have_potato = PotatoState::Absent;
                    }
                    PeerMessage::StartGames(sigs, g) => {
                        self.received_game_start(penv, &sigs, &g)?;
                    }
                    _ => {
                        self.pass_on_channel_handler_message(penv, msg)?;
                    }
                }

                return Ok(());
            }

            _ => {
                return Ok(());
                // return Err(Error::StrErr(format!(
                //     "should not receive message in state {:?}",
                //     self.handshake_state
                // )));
            }
        }

        Ok(())
    }

    // Tell whether the channel coin was spent in a way that requires us potentially to
    // fast forward games using interactions with their on-chain coin forms.
    fn check_channel_spent<'a, G, R: Rng + 'a>(
        &mut self,
        penv: &mut dyn PeerEnv<'a, G, R>,
        coin_id: &CoinString,
    ) -> Result<bool, Error>
    where
        G: ToLocalUI + BootstrapTowardWallet + WalletSpendInterface + PacketSender + 'a,
    {
        if let Some(ch) = self.channel_handler.as_ref() {
            let channel_coin = ch.state_channel_coin();
            if coin_id == channel_coin.coin_string() {
                // Channel coin was spent so we're going on chain.
                let mut hs = HandshakeState::StepA;
                swap(&mut hs, &mut self.handshake_state);
                match hs {
                    HandshakeState::OnChainTransition(unroll_coin, _t) => {
                        debug!(
                            "{} notified of channel coin spend in on chain transition state",
                            ch.is_initial_potato()
                        );
                        self.handshake_state =
                            HandshakeState::OnChainWaitingForUnrollTimeoutOrSpend(
                                unroll_coin.clone(),
                            );
                        let (_, system_interface) = penv.env();
                        system_interface.register_coin(
                            &unroll_coin,
                            &self.unroll_timeout,
                            Some("unroll"),
                        )?;
                        assert!(!matches!(self.handshake_state, HandshakeState::StepA));
                        return Ok(true);
                    }
                    HandshakeState::Finished(hs) => {
                        debug!(
                            "{} notified of channel coin spend in run state",
                            ch.is_initial_potato()
                        );
                        self.handshake_state = HandshakeState::OnChainWaitForConditions(
                            channel_coin.coin_string().clone(),
                            hs,
                        );
                        let (_, system_interface) = penv.env();
                        system_interface.request_puzzle_and_solution(coin_id)?;
                        assert!(!matches!(self.handshake_state, HandshakeState::StepA));
                        return Ok(true);
                    }
                    HandshakeState::OnChainWaitingForUnrollSpend(_) => {
                        debug!(
                            "{} notified of channel coin spend in waiting for unroll state.  this is used to collect rewards in a clean shutdown.",
                            ch.is_initial_potato()
                        );
                        self.handshake_state = HandshakeState::Completed;
                        let (_, system_interface) = penv.env();
                        system_interface.shutdown_complete(None)?;
                        return Ok(false);
                    }
                    x => {
                        self.handshake_state = x;
                        assert!(!matches!(self.handshake_state, HandshakeState::StepA));
                        return Err(Error::StrErr(
                            "channel coin spend in non-handshake state".to_string(),
                        ));
                    }
                }
            }
        }

        assert!(!matches!(self.handshake_state, HandshakeState::StepA));
        Ok(false)
    }

    // Both participants arrive here to check the unroll spend conditions.
    fn unroll_start_condition_check<'a, G, R: Rng + 'a>(
        &mut self,
        penv: &mut dyn PeerEnv<'a, G, R>,
        coin_id: &CoinString,
    ) -> Result<(), Error>
    where
        G: ToLocalUI + BootstrapTowardWallet + WalletSpendInterface + PacketSender + 'a,
    {
        self.handshake_state = HandshakeState::OnChainWaitingForUnrollConditions(coin_id.clone());
        let (_, system_interface) = penv.env();
        system_interface.request_puzzle_and_solution(coin_id)
    }

    // Tell whether the channel coin was spent in a way that requires us potentially to
    // fast forward games using interactions with their on-chain coin forms.
    fn check_unroll_spent<'a, G, R: Rng + 'a>(
        &mut self,
        penv: &mut dyn PeerEnv<'a, G, R>,
        coin_id: &CoinString,
    ) -> Result<bool, Error>
    where
        G: ToLocalUI + BootstrapTowardWallet + WalletSpendInterface + PacketSender + 'a,
    {
        // Channel coin was spent so we're going on chain.
        let is_unroll_coin = match &self.handshake_state {
            HandshakeState::OnChainWaitingForUnrollSpend(unroll_coin) => coin_id == unroll_coin,
            HandshakeState::OnChainWaitingForUnrollTimeoutOrSpend(unroll_coin) => {
                coin_id == unroll_coin
            }
            _ => false,
        };

        if is_unroll_coin {
            self.unroll_start_condition_check(penv, coin_id)?;
            return Ok(true);
        }

        Ok(false)
    }

    // Do work needed to set us up in on chain state waiting for the spend of the channel
    // coin as specified.
    fn setup_for_on_chain_waiting_for_unroll<'a, G, R: Rng + 'a>(
        &mut self,
        penv: &mut dyn PeerEnv<'a, G, R>,
        spend: Box<HandshakeStepWithSpend>,
    ) -> Result<(), Error>
    where
        G: ToLocalUI + BootstrapTowardWallet + WalletSpendInterface + PacketSender + 'a,
    {
        let (env, _) = penv.env();
        let player_ch = self.channel_handler()?;
        let run_puzzle = spend.spend.spends[0]
            .bundle
            .puzzle
            .to_program()
            .to_nodeptr(env.allocator)?;
        let run_args = spend.spend.spends[0]
            .bundle
            .solution
            .to_nodeptr(env.allocator)?;
        let puzzle_result = run_program(
            env.allocator.allocator(),
            &chia_dialect(),
            run_puzzle,
            run_args,
            0,
        )
        .into_gen()?;
        let condition_list = CoinCondition::from_nodeptr(env.allocator, puzzle_result.1);
        let unroll_result = if let Some(unroll_coin) = condition_list
            .iter()
            .filter_map(|cond| {
                if let CoinCondition::CreateCoin(ph, amt) = cond {
                    if *amt > Amount::default() {
                        let coin_id = CoinString::from_parts(
                            &player_ch.state_channel_coin().to_coin_id(),
                            ph,
                            amt,
                        );
                        debug!("spend to unroll coin {coin_id:?}");
                        return Some(coin_id);
                    }
                }

                None
            })
            .next()
        {
            unroll_coin.clone()
        } else {
            return Err(Error::StrErr("no unroll coin created".to_string()));
        };

        self.handshake_state = HandshakeState::OnChainTransition(unroll_result.clone(), spend);

        Ok(())
    }

    pub fn do_channel_spend_to_unroll<'a, G, R: Rng + 'a>(
        &mut self,
        penv: &mut dyn PeerEnv<'a, G, R>,
        spend: Box<HandshakeStepWithSpend>,
    ) -> Result<(), Error>
    where
        G: ToLocalUI + BootstrapTowardWallet + WalletSpendInterface + PacketSender + 'a,
    {
        let (env, system_interface) = penv.env();

        {
            let player_ch = self.channel_handler_mut()?;
            player_ch.set_initiated_on_chain();
        }

        let player_ch = self.channel_handler()?;
        debug!("GO ON CHAIN: initiated {}", player_ch.is_initial_potato());
        // Channel coin
        let finished_unroll_coin = player_ch.get_finished_unroll_coin();

        // For debugging: get internal idea of what's signed.
        let unroll_puzzle_solution = finished_unroll_coin
            .coin
            .get_internal_conditions_for_unroll_coin_spend()?;
        let unroll_puzzle_solution_hash = Node(unroll_puzzle_solution).sha256tree(env.allocator);
        let aggregate_unroll_signature = finished_unroll_coin.coin.get_unroll_coin_signature()?
            + finished_unroll_coin
                .signatures
                .my_unroll_half_signature_peer
                .clone();

        debug!("{} CHANNEL: AGGREGATE UNROLL hash {unroll_puzzle_solution_hash:?} {aggregate_unroll_signature:?}", player_ch.is_initial_potato());

        system_interface.spend_transaction_and_add_fee(&spend.spend)?;
        self.setup_for_on_chain_waiting_for_unroll(penv, spend)
    }

    pub fn do_unroll_spend_to_games<'a, G, R: Rng + 'a>(
        &mut self,
        penv: &mut dyn PeerEnv<'a, G, R>,
        unroll_coin: &CoinString,
    ) -> Result<(), Error>
    where
        G: ToLocalUI + BootstrapTowardWallet + WalletSpendInterface + PacketSender + 'a,
    {
        debug!("spend from unroll coin {unroll_coin:?}");
        let (env, system_interface) = penv.env();
        let player_ch = self.channel_handler()?;
        // Channel coin
        let finished_unroll_coin = player_ch.get_finished_unroll_coin();
        let curried_unroll_puzzle = finished_unroll_coin
            .coin
            .make_curried_unroll_puzzle(env, &player_ch.get_aggregate_unroll_public_key())?;
        let curried_unroll_program =
            Rc::new(Puzzle::from_nodeptr(env.allocator, curried_unroll_puzzle)?);
        let unroll_solution = finished_unroll_coin
            .coin
            .make_unroll_puzzle_solution(env, &player_ch.get_aggregate_unroll_public_key())?;
        let unroll_solution_program = Program::from_nodeptr(env.allocator, unroll_solution)?;

        // For debugging: get internal idea of what's signed.
        let unroll_puzzle_solution = finished_unroll_coin
            .coin
            .get_internal_conditions_for_unroll_coin_spend()?;
        let unroll_puzzle_solution_hash = Node(unroll_puzzle_solution).sha256tree(env.allocator);
        let aggregate_unroll_signature = finished_unroll_coin
            .signatures
            .my_unroll_half_signature_peer
            .clone()
            + finished_unroll_coin.coin.get_unroll_coin_signature()?;
        assert!(aggregate_unroll_signature.verify(
            &player_ch.get_aggregate_unroll_public_key(),
            unroll_puzzle_solution_hash.bytes()
        ));

        debug!("{} SPEND: AGGREGATE UNROLL hash {unroll_puzzle_solution_hash:?} {aggregate_unroll_signature:?}", player_ch.is_initial_potato());
        debug!(
            "Internal solution {}",
            disassemble(env.allocator.allocator(), unroll_puzzle_solution, None)
        );
        debug!(
            "Given solution {}",
            disassemble(env.allocator.allocator(), unroll_solution, None)
        );

        system_interface.spend_transaction_and_add_fee(&SpendBundle {
            name: Some("create unroll".to_string()),
            spends: vec![CoinSpend {
                bundle: Spend {
                    puzzle: curried_unroll_program,
                    solution: Rc::new(unroll_solution_program),
                    signature: aggregate_unroll_signature,
                },
                coin: unroll_coin.clone(),
            }],
        })?;

        self.handshake_state = HandshakeState::OnChainWaitingForUnrollSpend(unroll_coin.clone());

        Ok(())
    }

    /// Short circuit to go on chain.
    /// We'll use the current state as we know it to go on chain and launch a transaction
    /// to update to the current move.
    ///
    /// This should also be used if a timeout is encountered or if we receive an error back
    /// from any off chain activity while consuming the peer's message.
    pub fn go_on_chain<'a, G, R: Rng + 'a>(
        &mut self,
        penv: &mut dyn PeerEnv<'a, G, R>,
        got_error: bool,
    ) -> Result<(), Error>
    where
        G: ToLocalUI + BootstrapTowardWallet + WalletSpendInterface + PacketSender + 'a,
    {
        debug!("going on chain due to error {got_error}");
        let mut hs_state = HandshakeState::StepA;
        swap(&mut hs_state, &mut self.handshake_state);
        match hs_state {
            HandshakeState::Finished(t) => {
                let player_ch = self.channel_handler_mut()?;
                player_ch.set_on_chain_for_error();
                self.do_channel_spend_to_unroll(penv, t)?;
                Ok(())
            }
            x => {
                self.handshake_state = x;
                Err(Error::StrErr(
                    "go on chain before handshake finished".to_string(),
                ))
            }
        }
    }

    fn do_on_chain_move<'a, G, R: Rng + 'a>(
        &mut self,
        penv: &mut dyn PeerEnv<'a, G, R>,
        current_coin: &CoinString,
        game_id: GameID,
        readable_move: ReadableMove,
        entropy: Hash,
    ) -> Result<(), Error>
    where
        G: ToLocalUI + BootstrapTowardWallet + WalletSpendInterface + PacketSender + 'a,
    {
        let (initial_potato, (old_ph, new_ph, move_result, transaction)) = {
            let player_ch = self.channel_handler_mut()?;
            let initial_potato = player_ch.is_initial_potato();
            let my_turn = player_ch.game_is_my_turn(&game_id);
            if my_turn != Some(true) {
                debug!("{initial_potato} trying to do game action when not my turn");
                self.game_action_queue.push_front(GameAction::Move(
                    game_id,
                    readable_move,
                    entropy,
                ));
                return Ok(());
            }

            let (env, _system_interface) = penv.env();
            (
                initial_potato,
                player_ch.on_chain_our_move(
                    env,
                    &game_id,
                    &readable_move,
                    entropy,
                    current_coin,
                )?,
            )
        };

        debug!("{initial_potato} old_ph {old_ph:?}");
        debug!("{initial_potato} new_ph {new_ph:?}");

        if let Some((_, ph, _)) = current_coin.to_parts() {
            assert_eq!(old_ph, ph);
        }

        debug!("{initial_potato} created puzzle hash for move {new_ph:?}");
        // No mutable this borrows below.
        let game_map = if let HandshakeState::OnChain(game_map) = &mut self.handshake_state {
            game_map
        } else {
            return Err(Error::StrErr("not on chain".to_string()));
        };

        let old_definition = if let Some(old_def) = game_map.remove(current_coin) {
            old_def
        } else {
            return Err(Error::StrErr("no such game".to_string()));
        };

        let new_coin =
            CoinString::from_parts(&current_coin.to_coin_id(), &new_ph, &transaction.amount);

        self.my_game_spends.insert(new_ph.clone());
        debug!("{initial_potato} changing game map");
        game_map.insert(
            new_coin.clone(),
            OnChainGameState {
                puzzle_hash: new_ph,
                our_turn: false,
                ..old_definition
            },
        );

        let (_env, system_interface) = penv.env();
        system_interface.register_coin(
            &new_coin,
            &self.channel_timeout,
            Some("game coin for my turn"),
        )?;

        system_interface.spend_transaction_and_add_fee(&SpendBundle {
            name: Some("on chain move".to_string()),
            spends: vec![CoinSpend {
                coin: current_coin.clone(),
                bundle: transaction.bundle.clone(),
            }],
        })?;
        system_interface.self_move(&game_id, &move_result.basic.move_made)?;

        Ok(())
    }

    fn do_on_chain_action<'a, G, R: Rng + 'a>(
        &mut self,
        penv: &mut dyn PeerEnv<'a, G, R>,
        action: GameAction,
    ) -> Result<(), Error>
    where
        G: ToLocalUI + BootstrapTowardWallet + WalletSpendInterface + PacketSender + 'a,
    {
        let initial_potato = {
            let player_ch = self.channel_handler()?;
            player_ch.is_initial_potato()
        };

        let get_current_coin = |hs: &HandshakeState,
                                game_id: &GameID|
         -> Result<CoinString, Error> {
            if let HandshakeState::OnChain(game_map) = hs {
                if let Some((current, _game)) = game_map.iter().find(|g| g.1.game_id == *game_id) {
                    Ok(current.clone())
                } else {
                    Err(Error::StrErr("no matching game".to_string()))
                }
            } else {
                Err(Error::StrErr("not on chain".to_string()))
            }
        };

        debug!("{initial_potato} do_on_chain_action {action:?}");
        match action {
            GameAction::Move(game_id, readable_move, hash) => {
                let current_coin = get_current_coin(&self.handshake_state, &game_id)?;
                self.do_on_chain_move(penv, &current_coin, game_id, readable_move, hash)
            }
            GameAction::RedoMove(_game_id, coin, new_ph, tx) => {
                // Remember that we spent this one.
                {
                    debug!("{initial_potato} created puzzle hash for redo {new_ph:?}",);
                    self.my_game_spends.insert(new_ph.clone());
                }
                let (_env, system_interface) = penv.env();
                self.have_potato = PotatoState::Absent;
                system_interface.spend_transaction_and_add_fee(&SpendBundle {
                    name: Some("redo move".to_string()),
                    spends: vec![CoinSpend {
                        coin: coin.clone(),
                        bundle: tx.bundle.clone(),
                    }],
                })?;
                let amt = if let Some((_, _, amt)) = coin.to_parts() {
                    amt
                } else {
                    return Err(Error::StrErr("bad coin".to_string()));
                };

                let new_coin = CoinString::from_parts(&coin.to_coin_id(), &new_ph, &amt);
                system_interface.register_coin(
                    &new_coin,
                    &self.channel_timeout,
                    Some("post redo game coin"),
                )?;
                Ok(())
            }
            GameAction::Accept(game_id) => {
                let current_coin = get_current_coin(&self.handshake_state, &game_id)?;
                let player_ch = self.channel_handler_mut()?;
                let my_turn = player_ch.game_is_my_turn(&game_id);
                debug!(
                    "{initial_potato} on chain (my turn {my_turn:?}): accept game coin {current_coin:?}",
                );

                if let HandshakeState::OnChain(game_map) = &mut self.handshake_state {
                    if let Some(coin_def) = game_map.get_mut(&current_coin) {
                        coin_def.accept = true;
                    }
                }
                Ok(())
            }
            GameAction::Shutdown(conditions) => {
                if let HandshakeState::OnChain(game_map) = &mut self.handshake_state {
                    if !game_map.is_empty() {
                        debug!("Can't shut down yet, still have games");
                        self.game_action_queue
                            .push_front(GameAction::Shutdown(conditions));
                        return Ok(());
                    }
                }

                let (_env, system_interface) = penv.env();
                debug!("notify shutdown complete");
                system_interface.shutdown_complete(None)?;
                Ok(())
            }
        }
    }

    fn do_game_action<'a, G, R: Rng + 'a>(
        &mut self,
        penv: &mut dyn PeerEnv<'a, G, R>,
        action: GameAction,
    ) -> Result<(), Error>
    where
        G: ToLocalUI + BootstrapTowardWallet + WalletSpendInterface + PacketSender + 'a,
    {
        if matches!(self.handshake_state, HandshakeState::Finished(_)) {
            self.game_action_queue.push_back(action);

            if !matches!(self.have_potato, PotatoState::Present) {
                self.request_potato(penv)?;
                return Ok(());
            }

            self.have_potato_move(penv)?;
        } else if let HandshakeState::OnChain(_game_map) = &mut self.handshake_state {
            return self.do_on_chain_action(penv, action);
        } else {
            return Err(Error::StrErr(
                "move without finishing handshake".to_string(),
            ));
        }

        Ok(())
    }

    fn handle_channel_coin_spent<'a, G, R: Rng + 'a>(
        &mut self,
        penv: &mut dyn PeerEnv<'a, G, R>,
        coin_id: &CoinString,
        puzzle_and_solution: Option<(&Program, &Program)>,
    ) -> Result<(), Error>
    where
        G: ToLocalUI + BootstrapTowardWallet + WalletSpendInterface + PacketSender + 'a,
    {
        let i_did_channel_spend = matches!(
            self.handshake_state,
            HandshakeState::OnChainTransition(_, _)
        );

        if i_did_channel_spend {
            // Wait for timeout.
            return Ok(());
        }

        let (puzzle, solution) = if let Some((puzzle, solution)) = puzzle_and_solution {
            (puzzle, solution)
        } else {
            return Err(Error::StrErr(
                "Retrieve of puzzle and solution failed for channel coin".to_string(),
            ));
        };

        let (env, system_interface) = penv.env();
        let channel_conditions =
            CoinCondition::from_puzzle_and_solution(env.allocator, puzzle, solution)?;

        // XXX If I wasn't the one who initiated the on chain transition, determine whether
        // to bump the unroll coin.

        let unroll_coin = if let Some(coin_id) = channel_conditions
            .iter()
            .filter_map(|c| {
                if let CoinCondition::CreateCoin(ph, amt) = c {
                    let created = CoinString::from_parts(&coin_id.to_coin_id(), ph, amt);
                    debug!("created unroll coin {created:?}");
                    return Some(created);
                }

                None
            })
            .next()
        {
            coin_id
        } else {
            return Err(Error::StrErr(
                "channel conditions didn't include a coin creation".to_string(),
            ));
        };

        self.handshake_state = HandshakeState::OnChainWaitingForUnrollSpend(unroll_coin.clone());
        system_interface.register_coin(&unroll_coin, &self.unroll_timeout, Some("unroll"))?;

        Ok(())
    }

    // All remaining work to finish the on chain transition.  We have the state number and
    // the actual coins used to go on chain with.  We must construct a view of the games that
    // matches the state system given so on chain play can proceed.
    fn finish_on_chain_transition<'a, G, R: Rng + 'a>(
        &mut self,
        penv: &mut dyn PeerEnv<'a, G, R>,
        unroll_coin: &CoinString,
        puzzle_and_solution: Option<(&Program, &Program)>,
    ) -> Result<(), Error>
    where
        G: ToLocalUI + BootstrapTowardWallet + WalletSpendInterface + PacketSender + 'a,
    {
        let (puzzle, solution) = if let Some((puzzle, solution)) = puzzle_and_solution {
            (puzzle, solution)
        } else {
            return Err(Error::StrErr("no conditions for unroll coin".to_string()));
        };

        let game_map = {
            let player_ch = self.channel_handler_mut()?;
            debug!(
                "{} FINISH ON CHAIN TRANSITION",
                player_ch.is_initial_potato()
            );

            let (env, _system_interface) = penv.env();
            let conditions =
                CoinCondition::from_puzzle_and_solution(env.allocator, puzzle, solution)?;
            let created_coins: Vec<PuzzleHash> = conditions
                .iter()
                .filter_map(|c| {
                    if let CoinCondition::CreateCoin(ph, amt) = c {
                        if *amt > Amount::default() {
                            return Some(ph.clone());
                        }
                    }

                    None
                })
                .collect();

            // We have a collection puzzle hash and amount pairs.  We need to match these to the
            // games in the channel handler.
            debug!("have unrolled coins {created_coins:?}");
            player_ch.set_state_for_coins(env, unroll_coin, &created_coins)?
        };

        let mut actions = Vec::new();

        for (_coin, def) in game_map.iter() {
            let player_ch = self.channel_handler()?;
            debug!(
                "{}: game {:?} our turn {:?}",
                player_ch.is_initial_potato(),
                def.game_id,
                player_ch.game_is_my_turn(&def.game_id)
            );
            assert_eq!(player_ch.game_is_my_turn(&def.game_id), Some(def.our_turn));
        }

        // Register each coin that corresponds to a game.
        for coin in game_map.keys() {
            let (_env, system_interface) = penv.env();
            system_interface.register_coin(coin, &self.channel_timeout, Some("game coin"))?;
        }

        for coin in game_map.keys() {
            let player_ch = self.channel_handler_mut()?;
            let (env, _system_interface) = penv.env();
            if let Some(redo_move) = player_ch.get_redo_action(env, coin)? {
                debug!("redo move: {redo_move:?}");
                actions.push(redo_move);
            }
        }

        debug!("we can proceed with game");
        self.have_potato = PotatoState::Present;
        self.handshake_state = HandshakeState::OnChain(game_map);
        debug!("Game map {:?}", self.handshake_state);

        for action in actions.into_iter() {
            self.game_action_queue.push_front(action);
        }

        self.next_action(penv)?;

        Ok(())
    }

    fn check_game_coin_spent<'a, G, R: Rng + 'a>(
        &mut self,
        penv: &mut dyn PeerEnv<'a, G, R>,
        coin_id: &CoinString,
    ) -> Result<bool, Error>
    where
        G: ToLocalUI + BootstrapTowardWallet + WalletSpendInterface + PacketSender + 'a,
    {
        if let HandshakeState::OnChain(game_map) = &mut self.handshake_state {
            if game_map.contains_key(coin_id) {
                // Check how it got spent.
                let (_env, system_interface) = penv.env();
                system_interface.request_puzzle_and_solution(coin_id)?;
                return Ok(true);
            }
        }

        Ok(false)
    }

    fn next_action<'a, G, R: Rng + 'a>(
        &mut self,
        penv: &mut dyn PeerEnv<'a, G, R>,
    ) -> Result<(), Error>
    where
        G: ToLocalUI + BootstrapTowardWallet + WalletSpendInterface + PacketSender + 'a,
    {
        if let Some(action) = self.game_action_queue.pop_front() {
            self.do_game_action(penv, action)?;
        }

        Ok(())
    }

    fn handle_game_coin_spent<'a, G, R: Rng + 'a>(
        &mut self,
        penv: &mut dyn PeerEnv<'a, G, R>,
        coin_id: &CoinString,
        puzzle: &Program,
        solution: &Program,
    ) -> Result<(), Error>
    where
        G: ToLocalUI + BootstrapTowardWallet + WalletSpendInterface + PacketSender + 'a,
    {
        let mut unblock_queue = false;
        let initial_potato = {
            let ch = self.channel_handler()?;
            ch.is_initial_potato()
        };

        debug!("{initial_potato} handle game coin spent {coin_id:?}");

        let old_definition = if let HandshakeState::OnChain(game_map) = &mut self.handshake_state {
            if let Some(old_definition) = game_map.remove(coin_id) {
                self.have_potato = PotatoState::Present;
                debug!("{initial_potato} we have game coin {old_definition:?}");
                old_definition
            } else {
                debug!("{initial_potato} we don't have game coin!",);
                return Ok(());
            }
        } else {
            debug!("{initial_potato} game coin spent not on chain!");
            return Ok(());
        };

        // A game coin was spent and we have the puzzle and solution.
        let player_ch = self.channel_handler_mut()?;
        let (env, system_interface) = penv.env();
        let conditions = CoinCondition::from_puzzle_and_solution(env.allocator, puzzle, solution)?;
        let their_turn_result =
            player_ch.game_coin_spent(env, &old_definition.game_id, coin_id, &conditions)?;
        debug!(
            "{initial_potato} game coin spent result from channel handler {their_turn_result:?}"
        );
        match their_turn_result {
            CoinSpentInformation::Expected(ph, amt) => {
                debug!("{initial_potato} got an expected spend {ph:?} {amt:?}");
                let new_coin_id = CoinString::from_parts(
                    &coin_id.to_coin_id(),
                    &ph,
                    &amt
                );
                if let HandshakeState::OnChain(game_map) = &mut self.handshake_state {
                    // An expected their spend arrived.  We can do our next action.
                    debug!("{initial_potato} changing game map");
                    game_map.insert(new_coin_id.clone(), OnChainGameState {
                        puzzle_hash: ph,
                        our_turn: false,
                        .. old_definition
                    });
                }

                let (_, system_interface) = penv.env();
                system_interface.register_coin(
                    &new_coin_id,
                    &self.channel_timeout,
                    Some("coin gives their turn")
                )?;
            }
            CoinSpentInformation::TheirSpend(TheirTurnCoinSpentResult::Timedout { /*my_reward_coin_string*/ .. }) => {
                todo!();
            }
            CoinSpentInformation::TheirSpend(TheirTurnCoinSpentResult::Moved { new_coin_string, readable, mover_share, .. }) => {
                debug!("{initial_potato} got a their spend {new_coin_string:?} from ph {:?}", old_definition.puzzle_hash);
                if let HandshakeState::OnChain(game_map) = &mut self.handshake_state {
                    let (puzzle_hash, amt) =
                        if let Some((orig_coin_id, ph, amt)) = new_coin_string.to_parts() {
                            assert_eq!(coin_id.to_coin_id(), orig_coin_id);
                            (ph, amt)
                        } else {
                            return Err(Error::StrErr("bad coin explode".to_string()));
                        };

                    let game_id = old_definition.game_id.clone();
                    debug!("{initial_potato} got their coin spend with new puzzle hash {puzzle_hash:?} {amt:?}");
                    debug!("{initial_potato} changing game map");
                    game_map.insert(new_coin_string.clone(), OnChainGameState {
                        puzzle_hash,
                        our_turn: true,
                        .. old_definition
                    });

                    system_interface.opponent_moved(
                        env.allocator,
                        &game_id,
                        readable,
                        mover_share,
                    )?;
                    system_interface.register_coin(
                        &new_coin_string,
                        &self.channel_timeout,
                        Some("coin gives my turn")
                    )?;

                    unblock_queue = true;
                } else {
                    return Err(Error::StrErr("not on chain".to_string()));
                }
            }
            CoinSpentInformation::TheirSpend(TheirTurnCoinSpentResult::Slash(_outcome)) => {
                todo!();
            }
            CoinSpentInformation::OurReward(_, _) => {
                todo!();
            }
            CoinSpentInformation::OurSpend(ph, amt) => {
                debug!("{initial_potato} got an our spend {ph:?} {amt:?}");
                if let HandshakeState::OnChain(game_map) = &mut self.handshake_state {
                    let new_coin_id = CoinString::from_parts(
                        &coin_id.to_coin_id(),
                        &ph,
                        &amt
                    );
                    debug!("{initial_potato} changing game map");
                    game_map.insert(new_coin_id.clone(), OnChainGameState {
                        puzzle_hash: ph,
                        our_turn: false,
                        .. old_definition
                    });

                    let (_, system_interface) = penv.env();
                    system_interface.register_coin(
                        &new_coin_id,
                        &self.channel_timeout,
                        Some("coin gives their turn")
                    )?;

                    // Do some kind of UI indication.
                    unblock_queue = true;
                }
            }
        }

        if unblock_queue {
            self.next_action(penv)?;
        }

        Ok(())
    }
}

impl<G: ToLocalUI + BootstrapTowardWallet + WalletSpendInterface + PacketSender, R: Rng>
    FromLocalUI<G, R> for PotatoHandler
{
    fn start_games<'a>(
        &mut self,
        penv: &mut dyn PeerEnv<'a, G, R>,
        i_initiated: bool,
        game: &GameStart,
    ) -> Result<Vec<GameID>, Error>
    where
        G: ToLocalUI + BootstrapTowardWallet + WalletSpendInterface + PacketSender + 'a,
        R: 'a,
    {
        if !matches!(self.handshake_state, HandshakeState::Finished(_)) {
            return Err(Error::StrErr(format!(
                "start games without finishing handshake: {:?}",
                self.handshake_state
            )));
        }

        let (my_games, their_games) = self.get_games_by_start_type(penv, game)?;

        let game_id_list = my_games.iter().map(|g| g.game_id.clone()).collect();

        // This comes to both peers before any game start happens.
        // In the didn't initiate scenario, we hang onto the game start to ensure that
        // we know what we're receiving from the remote end.
        if i_initiated {
            self.my_start_queue.push_back(MyGameStartQueueEntry {
                my_games,
                their_games,
            });

            if !matches!(self.have_potato, PotatoState::Present) {
                self.request_potato(penv)?;
                return Ok(game_id_list);
            }

            self.have_potato_start_game(penv)?;
        } else {
            // All checking needed is done by channel handler.
            self.their_start_queue.push_back(GameStartQueueEntry);
        }

        Ok(game_id_list)
    }

    fn make_move<'a>(
        &mut self,
        penv: &mut dyn PeerEnv<'a, G, R>,
        id: &GameID,
        readable: &ReadableMove,
        new_entropy: Hash,
    ) -> Result<(), Error>
    where
        G: 'a,
        R: 'a,
    {
        self.do_game_action(
            penv,
            GameAction::Move(id.clone(), readable.clone(), new_entropy),
        )
    }

    fn accept<'a>(&mut self, penv: &mut dyn PeerEnv<'a, G, R>, id: &GameID) -> Result<(), Error>
    where
        G: 'a,
        R: 'a,
    {
        self.do_game_action(penv, GameAction::Accept(id.clone()))
    }

    fn shut_down<'a>(
        &mut self,
        penv: &mut dyn PeerEnv<'a, G, R>,
        conditions: Rc<dyn ShutdownConditions>,
    ) -> Result<(), Error>
    where
        G: 'a,
        R: 'a,
    {
        if let HandshakeState::OnChain(game_map) = &self.handshake_state {
            let player_ch = self.channel_handler()?;
            let (_env, system_interface) = penv.env();
            if !game_map.is_empty() {
                debug!(
                    "{} waiting for all games to be done",
                    player_ch.is_initial_potato()
                );
                self.game_action_queue
                    .push_back(GameAction::Shutdown(conditions));
                return Ok(());
            }

            self.handshake_state = HandshakeState::Completed;

            system_interface.shutdown_complete(None)?;

            return Ok(());
        }

        if !matches!(self.handshake_state, HandshakeState::Finished(_)) {
            return Err(Error::StrErr(
                "shut_down without finishing handshake".to_string(),
            ));
        }

        self.do_game_action(penv, GameAction::Shutdown(conditions))
    }
}

impl<G: ToLocalUI + BootstrapTowardWallet + WalletSpendInterface + PacketSender, R: Rng>
    BootstrapTowardGame<G, R> for PotatoHandler
{
    fn channel_offer<'a>(
        &mut self,
        penv: &mut dyn PeerEnv<'a, G, R>,
        bundle: SpendBundle,
    ) -> Result<(), Error>
    where
        R: 'a,
        G: 'a,
    {
        self.channel_initiation_transaction = Some(bundle);

        debug!("channel offer: {:?}", self.handshake_state);
        if let HandshakeState::PostStepE(info) = &self.handshake_state {
            self.try_complete_step_e(
                penv,
                info.first_player_hs_info.clone(),
                info.second_player_hs_info.clone(),
            )?;
        }

        Ok(())
    }

    fn channel_transaction_completion<'a>(
        &mut self,
        penv: &mut dyn PeerEnv<'a, G, R>,
        bundle: &SpendBundle,
    ) -> Result<(), Error>
    where
        R: 'a,
        G: 'a,
    {
        self.channel_finished_transaction = Some(bundle.clone());

        if let HandshakeState::PostStepF(info) = &self.handshake_state {
            self.try_complete_step_f(
                penv,
                info.first_player_hs_info.clone(),
                info.second_player_hs_info.clone(),
            )?;
        }

        Ok(())
    }
}

impl<G: ToLocalUI + BootstrapTowardWallet + WalletSpendInterface + PacketSender, R: Rng>
    SpendWalletReceiver<G, R> for PotatoHandler
{
    fn coin_created<'a>(
        &mut self,
        penv: &mut dyn PeerEnv<'a, G, R>,
        coin: &CoinString,
    ) -> Result<(), Error>
    where
        G: 'a,
        R: 'a,
    {
        debug!("coin created: {coin:?}");
        // When the channel coin is created, we know we can proceed in playing the game.
        if let HandshakeState::PostStepF(info) = &self.handshake_state {
            let channel_coin_created = self
                .channel_handler()
                .ok()
                .map(|ch| ch.state_channel_coin().coin_string());

            debug!("checking created coin {coin:?} vs expected {channel_coin_created:?}");
            if channel_coin_created.is_some() {
                self.waiting_to_start = false;
                self.try_complete_step_f(
                    penv,
                    info.first_player_hs_info.clone(),
                    info.second_player_hs_info.clone(),
                )?;
            }
        }

        Ok(())
    }

    fn coin_spent<'a>(
        &mut self,
        penv: &mut dyn PeerEnv<'a, G, R>,
        coin_id: &CoinString,
    ) -> Result<(), Error>
    where
        G: 'a,
        R: 'a,
    {
<<<<<<< HEAD
=======
        if let Some((reward, state_coin)) =
            if let HandshakeState::WaitingForShutdown(reward, coin) = &self.handshake_state {
                Some((reward.clone(), coin.clone()))
            } else {
                None
            }
        {
            if *coin_id == state_coin {
                let (_parent, _ph, amount) = reward.get_coin_string_parts()?;
                if amount == Amount::default() {
                    // 0 reward so spending the state channel coin means the game is over.
                    self.handshake_state = HandshakeState::Completed;
                    let (_, system_interface) = penv.env();
                    system_interface.shutdown_complete(&reward)?;
                }

                // We're in shutdown state so we're waiting for our reward coin to appear.
                return Ok(());
            }
        }

>>>>>>> ad97541e
        self.check_channel_spent(penv, coin_id)?;

        self.check_unroll_spent(penv, coin_id)?;

        self.check_game_coin_spent(penv, coin_id)?;

        Ok(())
    }

    fn coin_timeout_reached<'a>(
        &mut self,
        penv: &mut dyn PeerEnv<'a, G, R>,
        coin_id: &CoinString,
    ) -> Result<(), Error>
    where
        G: 'a,
        R: 'a,
    {
        // We should be in state OnChainWaitingForUnrollTimeoutOrSpend
        // We'll spend the unroll coin via do_unroll_spend_to_games with the default
        // reveal and go to OnChainWaitingForUnrollSpend, transitioning to OnChain when
        // we receive the unroll coin spend.
        let unroll_timed_out =
            if let HandshakeState::OnChainWaitingForUnrollTimeoutOrSpend(unroll) =
                &self.handshake_state
            {
                coin_id == unroll
            } else {
                false
            };

        // out from under the immutable borrow.
        if unroll_timed_out {
            return self.do_unroll_spend_to_games(penv, coin_id);
        }

        if let HandshakeState::OnChain(game_map) = &mut self.handshake_state {
            if let Some(game_def) = game_map.remove(coin_id) {
                let player_ch = self.channel_handler_mut()?;
                let initial_potato = player_ch.is_initial_potato();
                let (env, system_interface) = penv.env();
                debug!("{initial_potato} timeout coin {coin_id:?}, do accept");

                let result_transaction =
                    player_ch.accept_or_timeout_game_on_chain(env, &game_def.game_id, coin_id)?;

                self.have_potato = PotatoState::Present;
                if let Some(tx) = result_transaction {
                    debug!("{initial_potato} accept: have transaction {tx:?}");
                    self.have_potato = PotatoState::Absent;
                    system_interface.spend_transaction_and_add_fee(&SpendBundle {
                        name: Some(format!("{initial_potato} accept transaction")),
                        spends: vec![CoinSpend {
                            coin: coin_id.clone(),
                            bundle: tx.bundle.clone(),
                        }],
                    })?;
                } else {
                    debug!("{initial_potato} Accepted game when our share was zero");
                    debug!("when action queue is {:?}", self.game_action_queue);
                }

                // XXX Have a notification for this.
                let nil = env.allocator.encode_atom(&[]).into_gen()?;
                let readable = ReadableMove::from_nodeptr(env.allocator, nil)?;
                let mover_share = Amount::default();

                system_interface.opponent_moved(
                    env.allocator,
                    &game_def.game_id,
                    readable,
                    mover_share,
                )?;
                if let Some(action) = self.game_action_queue.pop_front() {
                    self.do_on_chain_action(penv, action)?;
                }
            }
        }

        Ok(())
    }

    fn coin_puzzle_and_solution<'a>(
        &mut self,
        penv: &mut dyn PeerEnv<'a, G, R>,
        coin_id: &CoinString,
        puzzle_and_solution: Option<(&Program, &Program)>,
    ) -> Result<(), Error>
    where
        G: 'a,
        R: 'a,
    {
        let player_ch = self.channel_handler()?;
        let state_coin_id = match &self.handshake_state {
            HandshakeState::OnChainWaitForConditions(state_coin_id, _data) => {
                Some(ConditionWaitKind::Channel(state_coin_id.clone()))
            }
            HandshakeState::OnChainWaitingForUnrollSpend(unroll_id) => {
                Some(ConditionWaitKind::Unroll(unroll_id.clone()))
            }
            HandshakeState::OnChainWaitingForUnrollConditions(unroll_id) => {
                Some(ConditionWaitKind::Unroll(unroll_id.clone()))
            }
            HandshakeState::OnChain(_game_map) => Some(ConditionWaitKind::Game),
            _ => None,
        };

        debug!(
            "{} coin puzzle and solution {coin_id:?} = {state_coin_id:?}",
            player_ch.is_initial_potato()
        );

        match state_coin_id {
            Some(ConditionWaitKind::Channel(state_coin_id)) => {
                if *coin_id == state_coin_id {
                    return self.handle_channel_coin_spent(penv, coin_id, puzzle_and_solution);
                }
            }
            Some(ConditionWaitKind::Unroll(unroll_coin_id)) => {
                if *coin_id == unroll_coin_id {
                    return self.finish_on_chain_transition(penv, coin_id, puzzle_and_solution);
                }
            }
            Some(ConditionWaitKind::Game) => {
                let (puzzle, solution) = if let Some((puzzle, solution)) = puzzle_and_solution {
                    (puzzle, solution)
                } else {
                    return Err(Error::StrErr(
                        "no puzzle and solution for game coin".to_string(),
                    ));
                };
                self.handle_game_coin_spent(penv, coin_id, puzzle, solution)?;
            }
            _ => {}
        }

        Ok(())
    }
}<|MERGE_RESOLUTION|>--- conflicted
+++ resolved
@@ -22,13 +22,8 @@
 };
 use crate::common::types::{
     chia_dialect, AllocEncoder, Amount, CoinCondition, CoinID, CoinSpend, CoinString, Error,
-<<<<<<< HEAD
-    GameID, Hash, IntoErr, Node, Program, Puzzle, PuzzleHash, Sha256Input, Sha256tree, Spend,
-    SpendBundle, SpendRewardResult, Timeout,
-=======
     GameID, GetCoinStringParts, Hash, IntoErr, Node, Program, Puzzle, PuzzleHash, Sha256Input,
-    Sha256tree, Spend, SpendBundle, Timeout,
->>>>>>> ad97541e
+    Sha256tree, Spend, SpendBundle, SpendRewardResult, Timeout,
 };
 use crate::referee::TheirTurnCoinSpentResult;
 use crate::shutdown::{get_conditions_with_channel_handler, ShutdownConditions};
@@ -2179,30 +2174,6 @@
         G: 'a,
         R: 'a,
     {
-<<<<<<< HEAD
-=======
-        if let Some((reward, state_coin)) =
-            if let HandshakeState::WaitingForShutdown(reward, coin) = &self.handshake_state {
-                Some((reward.clone(), coin.clone()))
-            } else {
-                None
-            }
-        {
-            if *coin_id == state_coin {
-                let (_parent, _ph, amount) = reward.get_coin_string_parts()?;
-                if amount == Amount::default() {
-                    // 0 reward so spending the state channel coin means the game is over.
-                    self.handshake_state = HandshakeState::Completed;
-                    let (_, system_interface) = penv.env();
-                    system_interface.shutdown_complete(&reward)?;
-                }
-
-                // We're in shutdown state so we're waiting for our reward coin to appear.
-                return Ok(());
-            }
-        }
-
->>>>>>> ad97541e
         self.check_channel_spent(penv, coin_id)?;
 
         self.check_unroll_spent(penv, coin_id)?;
