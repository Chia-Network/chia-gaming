--- conflicted
+++ resolved
@@ -617,15 +617,17 @@
                 for game in desc.my_games.iter() {
                     debug!("using game {:?}", game);
                 }
-<<<<<<< HEAD
+
                 let unwrapped_games: Vec<Rc<dyn GameStartInfoInterface>> =
                     desc.my_games.iter().map(|g| g.0.clone()).collect();
-                ch.send_potato_start_game(env, &unwrapped_games)?
-=======
-                let game_ids: Vec<GameID> =
-                    desc.my_games.iter().map(|d| d.game_id().clone()).collect();
-
-                match ch.send_potato_start_game(env, &desc.my_games)? {
+
+                let game_ids: Vec<GameID> = desc
+                    .my_games
+                    .iter()
+                    .map(|d| d.0.game_id().clone())
+                    .collect();
+
+                match ch.send_potato_start_game(env, &unwrapped_games)? {
                     StartGameResult::Failure(reason) => {
                         system_interface.game_start(&game_ids, Some(reason.clone()))?;
                         return Ok(true);
@@ -635,7 +637,6 @@
                         sigs
                     }
                 }
->>>>>>> a6656718
             };
 
             debug!("dehydrated_games {dehydrated_games:?}");
