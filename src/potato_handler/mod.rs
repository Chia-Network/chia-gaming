--- conflicted
+++ resolved
@@ -371,35 +371,13 @@
                 self.update_channel_coin_after_receive(penv, &spend_info)?;
             }
             PeerMessage::Move(game_id, m) => {
-<<<<<<< HEAD
-                let their_turn_result = {
-=======
                 let move_result = {
->>>>>>> 69d3b1df
                     let (env, _) = penv.env();
                     ch.received_potato_move(env, game_id, m)?
                 };
                 {
                     let (env, system_interface) = penv.env();
                     let opponent_readable =
-<<<<<<< HEAD
-                        ReadableMove::from_program(their_turn_result.readable_their_move);
-                    system_interface.opponent_moved(
-                        env.allocator,
-                        game_id,
-                        their_turn_result.state_number,
-                        opponent_readable,
-                        their_turn_result.mover_share,
-                    )?;
-                    if !their_turn_result.message.is_empty() {
-                        system_interface.send_message(&PeerMessage::Message(
-                            game_id.clone(),
-                            their_turn_result.message,
-                        ))?;
-                    }
-                }
-                self.update_channel_coin_after_receive(penv, &their_turn_result.spend_info)?;
-=======
                         ReadableMove::from_program(move_result.readable_their_move);
                     system_interface.opponent_moved(
                         env.allocator,
@@ -416,7 +394,6 @@
                     }
                 }
                 self.update_channel_coin_after_receive(penv, &move_result.spend_info)?;
->>>>>>> 69d3b1df
             }
             PeerMessage::Message(game_id, message) => {
                 let decoded_message = {
