use std::borrow::Borrow;
use std::collections::{BTreeMap, HashSet, VecDeque};
use std::mem::swap;
use std::rc::Rc;

use clvm_traits::ToClvm;
use clvmr::{run_program, Allocator, NodePtr};

use log::debug;
use rand::Rng;

use serde::{Deserialize, Serialize};
use serde_json_any_key::*;

use crate::channel_handler::types::{
    ChannelCoinSpendInfo, ChannelHandlerInitiationData, ChannelHandlerPrivateKeys, GameStartInfo,
    GameStartInfoInterface, PotatoSignatures, ReadableMove, StartGameResult,
};
use crate::channel_handler::v1;
use crate::channel_handler::ChannelHandler;
use crate::common::standard_coin::{
    private_to_public_key, puzzle_for_synthetic_public_key, puzzle_hash_for_pk,
};
use crate::common::types::{
    chia_dialect, AllocEncoder, Amount, CoinCondition, CoinID, CoinSpend, CoinString, Error,
    GameID, GameType, GetCoinStringParts, Hash, IntoErr, Node, Program, Puzzle, PuzzleHash,
    Sha256Input, Sha256tree, Spend, SpendBundle, Timeout,
};
use crate::utils::proper_list;

use crate::potato_handler::on_chain::OnChainPotatoHandler;
use crate::shutdown::{get_conditions_with_channel_handler, ShutdownConditions};

use crate::potato_handler::types::{
    BootstrapTowardGame, BootstrapTowardWallet, ConditionWaitKind, FromLocalUI, GameAction,
<<<<<<< HEAD
    GameFactory, PacketSender, PeerEnv, PeerMessage, PotatoHandlerImpl, PotatoHandlerInit,
    PotatoState, SpendWalletReceiver, ToLocalUI, WalletSpendInterface, GSI,
=======
    GameFactory, GameStart, GameStartQueueEntry, GameType, HandshakeA, HandshakeB, HandshakeState,
    HandshakeStepInfo, HandshakeStepWithSpend, MyGameStartQueueEntry, PacketSender, PeerEnv,
    PeerMessage, PotatoHandlerImpl, PotatoHandlerInit, PotatoState, ShutdownActionHolder,
    SpendWalletReceiver, ToLocalUI, WalletSpendInterface, GSI,
>>>>>>> 97348379
};

use crate::potato_handler::handshake::{
    HandshakeA, HandshakeB, HandshakeState, HandshakeStepInfo, HandshakeStepWithSpend,
};
use crate::potato_handler::start::{GameStart, GameStartQueueEntry, MyGameStartQueueEntry};

pub mod handshake;
pub mod on_chain;
pub mod start;
pub mod types;

pub type GameStartInfoPair = (
    Vec<Rc<dyn GameStartInfoInterface>>,
    Vec<Rc<dyn GameStartInfoInterface>>,
);

/// Handle potato in flight when I request potato:
///
/// Every time i send the potato, if i have stuff i want to do, then i also send
/// the request potato message directly after so I can be prompted to take another
/// thing off.
///
/// General workflow:
///
/// Whenever we receive the potato, check the work queues, notify channel handler,
/// then take the channel handler result with the potato and send it on.
///
/// If there is more work left, also send a receive potato message at that time.
///
/// Also do this when any queue becomes non-empty.
///
/// State machine surrounding game starts:
///
/// First peer receives game start from the ui
/// First peer tries to acquire the potato and when we have it, send a peer level start game
/// message.
/// First peer creates the game by giving channel_handler the game definitions.
/// second peer receives the game start from the first peer and stores it.
///
/// When the channel handler game start is reeived, we must receive a matching datum to
/// the one we receive in the channel handler game start.  If we receive that, we allow
/// the message through to the channel handler.
#[allow(dead_code)]
#[derive(Serialize, Deserialize)]
pub struct PotatoHandler {
    initiator: bool,
    have_potato: PotatoState,

    handshake_state: HandshakeState,

    // Waiting game starts at the peer level.
    their_start_queue: VecDeque<GameStartQueueEntry>,
    // Our outgoing game starts.
    my_start_queue: VecDeque<MyGameStartQueueEntry>,

    game_action_queue: VecDeque<GameAction>,

    next_game_id: Vec<u8>,

    channel_handler: Option<ChannelHandler>,
    channel_initiation_transaction: Option<SpendBundle>,
    channel_finished_transaction: Option<SpendBundle>,

    #[serde(with = "any_key_map")]
    game_types: BTreeMap<GameType, GameFactory>,

    private_keys: ChannelHandlerPrivateKeys,

    my_contribution: Amount,

    their_contribution: Amount,

    reward_puzzle_hash: PuzzleHash,

    waiting_to_start: bool,
    // This is also given to unroll coin to set a timelock based on it.
    // We'll be notified by the timeout handler when we can spend the unroll coin.
    channel_timeout: Timeout,
    // Unroll timeout
    unroll_timeout: Timeout,

    my_game_spends: HashSet<PuzzleHash>,
    incoming_messages: VecDeque<Rc<PeerMessage>>,
}

fn init_game_id(parent_coin_string: &[u8]) -> Vec<u8> {
    Sha256Input::Bytes(parent_coin_string)
        .hash()
        .bytes()
        .to_vec()
}

/// Peer interface for high level opaque messages.
///
/// ch1 has generated public key and passed that info via handshake a message to
/// peer 2 into ch2.
/// When alice gets message b, she sends a nil potato.
/// and at the same time calls up the stack, telling the owner "here is the initial
/// channel public key".
///
/// bob is going to do the same thing when he gets message b.
///
/// Alice is just going to get a message back from her peer after giving the
/// channel public key (finished aggregating).
///
/// Alice forgets the channel offer after sending it to bob (received via received_channel_offer from the wallet bootstrap object).
/// Bob receivs channel offer then is given the transaction completion by watching
/// the blockchain.
///
/// Alice sends the "received channel transaction completion" message.
///
/// once this object knows the channel puzzle hash they should register the coin.
impl PotatoHandler {
    pub fn new(phi: PotatoHandlerInit) -> PotatoHandler {
        PotatoHandler {
            initiator: phi.have_potato,
            have_potato: if phi.have_potato {
                PotatoState::Present
            } else {
                PotatoState::Absent
            },
            handshake_state: if phi.have_potato {
                HandshakeState::StepA
            } else {
                HandshakeState::StepB
            },

            game_types: phi.game_types,

            their_start_queue: VecDeque::default(),
            my_start_queue: VecDeque::default(),
            game_action_queue: VecDeque::default(),

            next_game_id: Vec::new(),

            channel_handler: None,
            channel_initiation_transaction: None,
            channel_finished_transaction: None,

            waiting_to_start: true,

            private_keys: phi.private_keys,
            my_contribution: phi.my_contribution,
            their_contribution: phi.their_contribution,
            channel_timeout: phi.channel_timeout,
            unroll_timeout: phi.unroll_timeout,
            reward_puzzle_hash: phi.reward_puzzle_hash,
            my_game_spends: HashSet::default(),
            incoming_messages: VecDeque::default(),
        }
    }

    pub fn amount(&self) -> Amount {
        self.my_contribution.clone() + self.their_contribution.clone()
    }

    pub fn get_our_current_share(&self) -> Option<Amount> {
        self.channel_handler
            .as_ref()
            .map(|ch| ch.get_our_current_share())
    }

    pub fn get_their_current_share(&self) -> Option<Amount> {
        self.channel_handler
            .as_ref()
            .map(|ch| ch.get_their_current_share())
    }

    pub fn is_on_chain(&self) -> bool {
        matches!(self.handshake_state, HandshakeState::OnChain(_))
    }

    pub fn handshake_done(&self) -> bool {
        !matches!(
            self.handshake_state,
            HandshakeState::StepA
                | HandshakeState::StepB
                | HandshakeState::StepC(_, _)
                | HandshakeState::StepD(_)
                | HandshakeState::StepE(_)
                | HandshakeState::PostStepE(_)
                | HandshakeState::StepF(_)
                | HandshakeState::PostStepF(_)
        )
    }

    pub fn examine_game_action_queue<F, R>(&self, f: F) -> R
    where
        F: FnOnce(&mut dyn Iterator<Item = &GameAction>) -> R,
    {
        let mut iter = self.game_action_queue.iter();
        f(&mut iter)
    }

    pub fn examine_incoming_messages<F, R>(&self, f: F) -> R
    where
        F: FnOnce(&mut dyn Iterator<Item = Rc<PeerMessage>>) -> R,
    {
        let mut iter = self.incoming_messages.iter().cloned();
        f(&mut iter)
    }

    pub fn push_action(&mut self, action: GameAction) {
        debug!("pushed action {action:?}");
        self.game_action_queue.push_back(action);
    }

    pub fn my_move_in_game(&self, game_id: &GameID) -> Option<bool> {
        if let HandshakeState::OnChain(ocs) = &self.handshake_state {
            return ocs.my_move_in_game(game_id);
        }

        if let Ok(ch) = self.channel_handler() {
            return ch.game_is_my_turn(game_id);
        }

        None
    }

    pub fn is_initiator(&self) -> bool {
        self.initiator
    }

    pub fn channel_handler(&self) -> Result<&ChannelHandler, Error> {
        if let Some(ch) = &self.channel_handler {
            return Ok(ch);
        }

        if let HandshakeState::OnChain(on_chain) = &self.handshake_state {
            return Ok(on_chain.channel_handler());
        }

        Err(Error::StrErr("no channel handler".to_string()))
    }

    fn channel_handler_mut(&mut self) -> Result<&mut ChannelHandler, Error> {
        if let Some(ch) = &mut self.channel_handler {
            return Ok(ch);
        }

        if let HandshakeState::OnChain(on_chain) = &mut self.handshake_state {
            return Ok(on_chain.channel_handler_mut());
        }

        Err(Error::StrErr("no channel handler".to_string()))
    }

    pub fn handshake_finished(&self) -> bool {
        matches!(
            self.handshake_state,
            HandshakeState::Finished(_) | HandshakeState::OnChain(_)
        )
    }

    /// Tell whether this peer has the potato.  If it has been sent but not received yet
    /// then both will say false
    pub fn has_potato(&self) -> bool {
        matches!(self.have_potato, PotatoState::Present)
    }

    pub fn get_reward_puzzle_hash<'a, G, R: Rng + 'a>(
        &self,
        penv: &'a mut dyn PeerEnv<'a, G, R>,
    ) -> Result<PuzzleHash, Error>
    where
        G: ToLocalUI + BootstrapTowardWallet + WalletSpendInterface + PacketSender,
    {
        let player_ch = self.channel_handler()?;
        let (env, _) = penv.env();
        player_ch.get_reward_puzzle_hash(env)
    }

    pub fn start<'a, G, R: Rng + 'a>(
        &mut self,
        penv: &'a mut dyn PeerEnv<'a, G, R>,
        parent_coin: CoinString,
    ) -> Result<(), Error>
    where
        G: ToLocalUI + BootstrapTowardWallet + WalletSpendInterface + PacketSender,
    {
        let (env, system_interface) = penv.env();
        let channel_public_key =
            private_to_public_key(&self.private_keys.my_channel_coin_private_key);
        let unroll_public_key =
            private_to_public_key(&self.private_keys.my_unroll_coin_private_key);
        let referee_public_key = private_to_public_key(&self.private_keys.my_referee_private_key);
        let referee_puzzle_hash = puzzle_hash_for_pk(env.allocator, &referee_public_key)?;

        debug!("Start: our channel public key {:?}", channel_public_key);

        assert!(matches!(self.handshake_state, HandshakeState::StepA));
        let my_hs_info = HandshakeA {
            parent: parent_coin.clone(),
            simple: HandshakeB {
                channel_public_key,
                unroll_public_key,
                referee_puzzle_hash,
                reward_puzzle_hash: self.reward_puzzle_hash.clone(),
            },
        };
        self.handshake_state =
            HandshakeState::StepC(parent_coin.clone(), Box::new(my_hs_info.clone()));
        system_interface.send_message(&PeerMessage::HandshakeA(my_hs_info))?;

        Ok(())
    }

    fn update_channel_coin_after_receive<'a, G, R: Rng + 'a>(
        &mut self,
        penv: &mut dyn PeerEnv<'a, G, R>,
        spend: &ChannelCoinSpendInfo,
    ) -> Result<(), Error>
    where
        G: ToLocalUI + BootstrapTowardWallet + WalletSpendInterface + PacketSender + 'a,
    {
        self.have_potato = PotatoState::Present;

        if self.have_potato_start_game(penv)? {
            return Ok(());
        }

        if self.have_potato_move(penv)? {
            return Ok(());
        }

        let (channel_coin, channel_public_key) = {
            let ch = self.channel_handler()?;
            let cc = ch.state_channel_coin().coin_string().clone();
            (cc, ch.get_aggregate_channel_public_key())
        };

        if let HandshakeState::Finished(hs) = &mut self.handshake_state {
            let (env, _) = penv.env();
            debug!("hs spend is {:?}", hs.spend);
            let channel_coin_puzzle = puzzle_for_synthetic_public_key(
                env.allocator,
                &env.standard_puzzle,
                &channel_public_key,
            )?;
            hs.spend.spends = vec![CoinSpend {
                coin: channel_coin,
                bundle: Spend {
                    solution: spend.solution.clone().into(),
                    signature: spend.aggsig.clone(),
                    puzzle: channel_coin_puzzle,
                },
            }];
            debug!("updated spend to {:?}", hs.spend.spends[0]);
        }

        Ok(())
    }

    fn pass_on_channel_handler_message<'a, G, R: Rng + 'a>(
        &mut self,
        penv: &mut dyn PeerEnv<'a, G, R>,
        msg_envelope: Rc<PeerMessage>,
    ) -> Result<Option<HandshakeState>, Error>
    where
        G: ToLocalUI + BootstrapTowardWallet + WalletSpendInterface + PacketSender + 'a,
    {
        let timeout = self.channel_timeout.clone();
        let ch = self.channel_handler_mut()?;

        debug!("msg {msg_envelope:?}");
        match msg_envelope.borrow() {
            PeerMessage::Nil(n) => {
                debug!("about to receive empty potato");
                let spend_info = {
                    let (env, _system_interface) = penv.env();
                    ch.received_empty_potato(env, n)?
                };
                self.update_channel_coin_after_receive(penv, &spend_info)?;
            }
            PeerMessage::Move(game_id, m) => {
                let move_result = {
                    let (env, _) = penv.env();
                    ch.received_potato_move(env, game_id, m)?
                };
                {
                    let (env, system_interface) = penv.env();
                    let opponent_readable =
                        ReadableMove::from_program(move_result.readable_their_move);
                    system_interface.opponent_moved(
                        env.allocator,
                        game_id,
                        move_result.state_number,
                        opponent_readable,
                        move_result.mover_share,
                    )?;
                    if !move_result.message.is_empty() {
                        system_interface.send_message(&PeerMessage::Message(
                            game_id.clone(),
                            move_result.message,
                        ))?;
                    }
                }
                self.update_channel_coin_after_receive(penv, &move_result.spend_info)?;
            }
            PeerMessage::Message(game_id, message) => {
                let decoded_message = {
                    let (env, _) = penv.env();
                    ch.received_message(env, game_id, message)?
                };

                let (env, system_interface) = penv.env();
                system_interface.raw_game_message(game_id, message)?;
                system_interface.game_message(env.allocator, game_id, decoded_message)?;
                // Does not affect potato.
            }
            PeerMessage::Accept(game_id, amount, sigs) => {
                let spend_info = {
                    let (env, system_interface) = penv.env();
                    let result = ch.received_potato_accept(env, sigs, game_id)?;
                    system_interface.game_finished(game_id, amount.clone())?;
                    Ok(result)
                }?;
                self.update_channel_coin_after_receive(penv, &spend_info)?;
            }
            PeerMessage::Shutdown(sig, conditions) => {
                let coin = ch.state_channel_coin().coin_string();
                let (env, system_interface) = penv.env();
                let clvm_conditions = conditions.to_nodeptr(env.allocator)?;
                // conditions must have a reward coin targeted at our referee_public_key.
                // this is how we'll know we're being paid.
                let want_puzzle_hash = ch.get_reward_puzzle_hash(env)?;
                let want_amount = ch.clean_shutdown_amount();
                if want_amount != Amount::default() {
                    let condition_list =
                        CoinCondition::from_nodeptr(env.allocator, clvm_conditions);
                    let found_conditions = condition_list.iter().any(|cond| {
                        if let CoinCondition::CreateCoin(ph, amt) = cond {
                            *ph == want_puzzle_hash && *amt >= want_amount
                        } else {
                            false
                        }
                    });

                    if !found_conditions {
                        return Err(Error::StrErr(
                            "given conditions don't pay our referee puzzle hash what's expected"
                                .to_string(),
                        ));
                    }
                }

                let my_reward =
                    CoinString::from_parts(&coin.to_coin_id(), &want_puzzle_hash, &want_amount);
                system_interface.register_coin(&my_reward, &timeout, Some("reward"))?;

                system_interface.register_coin(coin, &timeout, Some("parent"))?;
                let full_spend = ch.received_potato_clean_shutdown(env, sig, clvm_conditions)?;
                system_interface.shutdown_started()?;

                let channel_puzzle_public_key = ch.get_aggregate_channel_public_key();
                let puzzle = puzzle_for_synthetic_public_key(
                    env.allocator,
                    &env.standard_puzzle,
                    &channel_puzzle_public_key,
                )?;
                let spend = Spend {
                    solution: full_spend.solution.clone(),
                    puzzle,
                    signature: full_spend.signature.clone(),
                };
                system_interface.spend_transaction_and_add_fee(&SpendBundle {
                    name: Some("Create unroll".to_string()),
                    spends: vec![CoinSpend {
                        coin: coin.clone(),
                        bundle: spend,
                    }],
                })?;

                self.handshake_state = HandshakeState::OnChainWaitingForUnrollSpend(coin.clone());
            }
            _ => {
                return Err(Error::StrErr(format!(
                    "unhandled passthrough message {msg_envelope:?}"
                )));
            }
        }

        Ok(None)
    }

    pub fn try_complete_step_body<'a, G, R: Rng + 'a, F>(
        &mut self,
        penv: &mut dyn PeerEnv<'a, G, R>,
        first_player_hs_info: HandshakeA,
        second_player_hs_info: HandshakeB,
        maybe_transaction: Option<SpendBundle>,
        ctor: F,
    ) -> Result<(), Error>
    where
        G: ToLocalUI + BootstrapTowardWallet + WalletSpendInterface + PacketSender + 'a,
        F: FnOnce(&SpendBundle) -> Result<PeerMessage, Error>,
    {
        if let Some(spend) = maybe_transaction {
            // Outer layer already knows the launcher coin string.
            //
            // Provide the channel puzzle hash to the full node bootstrap and
            // it replies with the channel puzzle hash
            {
                let (_env, system_interface) = penv.env();
                system_interface.send_message(&ctor(&spend)?)?;
            }

            self.handshake_state = HandshakeState::Finished(Box::new(HandshakeStepWithSpend {
                info: HandshakeStepInfo {
                    first_player_hs_info,
                    second_player_hs_info,
                },
                spend,
            }));
        }

        Ok(())
    }

    pub fn try_complete_step_e<'a, G, R: Rng + 'a>(
        &mut self,
        penv: &mut dyn PeerEnv<'a, G, R>,
        first_player_hs_info: HandshakeA,
        second_player_hs_info: HandshakeB,
    ) -> Result<(), Error>
    where
        G: ToLocalUI + BootstrapTowardWallet + WalletSpendInterface + PacketSender + 'a,
    {
        self.try_complete_step_body(
            penv,
            first_player_hs_info,
            second_player_hs_info,
            self.channel_initiation_transaction.clone(),
            |spend| {
                Ok(PeerMessage::HandshakeE {
                    bundle: spend.clone(),
                })
            },
        )
    }

    pub fn try_complete_step_f<'a, G, R: Rng + 'a>(
        &mut self,
        penv: &mut dyn PeerEnv<'a, G, R>,
        first_player_hs_info: HandshakeA,
        second_player_hs_info: HandshakeB,
    ) -> Result<(), Error>
    where
        G: ToLocalUI + BootstrapTowardWallet + WalletSpendInterface + PacketSender + 'a,
    {
        // Haven't got the channel coin yet.
        if self.waiting_to_start {
            debug!("waiting to start");
            return Ok(());
        }

        debug!("starting");
        self.try_complete_step_body(
            penv,
            first_player_hs_info,
            second_player_hs_info,
            self.channel_finished_transaction.clone(),
            |spend| {
                Ok(PeerMessage::HandshakeF {
                    bundle: spend.clone(),
                })
            },
        )
    }

    // We have the potato so we can send a message that starts a game if there are games
    // to start.
    //
    // This returns bool so that it can be put into the receive potato pipeline so we
    // can automatically send new game starts on the next potato receive.
    fn have_potato_start_game<'a, G, R: Rng + 'a>(
        &mut self,
        penv: &mut dyn PeerEnv<'a, G, R>,
    ) -> Result<bool, Error>
    where
        G: ToLocalUI + BootstrapTowardWallet + WalletSpendInterface + PacketSender + 'a,
    {
        debug!(
            "have potato start game: my queue length {}",
            self.my_start_queue.len()
        );
        if let Some(desc) = self.my_start_queue.pop_front() {
            let mut dehydrated_games = Vec::new();

            let sigs = {
                let ch = self.channel_handler_mut()?;
                let (env, system_interface) = penv.env();
                for game in desc.their_games.iter() {
                    debug!("their game {:?}", game);
                    dehydrated_games.push(game.clone());
                }
                for game in desc.my_games.iter() {
                    debug!("using game {:?}", game);
                }

                let unwrapped_games: Vec<Rc<dyn GameStartInfoInterface>> =
                    desc.my_games.iter().map(|g| g.0.clone()).collect();

                let game_ids: Vec<GameID> = desc
                    .my_games
                    .iter()
                    .map(|d| d.0.game_id().clone())
                    .collect();

                match ch.send_potato_start_game(env, &unwrapped_games)? {
                    StartGameResult::Failure(reason) => {
                        system_interface.game_start(&game_ids, Some(reason.clone()))?;
                        return Ok(true);
                    }
                    StartGameResult::Success(sigs) => {
                        system_interface.game_start(&game_ids, None)?;
                        sigs
                    }
                }
            };

            debug!("dehydrated_games {dehydrated_games:?}");
            self.have_potato = PotatoState::Absent;
            let (_, system_interface) = penv.env();
            system_interface.send_message(&PeerMessage::StartGames(*sigs, dehydrated_games))?;
            return Ok(true);
        }

        debug!("have_potato_start_game: no games in queue");
        Ok(false)
    }

    fn send_potato_request_if_needed<'a, G, R: Rng + 'a>(
        &mut self,
        penv: &mut dyn PeerEnv<'a, G, R>,
    ) -> Result<bool, Error>
    where
        G: ToLocalUI + BootstrapTowardWallet + WalletSpendInterface + PacketSender + 'a,
    {
        if matches!(self.have_potato, PotatoState::Present) {
            debug!(
                "don't send a potato request because have_potato is {:?}",
                self.have_potato
            );
            return Ok(true);
        }

        if matches!(self.have_potato, PotatoState::Absent) {
            let (_, system_interface) = penv.env();
            system_interface.send_message(&PeerMessage::RequestPotato(()))?;
            self.have_potato = PotatoState::Requested;
        }

        Ok(false)
    }

    fn have_potato_move<'a, G, R: Rng + 'a>(
        &mut self,
        penv: &mut dyn PeerEnv<'a, G, R>,
    ) -> Result<bool, Error>
    where
        G: ToLocalUI + BootstrapTowardWallet + WalletSpendInterface + PacketSender + 'a,
    {
        let action = self.game_action_queue.pop_front();
        debug!("have_potato_move, dequeue {action:?}");
        match action {
            Some(GameAction::LocalStartGame) => {
                self.have_potato_start_game(penv)?;
                Ok(true)
            }
            Some(GameAction::Move(game_id, readable_move, new_entropy)) => {
                assert!(matches!(self.have_potato, PotatoState::Present));
                let move_result = {
                    let ch = self.channel_handler_mut()?;
                    let (env, _) = penv.env();
                    let game_is_my_turn = ch.game_is_my_turn(&game_id);
                    debug!("our turn in game {game_id:?}: {game_is_my_turn:?}");
                    if let Some(true) = game_is_my_turn {
                        debug!("have_potato_move, send to channel handler {game_id:?} {readable_move:?}");
                        ch.send_potato_move(env, &game_id, &readable_move, new_entropy)?
                    } else {
                        debug!("have_potato_move, not my turn {game_id:?} {readable_move:?}");
                        self.game_action_queue.push_front(GameAction::Move(
                            game_id,
                            readable_move,
                            new_entropy,
                        ));
                        return Ok(false);
                    }
                };

                let (_, system_interface) = penv.env();
                debug!("have_potato_move: self move notify {move_result:?}");
                system_interface.self_move(
                    &game_id,
                    move_result.state_number,
                    &move_result.game_move.basic.move_made,
                )?;

                debug!("have_potato_move: send move message");
                system_interface.send_message(&PeerMessage::Move(game_id, move_result))?;
                self.have_potato = PotatoState::Absent;

                Ok(true)
            }
            Some(GameAction::RedoMoveV0(_game_id, _coin, _new_ph, _transaction)) => {
                Err(Error::StrErr("redo move when not on chain".to_string()))
            }
            Some(GameAction::RedoMoveV1(_game_id, _coin, _new_ph, _transaction, _)) => {
                Err(Error::StrErr("redo move when not on chain".to_string()))
            }
            Some(GameAction::RedoAccept(_, _, _, _)) => {
                Err(Error::StrErr("redo accept when not on chain".to_string()))
            }
            Some(GameAction::Accept(game_id)) => {
                let (sigs, amount) = {
                    let ch = self.channel_handler_mut()?;
                    let (env, _) = penv.env();
                    ch.send_potato_accept(env, &game_id)?
                };

                let (_, system_interface) = penv.env();
                system_interface.send_message(&PeerMessage::Accept(
                    game_id.clone(),
                    amount.clone(),
                    sigs,
                ))?;
                self.have_potato = PotatoState::Absent;
                system_interface.game_finished(&game_id, amount)?;

                Ok(true)
            }
            Some(GameAction::Shutdown(conditions)) => {
                let timeout = self.channel_timeout.clone();
                let real_conditions = {
                    let ch = self.channel_handler_mut()?;
                    let (env, _) = penv.env();
                    get_conditions_with_channel_handler(env, ch, conditions.0.borrow())?
                };
                let (state_channel_coin, spend, want_puzzle_hash, want_amount) = {
                    let ch = self.channel_handler_mut()?;
                    let (env, _) = penv.env();
                    let spend = ch.send_potato_clean_shutdown(env, real_conditions)?;

                    // conditions must have a reward coin targeted at our referee_public_key.
                    // this is how we'll know we're being paid.
                    let want_puzzle_hash = ch.get_reward_puzzle_hash(env)?;
                    let want_amount = ch.clean_shutdown_amount();
                    (
                        ch.state_channel_coin().coin_string(),
                        spend,
                        want_puzzle_hash,
                        want_amount,
                    )
                };

                let my_reward = CoinString::from_parts(
                    &state_channel_coin.to_coin_id(),
                    &want_puzzle_hash,
                    &want_amount,
                );

                let (env, system_interface) = penv.env();
                system_interface.register_coin(&my_reward, &timeout, Some("reward"))?;

                // If the state channel coin is spent, then we signal full shutdown.
                let shutdown_condition_program =
                    Rc::new(Program::from_nodeptr(env.allocator, real_conditions)?);
                system_interface.send_message(&PeerMessage::Shutdown(
                    spend.signature.clone(),
                    shutdown_condition_program.into(),
                ))?;

                self.handshake_state =
                    HandshakeState::OnChainWaitingForUnrollSpend(state_channel_coin.clone());

                Ok(true)
            }
            Some(GameAction::SendPotato) => {
                let (env, system_interface) = penv.env();
                let ch = self.channel_handler_mut()?;
                let nil_msg = ch.send_empty_potato(env)?;
                system_interface.send_message(&PeerMessage::Nil(nil_msg))?;
                self.have_potato = PotatoState::Absent;
                Ok(false)
            }
            None => Ok(false),
        }
    }

    fn start_version_0<'a, G, R: Rng + 'a>(
        &mut self,
        penv: &mut dyn PeerEnv<'a, G, R>,
        i_initiated: bool,
        game_start: &GameStart,
        starter_clvm: NodePtr,
        params_clvm: NodePtr,
    ) -> Result<GameStartInfoPair, Error>
    where
        G: ToLocalUI + BootstrapTowardWallet + WalletSpendInterface + PacketSender + 'a,
    {
        let (env, _) = penv.env();
        let program_run_args = (
            i_initiated,
            (
                game_start.my_contribution.clone(),
                (
                    game_start.amount.clone() - game_start.my_contribution.clone(),
                    (Node(params_clvm), ()),
                ),
            ),
        )
            .to_clvm(env.allocator)
            .into_gen()?;

        debug!("running program to get game start");
        let program_output = run_program(
            env.allocator.allocator(),
            &chia_dialect(),
            starter_clvm,
            program_run_args,
            0,
        )
        .into_gen()?
        .1;

        let to_list =
            |allocator: &mut Allocator, node: NodePtr, err: &str| -> Result<Vec<NodePtr>, Error> {
                if let Some(p) = proper_list(allocator, node, true) {
                    Ok(p)
                } else {
                    Err(Error::StrErr(format!("bad factory output: {err}")))
                }
            };

        // The result is two parallel lists of opposite sides of game starts.
        // Well re-glue these together into a list of pairs.
        let pair_of_output_lists = to_list(
            env.allocator.allocator(),
            program_output,
            "not a pair of lists",
        )?;

        if pair_of_output_lists.len() != 2 {
            return Err(Error::StrErr("output wasn't a list of 2 items".to_string()));
        }

        let my_info_list = to_list(
            env.allocator.allocator(),
            pair_of_output_lists[0],
            "not a list (first)",
        )?;
        let their_info_list = to_list(
            env.allocator.allocator(),
            pair_of_output_lists[1],
            "not a list (second)",
        )?;

        if their_info_list.len() != my_info_list.len() {
            return Err(Error::StrErr(
                "mismatched my and their game starts".to_string(),
            ));
        }

        let game_ids = [game_start.game_id.clone()];
        let convert_info_list = |allocator: &mut AllocEncoder,
                                 my_info_list: &[NodePtr]|
         -> Result<Vec<Rc<dyn GameStartInfoInterface>>, Error> {
            let mut result_start_info: Vec<Rc<dyn GameStartInfoInterface>> = Vec::new();
            for (i, node) in my_info_list.iter().enumerate() {
                let new_game = GameStartInfo::from_clvm(allocator, *node)?;
                // Timeout and game_id are supplied here.
                result_start_info.push(Rc::new(GameStartInfo {
                    game_id: game_ids[i].clone(),
                    timeout: game_start.timeout.clone(),
                    ..new_game
                }));
            }
            Ok(result_start_info)
        };

        let my_result_start_info = convert_info_list(env.allocator, &my_info_list)?;
        let their_result_start_info = convert_info_list(env.allocator, &their_info_list)?;

        Ok((my_result_start_info, their_result_start_info))
    }

    fn start_version_1<'a, G, R: Rng + 'a>(
        &mut self,
        penv: &mut dyn PeerEnv<'a, G, R>,
        i_initiated: bool,
        game_start: &GameStart,
        program: Rc<Program>,
        params: Rc<Program>,
    ) -> Result<GameStartInfoPair, Error>
    where
        G: ToLocalUI + BootstrapTowardWallet + WalletSpendInterface + PacketSender + 'a,
    {
        let (env, _) = penv.env();
        let their_contribution = game_start.amount.clone() - game_start.my_contribution.clone();
        let program_run_args = (
            game_start.my_contribution.clone(),
            (their_contribution.clone(), (params.clone(), ())),
        )
            .to_clvm(env.allocator)
            .into_gen()?;
        let params_prog = Rc::new(Program::from_nodeptr(env.allocator, program_run_args)?);
        let alice_game = v1::game::Game::new_program(
            env.allocator,
            i_initiated,
            &game_start.game_id,
            program.clone().into(),
            params_prog.clone(),
        )?;
        let alice_result: Vec<Rc<dyn GameStartInfoInterface>> = alice_game
            .starts
            .iter()
            .map(|g| {
                let rc: Rc<dyn GameStartInfoInterface> = Rc::new(g.game_start(
                    &game_start.game_id,
                    &game_start.amount,
                    &game_start.timeout,
                    &game_start.my_contribution,
                    &their_contribution,
                ));
                rc
            })
            .collect();
        let bob_game = v1::game::Game::new_program(
            env.allocator,
            !i_initiated,
            &game_start.game_id,
            program.into(),
            params_prog,
        )?;
        let bob_result: Vec<Rc<dyn GameStartInfoInterface>> = bob_game
            .starts
            .iter()
            .map(|g| {
                let rc: Rc<dyn GameStartInfoInterface> = Rc::new(g.game_start(
                    &game_start.game_id,
                    &game_start.amount,
                    &game_start.timeout,
                    &their_contribution,
                    &game_start.my_contribution,
                ));
                rc
            })
            .collect();
        Ok((alice_result, bob_result))
    }

    fn get_games_by_start_type<'a, G, R: Rng + 'a>(
        &mut self,
        penv: &mut dyn PeerEnv<'a, G, R>,
        i_initiated: bool,
        game_start: &GameStart,
    ) -> Result<GameStartInfoPair, Error>
    where
        G: ToLocalUI + BootstrapTowardWallet + WalletSpendInterface + PacketSender + 'a,
    {
        let starter = if let Some(starter) = self.game_types.get(&game_start.game_type) {
            starter
        } else {
            return Err(Error::StrErr(format!(
                "no such game {:?}",
                game_start.game_type
            )));
        };

        if starter.version == 0 {
            let (starter_clvm, params_clvm) = {
                let (env, _) = penv.env();
                let starter_clvm = starter.program.to_clvm(env.allocator).into_gen()?;
                let params_clvm = game_start.parameters.to_clvm(env.allocator).into_gen()?;
                (starter_clvm, params_clvm)
            };

            self.start_version_0(penv, i_initiated, game_start, starter_clvm, params_clvm)
        } else {
            let params = Rc::new(game_start.parameters.clone());
            self.start_version_1(
                penv,
                i_initiated,
                game_start,
                starter.program.clone(),
                params,
            )
        }
    }

    pub fn next_game_id(&mut self) -> Result<GameID, Error> {
        if self.next_game_id.is_empty() {
            return Err(Error::StrErr("no game id set".to_string()));
        }

        let game_id = self.next_game_id.clone();
        for b in self.next_game_id.iter_mut() {
            *b += 1;

            if *b != 0 {
                break;
            }
        }

        Ok(GameID::from_bytes(&game_id))
    }

    fn received_game_start<'a, G, R: Rng + 'a>(
        &mut self,
        penv: &mut dyn PeerEnv<'a, G, R>,
        sigs: &PotatoSignatures,
        games: &[GSI],
    ) -> Result<(), Error>
    where
        G: ToLocalUI + BootstrapTowardWallet + WalletSpendInterface + PacketSender + 'a,
    {
        // We must have received a peer layer message indicating that we're waiting for this
        // game start.
        let our_game_ids =
            if let Some(GameStartQueueEntry(game_ids)) = self.their_start_queue.pop_front() {
                game_ids
            } else {
                return Err(Error::StrErr("no waiting games to start".to_string()));
            };
        let game_id_set: HashSet<&GameID> = our_game_ids.iter().collect();
        debug!("game start queue: {game_id_set:?}");

        let ch = self.channel_handler_mut()?;
        let spend_info = {
            let (env, system_interface) = penv.env();
            let mut rehydrated_games = Vec::new();
            for game in games.iter() {
                debug!("their game {:?} {:?}", game.0.game_id(), game);
                rehydrated_games.push(game.0.clone());
            }
            let (game_ids, spend_info) =
                ch.received_potato_start_game(env, sigs, &rehydrated_games)?;

            debug!("game_ids from channel handler {game_ids:?}");

            if game_ids.len() != our_game_ids.len() {
                return Err(Error::StrErr(format!(
                    "wrong number of game_ids {game_ids:?} vs {our_game_ids:?}"
                )));
            }

            for g in game_ids.iter() {
                if !game_id_set.contains(g) {
                    return Err(Error::StrErr(format!("channel handler got a game id that didn't match one of the game ids we predicted {:?}", g)));
                }
            }

            system_interface.game_start(&game_ids, None)?;

            spend_info
        };

        self.update_channel_coin_after_receive(penv, &spend_info)?;

        Ok(())
    }

    pub fn received_message<'a, G, R: Rng + 'a>(
        &mut self,
        penv: &mut dyn PeerEnv<'a, G, R>,
        msg: Vec<u8>,
    ) -> Result<(), Error>
    where
        G: ToLocalUI + BootstrapTowardWallet + WalletSpendInterface + PacketSender + 'a,
    {
        let doc = bson::Document::from_reader(&mut msg.as_slice()).into_gen()?;
        let msg_envelope: PeerMessage = bson::from_bson(bson::Bson::Document(doc)).into_gen()?;
        self.incoming_messages.push_back(Rc::new(msg_envelope));
        self.process_incoming_message(penv)?;
        while let Some(action) = self.game_action_queue.pop_front() {
            if !self.do_game_action(penv, action)? {
                break;
            }
        }

        Ok(())
    }

    pub fn process_incoming_message<'a, G, R: Rng + 'a>(
        &mut self,
        penv: &mut dyn PeerEnv<'a, G, R>,
    ) -> Result<(), Error>
    where
        G: ToLocalUI + BootstrapTowardWallet + WalletSpendInterface + PacketSender + 'a,
    {
        let msg_envelope = if let Some(msg) = self.incoming_messages.pop_front() {
            msg
        } else {
            return Ok(());
        };

        let make_channel_handler_initiation =
            |parent: CoinID, start_potato, msg: &HandshakeB| ChannelHandlerInitiationData {
                launcher_coin_id: parent,
                we_start_with_potato: start_potato,
                their_channel_pubkey: msg.channel_public_key.clone(),
                their_unroll_pubkey: msg.unroll_public_key.clone(),
                their_referee_puzzle_hash: msg.referee_puzzle_hash.clone(),
                my_contribution: self.my_contribution.clone(),
                their_contribution: self.their_contribution.clone(),
                unroll_advance_timeout: self.channel_timeout.clone(),
                their_reward_puzzle_hash: msg.reward_puzzle_hash.clone(),
                reward_puzzle_hash: self.reward_puzzle_hash.clone(),
            };

        match &self.handshake_state {
            // non potato progression
            HandshakeState::StepA => {
                let msg = if let PeerMessage::HandshakeA(msg) = msg_envelope.borrow() {
                    msg
                } else {
                    return Err(Error::StrErr(format!(
                        "Expected handshake a message, got {msg_envelope:?}"
                    )));
                };

                debug!(
                    "StepA: their channel public key {:?}",
                    msg.simple.channel_public_key
                );
            }

            HandshakeState::StepC(parent_coin, handshake_a) => {
                let msg = if let PeerMessage::HandshakeB(msg) = msg_envelope.borrow() {
                    msg
                } else {
                    return Err(Error::StrErr(format!(
                        "Expected handshake a message, got {msg_envelope:?}"
                    )));
                };

                // XXX Call the UX saying the channel coin has been created
                // and play can happen.
                // Register the channel coin in the bootstrap provider.
                // Situation:
                // Before we've got notification of the channel coin, it's possible
                // alice will get a potato from bob or bob a request from alice.
                //
                // That should halt for the channel coin notifiation.
                let init_data =
                    make_channel_handler_initiation(parent_coin.to_coin_id(), false, msg);
                let (mut channel_handler, _init_result) = {
                    let (env, _system_interface) = penv.env();
                    ChannelHandler::new(env, self.private_keys.clone(), &init_data)?
                };

                let channel_coin = channel_handler.state_channel_coin();
                let (_, channel_puzzle_hash, _) =
                    channel_coin.coin_string().get_coin_string_parts()?;

                // Send the boostrap wallet interface the channel puzzle hash to use.
                // it will reply at some point with the channel offer.
                {
                    let (_env, system_interface) = penv.env();
                    system_interface.channel_puzzle_hash(&channel_puzzle_hash)?;
                    system_interface.register_coin(
                        channel_coin.coin_string(),
                        &self.channel_timeout,
                        Some("channel"),
                    )?;
                };

                let channel_public_key =
                    private_to_public_key(&self.private_keys.my_channel_coin_private_key);
                let unroll_public_key =
                    private_to_public_key(&self.private_keys.my_unroll_coin_private_key);
                let referee_public_key =
                    private_to_public_key(&self.private_keys.my_referee_private_key);
                let referee_puzzle_hash = {
                    let (env, _system_interface) = penv.env();
                    puzzle_hash_for_pk(env.allocator, &referee_public_key)?
                };

                let our_handshake_data = HandshakeB {
                    channel_public_key,
                    unroll_public_key,
                    reward_puzzle_hash: self.reward_puzzle_hash.clone(),
                    referee_puzzle_hash,
                };

                {
                    let (env, system_interface) = penv.env();
                    let nil_msg = channel_handler.send_empty_potato(env)?;
                    system_interface.send_message(&PeerMessage::Nil(nil_msg))?;
                }

                self.next_game_id = init_game_id(parent_coin.to_bytes());
                debug!("StepC next game id {:?}", self.next_game_id);
                self.channel_handler = Some(channel_handler);

                self.handshake_state = HandshakeState::StepE(Box::new(HandshakeStepInfo {
                    first_player_hs_info: *handshake_a.clone(),
                    second_player_hs_info: our_handshake_data.clone(),
                }));
            }

            HandshakeState::StepE(info) => {
                let first_player_hs = info.first_player_hs_info.clone();
                let second_player_hs = info.second_player_hs_info.clone();

                self.handshake_state = HandshakeState::PostStepE(info.clone());

                self.pass_on_channel_handler_message(penv, msg_envelope)?;

                self.try_complete_step_e(penv, first_player_hs, second_player_hs)?;
            }

            // potato progression
            HandshakeState::StepB => {
                let msg = if let PeerMessage::HandshakeA(msg) = msg_envelope.borrow() {
                    msg
                } else {
                    return Err(Error::StrErr(format!(
                        "Expected handshake a message, got {msg_envelope:?}"
                    )));
                };

                let init_data =
                    make_channel_handler_initiation(msg.parent.to_coin_id(), true, &msg.simple);
                let (channel_handler, _init_result) = {
                    let (env, _system_interface) = penv.env();
                    ChannelHandler::new(env, self.private_keys.clone(), &init_data)?
                };

                let channel_public_key =
                    private_to_public_key(&channel_handler.channel_private_key());
                let unroll_public_key =
                    private_to_public_key(&channel_handler.unroll_private_key());
                let referee_public_key =
                    private_to_public_key(&self.private_keys.my_referee_private_key);
                let referee_puzzle_hash = {
                    let (env, _system_interface) = penv.env();
                    puzzle_hash_for_pk(env.allocator, &referee_public_key)?
                };

                let my_hs_info = HandshakeB {
                    channel_public_key,
                    unroll_public_key,
                    reward_puzzle_hash: self.reward_puzzle_hash.clone(),
                    referee_puzzle_hash,
                };

                self.channel_handler = Some(channel_handler);
                self.handshake_state = HandshakeState::StepD(Box::new(HandshakeStepInfo {
                    first_player_hs_info: msg.clone(),
                    second_player_hs_info: my_hs_info.clone(),
                }));

                {
                    let (_env, system_interface) = penv.env();
                    system_interface.send_message(&PeerMessage::HandshakeB(my_hs_info))?;
                }
            }

            HandshakeState::StepD(info) => {
                let parent_coin = info.first_player_hs_info.parent.clone();
                self.handshake_state = HandshakeState::StepF(info.clone());

                self.next_game_id = init_game_id(parent_coin.to_bytes());
                debug!("StepD next game id {:?}", self.next_game_id);
                self.pass_on_channel_handler_message(penv, msg_envelope)?;

                let ch = self.channel_handler_mut()?;
                {
                    let (env, system_interface) = penv.env();
                    let nil_msg = ch.send_empty_potato(env)?;
                    system_interface.send_message(&PeerMessage::Nil(nil_msg))?;
                }
            }

            HandshakeState::StepF(info) => {
                let bundle = if let PeerMessage::HandshakeE { bundle } = msg_envelope.borrow() {
                    bundle
                } else {
                    self.incoming_messages.push_front(msg_envelope.clone());
                    return Ok(());
                };

                let channel_coin = {
                    let ch = self.channel_handler()?;
                    ch.state_channel_coin()
                };

                debug!("PH: channel_coin {:?}", channel_coin.coin_string());

                {
                    let (_env, system_interface) = penv.env();
                    if bundle.spends.is_empty() {
                        return Err(Error::StrErr(
                            "No spends to draw the channel coin from".to_string(),
                        ));
                    }

                    // Ensure we're watching for this coin.
                    system_interface.register_coin(
                        channel_coin.coin_string(),
                        &self.channel_timeout,
                        Some("channel"),
                    )?;

                    system_interface.received_channel_offer(bundle)?;
                }

                let first_player_hs = info.first_player_hs_info.clone();
                let second_player_hs = info.second_player_hs_info.clone();

                self.handshake_state = HandshakeState::PostStepF(info.clone());

                self.have_potato = PotatoState::Absent;
                self.try_complete_step_f(penv, first_player_hs, second_player_hs)?;
            }

            HandshakeState::Finished(_) => {
                debug!("running: got message {:?}", msg_envelope);
                match msg_envelope.borrow() {
                    PeerMessage::HandshakeF { bundle } => {
                        self.channel_finished_transaction = Some(bundle.clone());
                        let (_, system_interface) = penv.env();
                        system_interface.received_channel_offer(bundle)?;
                    }
                    PeerMessage::RequestPotato(_) => {
                        if matches!(self.have_potato, PotatoState::Present) {
                            self.do_game_action(penv, GameAction::SendPotato)?;
                        } else {
                            self.push_action(GameAction::SendPotato);
                        }
                    }
                    PeerMessage::StartGames(sigs, g) => {
                        self.received_game_start(penv, sigs, g)?;
                    }
                    _ => {
                        self.pass_on_channel_handler_message(penv, msg_envelope)?;
                    }
                }

                return Ok(());
            }

            _ => {
                let (handshake_actions, game_actions): (
                    Vec<Rc<PeerMessage>>,
                    Vec<Rc<PeerMessage>>,
                ) = self
                    .incoming_messages
                    .iter()
                    .cloned()
                    .partition(|x| x.is_handshake());
                self.incoming_messages.clear();
                for m in handshake_actions {
                    self.incoming_messages.push_back(m);
                }
                self.incoming_messages.push_back(msg_envelope);
                for m in game_actions {
                    self.incoming_messages.push_back(m);
                }
                return Ok(());
            }
        }

        Ok(())
    }

    // Tell whether the channel coin was spent in a way that requires us potentially to
    // fast forward games using interactions with their on-chain coin forms.
    fn check_channel_spent<'a, G, R: Rng + 'a>(
        &mut self,
        penv: &mut dyn PeerEnv<'a, G, R>,
        coin_id: &CoinString,
    ) -> Result<bool, Error>
    where
        G: ToLocalUI + BootstrapTowardWallet + WalletSpendInterface + PacketSender + 'a,
    {
        if let Some(ch) = self.channel_handler.as_ref() {
            let channel_coin = ch.state_channel_coin();
            if coin_id == channel_coin.coin_string() {
                // Channel coin was spent so we're going on chain.
                let mut hs = HandshakeState::StepA;
                swap(&mut hs, &mut self.handshake_state);
                match hs {
                    HandshakeState::OnChainTransition(unroll_coin, _t) => {
                        debug!(
                            "{} notified of channel coin spend in on chain transition state",
                            ch.is_initial_potato()
                        );
                        self.handshake_state =
                            HandshakeState::OnChainWaitingForUnrollTimeoutOrSpend(
                                unroll_coin.clone(),
                            );
                        let (_, system_interface) = penv.env();
                        system_interface.register_coin(
                            &unroll_coin,
                            &self.unroll_timeout,
                            Some("unroll"),
                        )?;
                        assert!(!matches!(self.handshake_state, HandshakeState::StepA));
                        return Ok(true);
                    }
                    HandshakeState::Finished(hs) => {
                        debug!(
                            "{} notified of channel coin spend in run state",
                            ch.is_initial_potato()
                        );
                        self.handshake_state = HandshakeState::OnChainWaitForConditions(
                            channel_coin.coin_string().clone(),
                            hs,
                        );
                        let (_, system_interface) = penv.env();
                        system_interface.request_puzzle_and_solution(coin_id)?;
                        assert!(!matches!(self.handshake_state, HandshakeState::StepA));
                        return Ok(true);
                    }
                    HandshakeState::OnChainWaitingForUnrollSpend(_) => {
                        debug!(
                            "{} notified of channel coin spend in waiting for unroll state.  this is used to collect rewards in a clean shutdown.",
                            ch.is_initial_potato()
                        );
                        self.handshake_state = HandshakeState::Completed;
                        let (_, system_interface) = penv.env();
                        system_interface.shutdown_complete(None)?;
                        return Ok(false);
                    }
                    x => {
                        self.handshake_state = x;
                        assert!(!matches!(self.handshake_state, HandshakeState::StepA));
                        return Err(Error::StrErr(
                            "channel coin spend in non-handshake state".to_string(),
                        ));
                    }
                }
            }
        }

        assert!(!matches!(self.handshake_state, HandshakeState::StepA));
        Ok(false)
    }

    // Both participants arrive here to check the unroll spend conditions.
    fn unroll_start_condition_check<'a, G, R: Rng + 'a>(
        &mut self,
        penv: &mut dyn PeerEnv<'a, G, R>,
        coin_id: &CoinString,
    ) -> Result<(), Error>
    where
        G: ToLocalUI + BootstrapTowardWallet + WalletSpendInterface + PacketSender + 'a,
    {
        self.handshake_state = HandshakeState::OnChainWaitingForUnrollConditions(coin_id.clone());
        let (_, system_interface) = penv.env();
        system_interface.request_puzzle_and_solution(coin_id)
    }

    // Tell whether the channel coin was spent in a way that requires us potentially to
    // fast forward games using interactions with their on-chain coin forms.
    fn check_unroll_spent<'a, G, R: Rng + 'a>(
        &mut self,
        penv: &mut dyn PeerEnv<'a, G, R>,
        coin_id: &CoinString,
    ) -> Result<bool, Error>
    where
        G: ToLocalUI + BootstrapTowardWallet + WalletSpendInterface + PacketSender + 'a,
    {
        // Channel coin was spent so we're going on chain.
        let is_unroll_coin = match &self.handshake_state {
            HandshakeState::OnChainWaitingForUnrollSpend(unroll_coin) => coin_id == unroll_coin,
            HandshakeState::OnChainWaitingForUnrollTimeoutOrSpend(unroll_coin) => {
                coin_id == unroll_coin
            }
            _ => false,
        };

        if is_unroll_coin {
            self.unroll_start_condition_check(penv, coin_id)?;
            return Ok(true);
        }

        Ok(false)
    }

    // Do work needed to set us up in on chain state waiting for the spend of the channel
    // coin as specified.
    fn setup_for_on_chain_waiting_for_unroll<'a, G, R: Rng + 'a>(
        &mut self,
        penv: &mut dyn PeerEnv<'a, G, R>,
        spend: Box<HandshakeStepWithSpend>,
    ) -> Result<(), Error>
    where
        G: ToLocalUI + BootstrapTowardWallet + WalletSpendInterface + PacketSender + 'a,
    {
        let (env, _) = penv.env();
        let player_ch = self.channel_handler()?;
        let run_puzzle = spend.spend.spends[0]
            .bundle
            .puzzle
            .to_program()
            .to_nodeptr(env.allocator)?;
        let run_args = spend.spend.spends[0]
            .bundle
            .solution
            .to_nodeptr(env.allocator)?;
        let puzzle_result = run_program(
            env.allocator.allocator(),
            &chia_dialect(),
            run_puzzle,
            run_args,
            0,
        )
        .into_gen()?;
        let condition_list = CoinCondition::from_nodeptr(env.allocator, puzzle_result.1);
        let unroll_result = if let Some(unroll_coin) = condition_list
            .iter()
            .filter_map(|cond| {
                if let CoinCondition::CreateCoin(ph, amt) = cond {
                    if *amt > Amount::default() {
                        let coin_id = CoinString::from_parts(
                            &player_ch.state_channel_coin().to_coin_id(),
                            ph,
                            amt,
                        );
                        debug!("spend to unroll coin {coin_id:?}");
                        return Some(coin_id);
                    }
                }

                None
            })
            .next()
        {
            unroll_coin.clone()
        } else {
            return Err(Error::StrErr("no unroll coin created".to_string()));
        };

        self.handshake_state = HandshakeState::OnChainTransition(unroll_result.clone(), spend);

        Ok(())
    }

    pub fn do_channel_spend_to_unroll<'a, G, R: Rng + 'a>(
        &mut self,
        penv: &mut dyn PeerEnv<'a, G, R>,
        spend: Box<HandshakeStepWithSpend>,
    ) -> Result<(), Error>
    where
        G: ToLocalUI + BootstrapTowardWallet + WalletSpendInterface + PacketSender + 'a,
    {
        let (env, system_interface) = penv.env();

        {
            let player_ch = self.channel_handler_mut()?;
            player_ch.set_initiated_on_chain();
        }

        let player_ch = self.channel_handler()?;
        debug!("GO ON CHAIN: initiated {}", player_ch.is_initial_potato());
        // Channel coin
        let finished_unroll_coin = player_ch.get_finished_unroll_coin();

        // For debugging: get internal idea of what's signed.
        let unroll_puzzle_solution = finished_unroll_coin
            .coin
            .get_internal_conditions_for_unroll_coin_spend()?;
        let unroll_puzzle_solution_hash = unroll_puzzle_solution.sha256tree(env.allocator);
        let aggregate_unroll_signature = finished_unroll_coin.coin.get_unroll_coin_signature()?
            + finished_unroll_coin
                .signatures
                .my_unroll_half_signature_peer
                .clone();

        debug!("{} CHANNEL: AGGREGATE UNROLL hash {unroll_puzzle_solution_hash:?} {aggregate_unroll_signature:?}", player_ch.is_initial_potato());

        system_interface.spend_transaction_and_add_fee(&spend.spend)?;
        self.setup_for_on_chain_waiting_for_unroll(penv, spend)
    }

    pub fn do_unroll_spend_to_games<'a, G, R: Rng + 'a>(
        &mut self,
        penv: &mut dyn PeerEnv<'a, G, R>,
        unroll_coin: &CoinString,
    ) -> Result<(), Error>
    where
        G: ToLocalUI + BootstrapTowardWallet + WalletSpendInterface + PacketSender + 'a,
    {
        debug!("spend from unroll coin {unroll_coin:?}");
        let (env, system_interface) = penv.env();
        let player_ch = self.channel_handler()?;
        // Channel coin
        let finished_unroll_coin = player_ch.get_finished_unroll_coin();
        let curried_unroll_puzzle = finished_unroll_coin
            .coin
            .make_curried_unroll_puzzle(env, &player_ch.get_aggregate_unroll_public_key())?;
        let curried_unroll_program = Puzzle::from_nodeptr(env.allocator, curried_unroll_puzzle)?;
        let unroll_solution = finished_unroll_coin
            .coin
            .make_unroll_puzzle_solution(env, &player_ch.get_aggregate_unroll_public_key())?;
        let unroll_solution_program = Program::from_nodeptr(env.allocator, unroll_solution)?;

        // For debugging: get internal idea of what's signed.
        let unroll_puzzle_solution = finished_unroll_coin
            .coin
            .get_internal_conditions_for_unroll_coin_spend()?;
        let unroll_puzzle_solution_hash = unroll_puzzle_solution.sha256tree(env.allocator);
        let aggregate_unroll_signature = finished_unroll_coin
            .signatures
            .my_unroll_half_signature_peer
            .clone()
            + finished_unroll_coin.coin.get_unroll_coin_signature()?;
        assert!(aggregate_unroll_signature.verify(
            &player_ch.get_aggregate_unroll_public_key(),
            unroll_puzzle_solution_hash.bytes()
        ));

        debug!("{} SPEND: AGGREGATE UNROLL hash {unroll_puzzle_solution_hash:?} {aggregate_unroll_signature:?}", player_ch.is_initial_potato());
        system_interface.spend_transaction_and_add_fee(&SpendBundle {
            name: Some("create unroll".to_string()),
            spends: vec![CoinSpend {
                bundle: Spend {
                    puzzle: curried_unroll_program,
                    solution: unroll_solution_program.into(),
                    signature: aggregate_unroll_signature,
                },
                coin: unroll_coin.clone(),
            }],
        })?;

        self.handshake_state = HandshakeState::OnChainWaitingForUnrollSpend(unroll_coin.clone());

        Ok(())
    }

    /// Short circuit to go on chain.
    /// We'll use the current state as we know it to go on chain and launch a transaction
    /// to update to the current move.
    ///
    /// This should also be used if a timeout is encountered or if we receive an error back
    /// from any off chain activity while consuming the peer's message.
    pub fn go_on_chain<'a, G, R: Rng + 'a>(
        &mut self,
        penv: &mut dyn PeerEnv<'a, G, R>,
        got_error: bool,
    ) -> Result<(), Error>
    where
        G: ToLocalUI + BootstrapTowardWallet + WalletSpendInterface + PacketSender + 'a,
    {
        debug!("going on chain due to error {got_error}");
        let mut hs_state = HandshakeState::StepA;
        swap(&mut hs_state, &mut self.handshake_state);
        match hs_state {
            HandshakeState::Finished(t) => {
                let player_ch = self.channel_handler_mut()?;
                player_ch.set_on_chain_for_error();
                self.do_channel_spend_to_unroll(penv, t)?;
                Ok(())
            }
            x => {
                self.handshake_state = x;
                Err(Error::StrErr(
                    "go on chain before handshake finished".to_string(),
                ))
            }
        }
    }

    fn do_game_action<'a, G, R: Rng + 'a>(
        &mut self,
        penv: &mut dyn PeerEnv<'a, G, R>,
        action: GameAction,
    ) -> Result<bool, Error>
    where
        G: ToLocalUI + BootstrapTowardWallet + WalletSpendInterface + PacketSender + 'a,
    {
        if let HandshakeState::OnChain(on_chain) = &mut self.handshake_state {
            on_chain.do_on_chain_action(penv, action)?;
            return Ok(true);
        }

        if matches!(
            &self.handshake_state,
            HandshakeState::OnChainWaitingForUnrollConditions(_)
                | HandshakeState::OnChainWaitingForUnrollSpend(_)
        ) {
            self.push_action(action);
            return Ok(false);
        }

        if matches!(self.handshake_state, HandshakeState::Finished(_)) {
            debug!("potato handler enqueue game action in finished state: {action:?}");
            self.push_action(action);

            if !self.send_potato_request_if_needed(penv)? {
                debug!("potato handler don't have potato");
                return Ok(false);
            }

            return self.have_potato_move(penv);
        }

        Err(Error::StrErr(format!(
            "move without finishing handshake (state {:?})",
            self.handshake_state
        )))
    }

    fn handle_channel_coin_spent<'a, G, R: Rng + 'a>(
        &mut self,
        penv: &mut dyn PeerEnv<'a, G, R>,
        coin_id: &CoinString,
        puzzle_and_solution: Option<(&Program, &Program)>,
    ) -> Result<(), Error>
    where
        G: ToLocalUI + BootstrapTowardWallet + WalletSpendInterface + PacketSender + 'a,
    {
        let i_did_channel_spend = matches!(
            self.handshake_state,
            HandshakeState::OnChainTransition(_, _)
        );

        if i_did_channel_spend {
            // Wait for timeout.
            return Ok(());
        }

        let (puzzle, solution) = if let Some((puzzle, solution)) = puzzle_and_solution {
            (puzzle, solution)
        } else {
            return Err(Error::StrErr(
                "Retrieve of puzzle and solution failed for channel coin".to_string(),
            ));
        };

        let (env, system_interface) = penv.env();
        let channel_conditions =
            CoinCondition::from_puzzle_and_solution(env.allocator, puzzle, solution)?;

        // XXX If I wasn't the one who initiated the on chain transition, determine whether
        // to bump the unroll coin.

        let unroll_coin = if let Some(coin_id) = channel_conditions
            .iter()
            .filter_map(|c| {
                if let CoinCondition::CreateCoin(ph, amt) = c {
                    let created = CoinString::from_parts(&coin_id.to_coin_id(), ph, amt);
                    debug!("created unroll coin {created:?}");
                    return Some(created);
                }

                None
            })
            .next()
        {
            coin_id
        } else {
            return Err(Error::StrErr(
                "channel conditions didn't include a coin creation".to_string(),
            ));
        };

        self.handshake_state = HandshakeState::OnChainWaitingForUnrollSpend(unroll_coin.clone());
        system_interface.register_coin(&unroll_coin, &self.unroll_timeout, Some("unroll"))?;

        Ok(())
    }

    // All remaining work to finish the on chain transition.  We have the state number and
    // the actual coins used to go on chain with.  We must construct a view of the games that
    // matches the state system given so on chain play can proceed.
    fn finish_on_chain_transition<'a, G, R: Rng + 'a>(
        &mut self,
        penv: &mut dyn PeerEnv<'a, G, R>,
        unroll_coin: &CoinString,
        puzzle_and_solution: Option<(&Program, &Program)>,
    ) -> Result<(), Error>
    where
        G: ToLocalUI + BootstrapTowardWallet + WalletSpendInterface + PacketSender + 'a,
    {
        let (puzzle, solution) = if let Some((puzzle, solution)) = puzzle_and_solution {
            (puzzle, solution)
        } else {
            return Err(Error::StrErr("no conditions for unroll coin".to_string()));
        };

        let game_map = {
            let player_ch = self.channel_handler_mut()?;
            debug!(
                "{} FINISH ON CHAIN TRANSITION",
                player_ch.is_initial_potato()
            );

            let (env, _system_interface) = penv.env();
            let conditions =
                CoinCondition::from_puzzle_and_solution(env.allocator, puzzle, solution)?;
            let created_coins: Vec<PuzzleHash> = conditions
                .iter()
                .filter_map(|c| {
                    if let CoinCondition::CreateCoin(ph, amt) = c {
                        if *amt > Amount::default() {
                            return Some(ph.clone());
                        }
                    }

                    None
                })
                .collect();

            // We have a collection puzzle hash and amount pairs.  We need to match these to the
            // games in the channel handler.
            debug!("have unrolled coins {created_coins:?}");
            player_ch.set_state_for_coins(env, unroll_coin, &created_coins)?
        };

        for (_coin, def) in game_map.iter() {
            let player_ch = self.channel_handler()?;
            debug!(
                "{}: game {:?} our turn {:?}",
                player_ch.is_initial_potato(),
                def.game_id,
                player_ch.game_is_my_turn(&def.game_id)
            );
        }

        // Register each coin that corresponds to a game.
        for coin in game_map.keys() {
            let (_env, system_interface) = penv.env();
            system_interface.register_coin(coin, &self.channel_timeout, Some("game coin"))?;
        }

        for coin in game_map.keys() {
            let player_ch = self.channel_handler_mut()?;
            let (env, _system_interface) = penv.env();
            if let Some(redo_move) = player_ch.get_redo_action(env, coin)? {
                debug!("redo move: {redo_move:?}");
                self.game_action_queue.push_front(redo_move);
            }
        }

        debug!("we can proceed with game");

        let mut on_chain_queue = VecDeque::new();
        let mut swap_player_ch: Option<ChannelHandler> = None;
        swap(&mut self.game_action_queue, &mut on_chain_queue);
        swap(&mut self.channel_handler, &mut swap_player_ch);
        if let Some(channel_handler) = swap_player_ch {
            let mut on_chain = OnChainPotatoHandler::new(
                PotatoState::Present,
                self.channel_timeout.clone(),
                channel_handler,
                on_chain_queue,
                game_map,
            );
            on_chain.next_action(penv)?;
            self.handshake_state = HandshakeState::OnChain(Box::new(on_chain));
        } else {
            return Err(Error::StrErr("no channel handler yet".to_string()));
        }

        Ok(())
    }

    fn check_game_coin_spent<'a, G, R: Rng + 'a>(
        &mut self,
        penv: &mut dyn PeerEnv<'a, G, R>,
        coin_id: &CoinString,
    ) -> Result<bool, Error>
    where
        G: ToLocalUI + BootstrapTowardWallet + WalletSpendInterface + PacketSender + 'a,
    {
        if let HandshakeState::OnChain(on_chain) = &mut self.handshake_state {
            debug!("game coin spent in on chain mode {coin_id:?}");
            return on_chain.check_game_coin_spent(penv, coin_id);
        }

        Ok(false)
    }
}

impl<G: ToLocalUI + BootstrapTowardWallet + WalletSpendInterface + PacketSender, R: Rng>
    FromLocalUI<G, R> for PotatoHandler
{
    fn start_games<'a>(
        &mut self,
        penv: &mut dyn PeerEnv<'a, G, R>,
        i_initiated: bool,
        game: &GameStart,
    ) -> Result<Vec<GameID>, Error>
    where
        G: ToLocalUI + BootstrapTowardWallet + WalletSpendInterface + PacketSender + 'a,
        R: 'a,
    {
        if !matches!(self.handshake_state, HandshakeState::Finished(_)) {
            return Err(Error::StrErr(format!(
                "start games without finishing handshake: {:?}",
                self.handshake_state
            )));
        }

        let (my_games, their_games) = self.get_games_by_start_type(penv, i_initiated, game)?;

        let game_id_list: Vec<GameID> = my_games.iter().map(|g| g.game_id().clone()).collect();

        // This comes to both peers before any game start happens.
        // In the didn't initiate scenario, we hang onto the game start to ensure that
        // we know what we're receiving from the remote end.
        if i_initiated {
            self.my_start_queue.push_back(MyGameStartQueueEntry {
                my_games: my_games.into_iter().map(GSI).collect(),
                their_games: their_games.into_iter().map(GSI).collect(),
            });

            self.push_action(GameAction::LocalStartGame);

            if !self.send_potato_request_if_needed(penv)? {
                return Ok(game_id_list.clone());
            }

            self.have_potato_move(penv)?;
        } else {
            // All checking needed is done by channel handler.
            self.their_start_queue
                .push_back(GameStartQueueEntry(game_id_list.clone()));
        }

        Ok(game_id_list)
    }

    fn make_move<'a>(
        &mut self,
        penv: &mut dyn PeerEnv<'a, G, R>,
        id: &GameID,
        readable: &ReadableMove,
        new_entropy: Hash,
    ) -> Result<(), Error>
    where
        G: 'a,
        R: 'a,
    {
        debug!("potato handler make move {id:?} {readable:?}");
        self.do_game_action(
            penv,
            GameAction::Move(id.clone(), readable.clone(), new_entropy),
        )?;

        Ok(())
    }

    fn accept<'a>(&mut self, penv: &mut dyn PeerEnv<'a, G, R>, id: &GameID) -> Result<(), Error>
    where
        G: 'a,
        R: 'a,
    {
        self.do_game_action(penv, GameAction::Accept(id.clone()))?;

        Ok(())
    }

    fn shut_down<'a>(
        &mut self,
        penv: &mut dyn PeerEnv<'a, G, R>,
        conditions: Rc<dyn ShutdownConditions>,
    ) -> Result<(), Error>
    where
        G: 'a,
        R: 'a,
    {
        let mut hs_state = HandshakeState::Completed;
        swap(&mut hs_state, &mut self.handshake_state);
        match hs_state {
            HandshakeState::OnChain(mut on_chain) => {
                if on_chain.shut_down(penv, conditions.clone())? {
                    self.channel_handler = Some(on_chain.into_channel_handler());
                    self.handshake_state = HandshakeState::Completed;
                } else {
                    self.handshake_state = HandshakeState::OnChain(on_chain);
                }
                return Ok(());
            }
            x => {
                self.handshake_state = x;
            }
        }

        if !matches!(self.handshake_state, HandshakeState::Finished(_)) {
            return Err(Error::StrErr(format!(
                "shut_down without finishing handshake {:?}",
                self.handshake_state
            )));
        }

        self.do_game_action(penv, GameAction::Shutdown(ShutdownActionHolder(conditions)))?;

        Ok(())
    }
}

impl<G: ToLocalUI + BootstrapTowardWallet + WalletSpendInterface + PacketSender, R: Rng>
    BootstrapTowardGame<G, R> for PotatoHandler
{
    fn channel_offer<'a>(
        &mut self,
        penv: &mut dyn PeerEnv<'a, G, R>,
        bundle: SpendBundle,
    ) -> Result<(), Error>
    where
        R: 'a,
        G: 'a,
    {
        self.channel_initiation_transaction = Some(bundle);

        debug!("channel offer: {:?}", self.handshake_state);
        if let HandshakeState::PostStepE(info) = &self.handshake_state {
            self.try_complete_step_e(
                penv,
                info.first_player_hs_info.clone(),
                info.second_player_hs_info.clone(),
            )?;
        }

        Ok(())
    }

    fn channel_transaction_completion<'a>(
        &mut self,
        penv: &mut dyn PeerEnv<'a, G, R>,
        bundle: &SpendBundle,
    ) -> Result<(), Error>
    where
        R: 'a,
        G: 'a,
    {
        self.channel_finished_transaction = Some(bundle.clone());

        if let HandshakeState::PostStepF(info) = &self.handshake_state {
            self.try_complete_step_f(
                penv,
                info.first_player_hs_info.clone(),
                info.second_player_hs_info.clone(),
            )?;
        }

        Ok(())
    }
}

impl<G: ToLocalUI + BootstrapTowardWallet + WalletSpendInterface + PacketSender, R: Rng>
    SpendWalletReceiver<G, R> for PotatoHandler
{
    fn coin_created<'a>(
        &mut self,
        penv: &mut dyn PeerEnv<'a, G, R>,
        coin: &CoinString,
    ) -> Result<(), Error>
    where
        G: 'a,
        R: 'a,
    {
        debug!("coin created: {coin:?}");
        // When the channel coin is created, we know we can proceed in playing the game.
        if let HandshakeState::PostStepF(info) = &self.handshake_state {
            let channel_coin_created = self
                .channel_handler()
                .ok()
                .map(|ch| ch.state_channel_coin().coin_string());

            debug!("checking created coin {coin:?} vs expected {channel_coin_created:?}");
            if channel_coin_created.is_some() {
                self.waiting_to_start = false;
                self.try_complete_step_f(
                    penv,
                    info.first_player_hs_info.clone(),
                    info.second_player_hs_info.clone(),
                )?;
            }
        }

        Ok(())
    }

    fn coin_spent<'a>(
        &mut self,
        penv: &mut dyn PeerEnv<'a, G, R>,
        coin_id: &CoinString,
    ) -> Result<(), Error>
    where
        G: 'a,
        R: 'a,
    {
        self.check_channel_spent(penv, coin_id)?;

        self.check_unroll_spent(penv, coin_id)?;

        self.check_game_coin_spent(penv, coin_id)?;

        Ok(())
    }

    fn coin_timeout_reached<'a>(
        &mut self,
        penv: &mut dyn PeerEnv<'a, G, R>,
        coin_id: &CoinString,
    ) -> Result<(), Error>
    where
        G: 'a,
        R: 'a,
    {
        // We should be in state OnChainWaitingForUnrollTimeoutOrSpend
        // We'll spend the unroll coin via do_unroll_spend_to_games with the default
        // reveal and go to OnChainWaitingForUnrollSpend, transitioning to OnChain when
        // we receive the unroll coin spend.
        let unroll_timed_out =
            if let HandshakeState::OnChainWaitingForUnrollTimeoutOrSpend(unroll) =
                &self.handshake_state
            {
                coin_id == unroll
            } else {
                false
            };

        // out from under the immutable borrow.
        if unroll_timed_out {
            return self.do_unroll_spend_to_games(penv, coin_id);
        }

        if let HandshakeState::OnChain(on_chain) = &mut self.handshake_state {
            return on_chain.coin_timeout_reached(penv, coin_id);
        }

        Ok(())
    }

    fn coin_puzzle_and_solution<'a>(
        &mut self,
        penv: &mut dyn PeerEnv<'a, G, R>,
        coin_id: &CoinString,
        puzzle_and_solution: Option<(&Program, &Program)>,
    ) -> Result<(), Error>
    where
        G: 'a,
        R: 'a,
    {
        if let (HandshakeState::OnChain(on_chain), Some((p, s))) =
            (&mut self.handshake_state, puzzle_and_solution)
        {
            debug!("passing on game coin spend to on chain handler {coin_id:?}");
            return on_chain.handle_game_coin_spent(penv, coin_id, p, s);
        }

        if let Some((puzzle, solution)) = puzzle_and_solution {
            let player_ch = self.channel_handler_mut()?;
            let (env, system_interface) = penv.env();
            let conditions =
                CoinCondition::from_puzzle_and_solution(env.allocator, puzzle, solution)?;

            if let Some(spend_bundle) = player_ch.handle_reward_spends(env, coin_id, &conditions)? {
                system_interface.spend_transaction_and_add_fee(&spend_bundle)?;
            }
        }

        let state_coin_id = match &self.handshake_state {
            HandshakeState::OnChainWaitForConditions(state_coin_id, _data) => {
                Some(ConditionWaitKind::Channel(state_coin_id.clone()))
            }
            HandshakeState::OnChainWaitingForUnrollSpend(unroll_id) => {
                Some(ConditionWaitKind::Unroll(unroll_id.clone()))
            }
            HandshakeState::OnChainWaitingForUnrollConditions(unroll_id) => {
                Some(ConditionWaitKind::Unroll(unroll_id.clone()))
            }
            _ => None,
        };

        let player_ch = self.channel_handler()?;
        debug!(
            "{} coin puzzle and solution {coin_id:?} = {state_coin_id:?}",
            player_ch.is_initial_potato()
        );

        match state_coin_id {
            Some(ConditionWaitKind::Channel(state_coin_id)) => {
                if *coin_id == state_coin_id {
                    return self.handle_channel_coin_spent(penv, coin_id, puzzle_and_solution);
                }
            }
            Some(ConditionWaitKind::Unroll(unroll_coin_id)) => {
                if *coin_id == unroll_coin_id {
                    return self.finish_on_chain_transition(penv, coin_id, puzzle_and_solution);
                }
            }
            _ => {}
        }

        Ok(())
    }
}<|MERGE_RESOLUTION|>--- conflicted
+++ resolved
@@ -33,15 +33,8 @@
 
 use crate::potato_handler::types::{
     BootstrapTowardGame, BootstrapTowardWallet, ConditionWaitKind, FromLocalUI, GameAction,
-<<<<<<< HEAD
     GameFactory, PacketSender, PeerEnv, PeerMessage, PotatoHandlerImpl, PotatoHandlerInit,
     PotatoState, SpendWalletReceiver, ToLocalUI, WalletSpendInterface, GSI,
-=======
-    GameFactory, GameStart, GameStartQueueEntry, GameType, HandshakeA, HandshakeB, HandshakeState,
-    HandshakeStepInfo, HandshakeStepWithSpend, MyGameStartQueueEntry, PacketSender, PeerEnv,
-    PeerMessage, PotatoHandlerImpl, PotatoHandlerInit, PotatoState, ShutdownActionHolder,
-    SpendWalletReceiver, ToLocalUI, WalletSpendInterface, GSI,
->>>>>>> 97348379
 };
 
 use crate::potato_handler::handshake::{
