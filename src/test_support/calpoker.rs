use std::rc::Rc;

use log::debug;
use rand::prelude::*;
use rand_chacha::ChaCha8Rng;

use clvm_traits::{ClvmEncoder, ToClvm};

use crate::channel_handler::game::Game;
use crate::channel_handler::types::ReadableMove;
use crate::common::types::Amount;
use crate::common::types::{AllocEncoder, Program, Sha256Input};
use crate::common::types::{Error, GameID, Hash};
<<<<<<< HEAD
// use crate::games::calpoker::make_cards;
use crate::games::calpoker::decode_calpoker_readable; // {decode_calpoker_readable, decode_readable_card_choices};
=======
use crate::games::calpoker::decode_calpoker_readable;
>>>>>>> 52a17b27
use crate::games::calpoker::{CalpokerHandValue, RawCalpokerHandValue};
use crate::games::calpoker::{CalpokerResult, WinDirectionUser};
use crate::shutdown::BasicShutdownConditions;
use crate::test_support::game::GameAction;
#[cfg(feature = "sim-tests")]
use crate::test_support::game::GameActionResult;

#[cfg(feature = "sim-tests")]
use crate::simulator::tests::potato_handler_sim::{
    run_calpoker_container_with_action_list, run_calpoker_test_with_action_list, GameRunOutcome,
};
#[cfg(feature = "sim-tests")]
use crate::simulator::tests::simenv::SimulatorEnvironment;

pub fn load_calpoker(allocator: &mut AllocEncoder, game_id: GameID) -> Result<Game, Error> {
    Game::new(
        allocator,
        game_id,
        "clsp/games/calpoker-v0/calpoker_include_calpoker_template.hex",
    )
}

#[cfg(feature = "sim-tests")]
fn run_calpoker_play_test(
    allocator: &mut AllocEncoder,
    moves: &[GameAction],
) -> Result<Vec<GameActionResult>, Error> {
    let seed: [u8; 32] = [0; 32];
    let mut rng = ChaCha8Rng::from_seed(seed);
    let game_id_data: Hash = rng.gen();
    let game_id = GameID::new(game_id_data.bytes().to_vec());
    let calpoker = load_calpoker(allocator, game_id).expect("should load");
    let contributions = [Amount::new(100), Amount::new(100)];

    let mut simenv = SimulatorEnvironment::new(allocator, &mut rng, &calpoker, &contributions)
        .expect("should get a sim env");

    simenv.play_game(moves)
}

pub fn prefix_test_moves(allocator: &mut AllocEncoder, v1: bool) -> [GameAction; 5] {
    let alice_word = b"0alice6789abcdef";
    let alice_word_hash = Sha256Input::Bytes(alice_word)
        .hash()
        .to_clvm(allocator)
        .expect("should work");
    let bob_word = allocator
        .encode_atom(clvm_traits::Atom::Borrowed(b"0bob456789abcdef"))
        .expect("should work");
    let alice_picks = if v1 {
        allocator.encode_atom(clvm_traits::Atom::Borrowed(&[0x55]))
    } else {
        [0, 1, 0, 1, 0, 1, 0, 1].to_clvm(allocator)
    }
    .expect("should work");
    let bob_picks = if v1 {
        allocator.encode_atom(clvm_traits::Atom::Borrowed(&[0xaa]))
    } else {
        [1, 0, 1, 0, 1, 0, 1, 0].to_clvm(allocator)
    }
    .expect("should work");
    let win_move_200 = 200.to_clvm(allocator).expect("should work");

    let mut readable_moves = Vec::new();
    for move_node in [
        &alice_word_hash,
        &bob_word,
        &alice_picks,
        &bob_picks,
        &win_move_200,
    ]
    .into_iter()
    {
        readable_moves.push(ReadableMove::from_program(Rc::new(
            Program::from_nodeptr(allocator, *move_node).expect("good"),
        )));
    }

    [
        GameAction::Move(0, readable_moves[0].clone(), true),
        GameAction::Move(1, readable_moves[1].clone(), true),
        // Alice's reveal of her card generating seed and her commit to which
        // cards she's picking.
        GameAction::Move(0, readable_moves[2].clone(), true),
        GameAction::Move(1, readable_moves[3].clone(), true),
        // Move is a declared split.
        GameAction::Move(0, readable_moves[4].clone(), true),
    ]
}

<<<<<<< HEAD
#[cfg(any(feature = "sim-tests", ))]
fn extract_info_from_game(game_results: &[GameActionResult]) -> ReadableMove {
    game_results.iter().find_map(|x| {
        if let GameActionResult::MoveResult(_, _message_bytes, Some(clvm_data), _) = x {
            // Alice: message_bytes
            // Bob: entropy
            Some(clvm_data.clone())
        } else {
            None
        }
    })
    .unwrap()
=======
#[cfg(feature = "sim-tests")]
fn extract_info_from_game(game_results: &[GameActionResult]) -> ReadableMove {
    game_results
        .iter()
        .find_map(|x| {
            if let GameActionResult::MoveResult(_, _, Some(clvm_data), _) = x {
                // Alice: message_bytes
                // Bob: entropy
                Some(clvm_data.clone())
            } else {
                None
            }
        })
        .unwrap()
>>>>>>> 52a17b27
}

#[cfg(feature = "sim-tests")]
fn game_run_outcome_to_move_results(g: &GameRunOutcome) -> Vec<GameActionResult> {
    debug!("UI 0: {:?}", g.local_uis[0]);
    debug!("UI 1: {:?}", g.local_uis[1]);
    let mut output: Vec<GameActionResult> = Vec::new();

    let alice_iter = g.local_uis[0].opponent_moves.iter().enumerate();
<<<<<<< HEAD
    let   bob_iter = g.local_uis[1].opponent_moves.iter().enumerate();
    let mut iters = [alice_iter, bob_iter];
    let mut who: usize = 1;

    while let Some((index, (_game_id, _state_number, readable_move, _amount))) = iters[who].next() {
        debug!("{readable_move:?}");
        let msg: Option<ReadableMove> = g.local_uis[who].opponent_messages.iter().find_map(|x| if index == x.opponent_move_size {Some(x.decoded_message.clone())} else {None});
        debug!("    MSG: {msg:?}");
        output.push(GameActionResult::MoveResult(readable_move.clone(), Vec::new(), None, Hash::default()));
=======
    let bob_iter = g.local_uis[1].opponent_moves.iter().enumerate();
    let mut iters = [alice_iter, bob_iter];
    let mut who: usize = 1;

    #[allow(clippy::while_let_on_iterator)]
    while let Some((index, (_game_id, _state_number, readable_move, _amount))) = iters[who].next() {
        debug!("processing move {who} {index}: {readable_move:?}, g.local_uis[{who}].opponent_messages {:?}", g.local_uis[who].opponent_messages);
        let message = g.local_uis[who].opponent_messages.iter().find_map(|m| {
            if index == m.opponent_move_size {
                return Some(m.opponent_message.clone());
            }

            None
        });
        output.push(GameActionResult::MoveResult(
            readable_move.clone(),
            Vec::new(),
            message,
            Hash::default(),
        ));
>>>>>>> 52a17b27
        who ^= 1;
    }

    output
}

// TODO: Add a bit of infra: helper functions for testing move results, and GameRunOutcome

/// ----------------- Tests start here ------------------
#[cfg(feature = "sim-tests")]
pub fn test_funs() -> Vec<(&'static str, &'static dyn Fn())> {
    let mut res: Vec<(&'static str, &'static dyn Fn())> = Vec::new();
    res.push(("test_load_calpoker", &|| {
        let mut allocator = AllocEncoder::new();
        let seed: [u8; 32] = [0; 32];
        let mut rng = ChaCha8Rng::from_seed(seed);
        let game_id_data: Hash = rng.gen();
        let game_id = GameID::new(game_id_data.bytes().to_vec());
        let calpoker = load_calpoker(&mut allocator, game_id).expect("should load");
        let contributions = [Amount::new(100), Amount::new(100)];

        let _simenv =
            SimulatorEnvironment::new(&mut allocator, &mut rng, &calpoker, &contributions)
                .expect("should get a sim env");
    }));

    res.push(("test_play_calpoker_happy_path_v0", &|| {
        let mut allocator = AllocEncoder::new();
        let seed: [u8; 32] = [0; 32];
        let mut rng = ChaCha8Rng::from_seed(seed);
        let moves = prefix_test_moves(&mut allocator, false);
        run_calpoker_test_with_action_list(&mut allocator, &mut rng, &moves, false);
    }));

    res.push(("test_play_calpoker_happy_path", &|| {
        let mut allocator = AllocEncoder::new();
        let seed: [u8; 32] = [0; 32];
        let mut rng = ChaCha8Rng::from_seed(seed);
        let moves = prefix_test_moves(&mut allocator, true);
        run_calpoker_test_with_action_list(&mut allocator, &mut rng, &moves, true);
    }));

    res.push(("test_verify_endgame_data_v0", &|| {
        let mut allocator = AllocEncoder::new();
        let moves = prefix_test_moves(&mut allocator, false);
        let game_action_results =
            run_calpoker_play_test(&mut allocator, &moves).expect("should work");
        debug!("play_result {game_action_results:?}");
        if let GameActionResult::MoveResult(penultimate_game_data, _, _, _) =
            game_action_results[game_action_results.len() - 1].clone()
        {
            let is_bob_move: bool = true;
            let readable_node = penultimate_game_data
                .to_nodeptr(&mut allocator)
                .expect("failed to convert to nodepointer");
            let decoded = decode_calpoker_readable(
                &mut allocator,
                readable_node,
                Amount::new(200),
                is_bob_move,
            )
            .expect("should work");
            // decoded is a description of Alice's result, from Bob's point of view
            // Bob won this game
            // Bob should get a reward coin for 200
            // Alice should get 0
            assert_eq!(
                decoded,
                CalpokerResult {
                    raw_alice_selects: 170, // me.raw_selects
                    raw_bob_picks: 205,
                    raw_alice_picks: 185,
                    alice_hand_result: CalpokerHandValue::TwoPair(4, 2, 12),
                    alice_hand_value: RawCalpokerHandValue::SimpleList(vec![2, 2, 1, 4, 2, 12]),
                    bob_hand_result: CalpokerHandValue::Pair(3, vec![3, 14, 13, 11]),
                    bob_hand_value: RawCalpokerHandValue::SimpleList(vec![
                        2, 1, 1, 1, 3, 14, 13, 11
                    ]),
                    your_share: 200,
                    game_amount: 200,
                    raw_win_direction: 1,
                    win_direction: Some(WinDirectionUser::Alice),
                }
            );
        } else {
            panic!("{:?}", game_action_results);
        };
    }));
    res.push(("test_verify_bob_message_v0", &|| {
        // Ensure the bytes being passed on are structured correctly
        // Verify message decoding
        let mut allocator = AllocEncoder::new();
        let mut moves = prefix_test_moves(&mut allocator, false).to_vec();
        moves.push(GameAction::Shutdown(0, Rc::new(BasicShutdownConditions)));
        moves.push(GameAction::Shutdown(1, Rc::new(BasicShutdownConditions)));
        let game_outcome = run_calpoker_container_with_action_list(&mut allocator, &moves, false)
            .expect("should work");
        let game_results = game_run_outcome_to_move_results(&game_outcome);
<<<<<<< HEAD
        // let bob_clvm_data = extract_info_from_game(&game_results);
        // let got = decode_readable_card_choices(&mut allocator, bob_clvm_data).unwrap();
        // let expected = make_cards(&alice_message_bytes, entropy.bytes(), Amount::new(200));

        debug!("play_result {game_results:?}");
        //assert_eq!(got, expected);
=======
        let bob_clvm_data = extract_info_from_game(&game_results);
        assert_ne!(bob_clvm_data.to_program().to_hex(), "80");
        debug!("play_result {game_results:?}");
>>>>>>> 52a17b27
    }));
    res.push(("test_verify_bob_message", &|| {
        // Ensure the bytes being passed on are structured correctly
        // Verify message decoding
        let mut allocator = AllocEncoder::new();
        let mut moves = prefix_test_moves(&mut allocator, true).to_vec();
        moves.push(GameAction::Shutdown(0, Rc::new(BasicShutdownConditions)));
        moves.push(GameAction::Shutdown(1, Rc::new(BasicShutdownConditions)));
        let game_outcome = run_calpoker_container_with_action_list(&mut allocator, &moves, true)
            .expect("should work");
        let game_results = game_run_outcome_to_move_results(&game_outcome);
<<<<<<< HEAD
        // let bob_clvm_data = extract_info_from_game(&game_results);
        // let got = decode_readable_card_choices(&mut allocator, bob_clvm_data).unwrap();
        // let expected = make_cards(&alice_message_bytes, entropy.bytes(), Amount::new(200));

        debug!("play_result {game_results:?}");
        // !(got, expected);
=======
        let bob_clvm_data = extract_info_from_game(&game_results);
        assert_ne!(bob_clvm_data.to_program().to_hex(), "80");
        debug!("play_result {game_results:?}");
>>>>>>> 52a17b27
    }));
    res.push(("test_play_calpoker_on_chain_after_1_move_p1_v0", &|| {
        let mut allocator = AllocEncoder::new();

        // Make a prototype go on chain scenario by starting with move 1.
        // The second player receives the move, and then observes the first player
        // going on chain.
        let moves = prefix_test_moves(&mut allocator, false);
        let mut on_chain_moves_1: Vec<GameAction> = moves.into_iter().take(1).collect();
        on_chain_moves_1.push(GameAction::GoOnChain(true as usize));
        let test2 = run_calpoker_play_test(&mut allocator, &on_chain_moves_1).expect("should work");
        debug!("play_result {test2:?}");
    }));

    res.push((
        "test_play_calpoker_on_chain_after_1_move_p0_lost_message_v0",
        &|| {
            let mut allocator = AllocEncoder::new();
            let moves = prefix_test_moves(&mut allocator, false);
            let mut on_chain_moves_2: Vec<GameAction> =
                moves.into_iter().take(1).map(|x| x.lose()).collect();
            on_chain_moves_2.push(GameAction::GoOnChain(true as usize));
            let test3 =
                run_calpoker_play_test(&mut allocator, &on_chain_moves_2).expect("should work");
            debug!("play_result {test3:?}");
        },
    ));

    res.push(("test_play_calpoker_on_chain_after_1_move_p0_v0", &|| {
        let mut allocator = AllocEncoder::new();
        let moves = prefix_test_moves(&mut allocator, false);
        let mut on_chain_moves_2: Vec<GameAction> = moves.into_iter().take(1).collect();
        on_chain_moves_2.push(GameAction::GoOnChain(true as usize));
        let test3 = run_calpoker_play_test(&mut allocator, &on_chain_moves_2).expect("should work");
        debug!("play_result {test3:?}");
    }));

    res.push(("test_play_calpoker_on_chain_after_2_moves_p0_v0", &|| {
        let mut allocator = AllocEncoder::new();
        let moves = prefix_test_moves(&mut allocator, false);
        // Alice moves, then bob, then bob spends the channel coin.
        let mut on_chain_moves_3: Vec<GameAction> = moves.into_iter().take(2).collect();
        on_chain_moves_3.push(GameAction::GoOnChain(false as usize));
        let test4 = run_calpoker_play_test(&mut allocator, &on_chain_moves_3).expect("should work");
        debug!("play_result {test4:?}");
    }));

    res.push(("test_play_calpoker_on_chain_after_2_moves_p1_v0", &|| {
        let mut allocator = AllocEncoder::new();
        let moves = prefix_test_moves(&mut allocator, false);
        // Alice moves, then bob, then bob spends the channel coin.
        let mut on_chain_moves_3: Vec<GameAction> = moves.into_iter().take(2).collect();
        on_chain_moves_3.push(GameAction::GoOnChain(true as usize));
        let test4 = run_calpoker_play_test(&mut allocator, &on_chain_moves_3);
        assert!(test4.is_err());
        assert!(format!("{:?}", test4).contains("from the past"));
        debug!("play_result {test4:?}");
    }));

    res.push(("test_play_calpoker_end_game_reward_v0", &|| {
        let mut allocator = AllocEncoder::new();

        let mut moves = prefix_test_moves(&mut allocator, false).to_vec();
        moves.push(GameAction::Accept(1));
        moves.push(GameAction::Shutdown(0, Rc::new(BasicShutdownConditions)));

        debug!("running moves {moves:?}");
        let _game_action_results =
            run_calpoker_play_test(&mut allocator, &moves).expect("should work");
    }));

    res
}

// Bram: slashing tests
//
// I think this is a decent list of slashing tests: Alice attempts to give
// herself too much with honest cards and Bob successfully slashes with honest
// cards. Alice attempts to give herself too much with bad cards and Bob
// successfully slashes with honest cards. Alice gives herself an honest amount
// and Bob fails to slash with honest cards. Alice gives herself an honest
// amount and Bob fails to slash with bad cards. That's four tests which should
// be run each with the Alice wins, Bob wins, and tie scenarios with the caveat
// that Alice can't 'cheat' when she's already supposed to win everything and
// Bob can't cheat when he's supposed to win everything. We can fuzz to find the
// three hands then inspect manually to sanity check the hand evals and find bad
// cards
//
// Test that we can't move off chain when validation puzzle hash is nil.
//
// Move without receive
//
// Also have to test forcing an out of date version on chain which requires some behavior which the code can't be prompted to do
//
// About game creation:
//
// give game parameters to factory.
// start game info: parameters should be included here as well
//
// factory produces initial move, initial share etc.
//
// Pass parameters over the wire instead of outputs to game factory.
//
// Pass game handler its own mod hash.<|MERGE_RESOLUTION|>--- conflicted
+++ resolved
@@ -11,12 +11,7 @@
 use crate::common::types::Amount;
 use crate::common::types::{AllocEncoder, Program, Sha256Input};
 use crate::common::types::{Error, GameID, Hash};
-<<<<<<< HEAD
-// use crate::games::calpoker::make_cards;
-use crate::games::calpoker::decode_calpoker_readable; // {decode_calpoker_readable, decode_readable_card_choices};
-=======
 use crate::games::calpoker::decode_calpoker_readable;
->>>>>>> 52a17b27
 use crate::games::calpoker::{CalpokerHandValue, RawCalpokerHandValue};
 use crate::games::calpoker::{CalpokerResult, WinDirectionUser};
 use crate::shutdown::BasicShutdownConditions;
@@ -107,20 +102,6 @@
     ]
 }
 
-<<<<<<< HEAD
-#[cfg(any(feature = "sim-tests", ))]
-fn extract_info_from_game(game_results: &[GameActionResult]) -> ReadableMove {
-    game_results.iter().find_map(|x| {
-        if let GameActionResult::MoveResult(_, _message_bytes, Some(clvm_data), _) = x {
-            // Alice: message_bytes
-            // Bob: entropy
-            Some(clvm_data.clone())
-        } else {
-            None
-        }
-    })
-    .unwrap()
-=======
 #[cfg(feature = "sim-tests")]
 fn extract_info_from_game(game_results: &[GameActionResult]) -> ReadableMove {
     game_results
@@ -135,7 +116,6 @@
             }
         })
         .unwrap()
->>>>>>> 52a17b27
 }
 
 #[cfg(feature = "sim-tests")]
@@ -145,17 +125,6 @@
     let mut output: Vec<GameActionResult> = Vec::new();
 
     let alice_iter = g.local_uis[0].opponent_moves.iter().enumerate();
-<<<<<<< HEAD
-    let   bob_iter = g.local_uis[1].opponent_moves.iter().enumerate();
-    let mut iters = [alice_iter, bob_iter];
-    let mut who: usize = 1;
-
-    while let Some((index, (_game_id, _state_number, readable_move, _amount))) = iters[who].next() {
-        debug!("{readable_move:?}");
-        let msg: Option<ReadableMove> = g.local_uis[who].opponent_messages.iter().find_map(|x| if index == x.opponent_move_size {Some(x.decoded_message.clone())} else {None});
-        debug!("    MSG: {msg:?}");
-        output.push(GameActionResult::MoveResult(readable_move.clone(), Vec::new(), None, Hash::default()));
-=======
     let bob_iter = g.local_uis[1].opponent_moves.iter().enumerate();
     let mut iters = [alice_iter, bob_iter];
     let mut who: usize = 1;
@@ -176,7 +145,6 @@
             message,
             Hash::default(),
         ));
->>>>>>> 52a17b27
         who ^= 1;
     }
 
@@ -275,18 +243,9 @@
         let game_outcome = run_calpoker_container_with_action_list(&mut allocator, &moves, false)
             .expect("should work");
         let game_results = game_run_outcome_to_move_results(&game_outcome);
-<<<<<<< HEAD
-        // let bob_clvm_data = extract_info_from_game(&game_results);
-        // let got = decode_readable_card_choices(&mut allocator, bob_clvm_data).unwrap();
-        // let expected = make_cards(&alice_message_bytes, entropy.bytes(), Amount::new(200));
-
-        debug!("play_result {game_results:?}");
-        //assert_eq!(got, expected);
-=======
         let bob_clvm_data = extract_info_from_game(&game_results);
         assert_ne!(bob_clvm_data.to_program().to_hex(), "80");
         debug!("play_result {game_results:?}");
->>>>>>> 52a17b27
     }));
     res.push(("test_verify_bob_message", &|| {
         // Ensure the bytes being passed on are structured correctly
@@ -298,18 +257,9 @@
         let game_outcome = run_calpoker_container_with_action_list(&mut allocator, &moves, true)
             .expect("should work");
         let game_results = game_run_outcome_to_move_results(&game_outcome);
-<<<<<<< HEAD
-        // let bob_clvm_data = extract_info_from_game(&game_results);
-        // let got = decode_readable_card_choices(&mut allocator, bob_clvm_data).unwrap();
-        // let expected = make_cards(&alice_message_bytes, entropy.bytes(), Amount::new(200));
-
-        debug!("play_result {game_results:?}");
-        // !(got, expected);
-=======
         let bob_clvm_data = extract_info_from_game(&game_results);
         assert_ne!(bob_clvm_data.to_program().to_hex(), "80");
         debug!("play_result {game_results:?}");
->>>>>>> 52a17b27
     }));
     res.push(("test_play_calpoker_on_chain_after_1_move_p1_v0", &|| {
         let mut allocator = AllocEncoder::new();
