--- conflicted
+++ resolved
@@ -1,14 +1,8 @@
 use crate::common::types::Hash;
 use crate::common::types::Timeout;
-<<<<<<< HEAD
-#[cfg(any(feature = "sim-tests", ))]
+#[cfg(feature = "sim-tests")]
 use crate::shutdown::ShutdownConditions;
-#[cfg(any(feature = "sim-tests", ))]
-=======
-#[cfg(feature = "sim-tests")]
-use crate::shutdown::ShutdownConditions;
-#[cfg(feature = "sim-tests")]
->>>>>>> 29584bd1
+#[cfg(feature = "sim-tests")]
 use std::rc::Rc;
 
 use lazy_static::lazy_static;
@@ -16,8 +10,6 @@
 use rand::prelude::*;
 
 use log::debug;
-
-use clvmr::NodePtr;
 
 lazy_static! {
     pub static ref DEFAULT_UNROLL_TIME_LOCK: Timeout = Timeout::new(5);
@@ -32,19 +24,11 @@
 };
 use crate::common::types::{Amount, CoinString, Error, IntoErr};
 
-<<<<<<< HEAD
-#[cfg(any(feature = "sim-tests", ))]
-use crate::simulator::Simulator;
-
-#[derive(Clone)]
-#[cfg(any(test, feature = "sim-tests", ))]
-=======
 #[cfg(feature = "sim-tests")]
 use crate::simulator::Simulator;
 
 #[derive(Clone)]
 #[cfg(any(test, feature = "sim-tests"))]
->>>>>>> 29584bd1
 pub enum GameAction {
     /// Do a timeout
     #[allow(dead_code)]
@@ -53,35 +37,19 @@
     #[allow(dead_code)]
     Move(usize, ReadableMove, bool),
     /// Fake move, just calls receive on the indicated side.
-<<<<<<< HEAD
-    #[cfg(any(feature = "sim-tests", ))]
+    #[cfg(feature = "sim-tests")]
     FakeMove(usize, ReadableMove, Vec<u8>),
     /// Go on chain
-    #[cfg(any(feature = "sim-tests", ))]
+    #[cfg(feature = "sim-tests")]
     GoOnChain(usize),
     /// Wait a number of blocks
-    #[cfg(any(feature = "sim-tests", ))]
+    #[cfg(feature = "sim-tests")]
     WaitBlocks(usize, usize),
     /// Accept
-    #[cfg(any(feature = "sim-tests", ))]
+    #[cfg(feature = "sim-tests")]
     Accept(usize),
     /// Shut down
-    #[cfg(any(feature = "sim-tests", ))]
-=======
-    #[cfg(feature = "sim-tests")]
-    FakeMove(usize, ReadableMove, Vec<u8>),
-    /// Go on chain
-    #[cfg(feature = "sim-tests")]
-    GoOnChain(usize),
-    /// Wait a number of blocks
-    #[cfg(feature = "sim-tests")]
-    WaitBlocks(usize, usize),
-    /// Accept
-    #[cfg(feature = "sim-tests")]
-    Accept(usize),
-    /// Shut down
-    #[cfg(feature = "sim-tests")]
->>>>>>> 29584bd1
+    #[cfg(feature = "sim-tests")]
     Shutdown(usize, Rc<dyn ShutdownConditions>),
 }
 
@@ -90,38 +58,22 @@
         match self {
             GameAction::Timeout(t) => write!(formatter, "Timeout({t})"),
             GameAction::Move(p, n, r) => write!(formatter, "Move({p},{n:?},{r})"),
-<<<<<<< HEAD
-            #[cfg(any(feature = "sim-tests", ))]
+            #[cfg(feature = "sim-tests")]
             GameAction::FakeMove(p, n, v) => write!(formatter, "FakeMove({p},{n:?},{v:?})"),
-            #[cfg(any(feature = "sim-tests", ))]
+            #[cfg(feature = "sim-tests")]
             GameAction::GoOnChain(p) => write!(formatter, "GoOnChain({p})"),
-            #[cfg(any(feature = "sim-tests", ))]
+            #[cfg(feature = "sim-tests")]
             GameAction::Accept(p) => write!(formatter, "Accept({p})"),
-            #[cfg(any(feature = "sim-tests", ))]
+            #[cfg(feature = "sim-tests")]
             GameAction::WaitBlocks(n, p) => write!(formatter, "WaitBlocks({n},{p})"),
-            #[cfg(any(feature = "sim-tests", ))]
-=======
-            #[cfg(feature = "sim-tests")]
-            GameAction::FakeMove(p, n, v) => write!(formatter, "FakeMove({p},{n:?},{v:?})"),
-            #[cfg(feature = "sim-tests")]
-            GameAction::GoOnChain(p) => write!(formatter, "GoOnChain({p})"),
-            #[cfg(feature = "sim-tests")]
-            GameAction::Accept(p) => write!(formatter, "Accept({p})"),
-            #[cfg(feature = "sim-tests")]
-            GameAction::WaitBlocks(n, p) => write!(formatter, "WaitBlocks({n},{p})"),
-            #[cfg(feature = "sim-tests")]
->>>>>>> 29584bd1
+            #[cfg(feature = "sim-tests")]
             GameAction::Shutdown(p, _) => write!(formatter, "Shutdown({p},..)"),
         }
     }
 }
 
 impl GameAction {
-<<<<<<< HEAD
-    #[cfg(any(feature = "sim-tests", ))]
-=======
-    #[cfg(feature = "sim-tests")]
->>>>>>> 29584bd1
+    #[cfg(feature = "sim-tests")]
     pub fn lose(&self) -> GameAction {
         if let GameAction::Move(p, m, _r) = self {
             return GameAction::Move(*p, m.clone(), false);
@@ -132,11 +84,7 @@
 }
 
 #[derive(Debug, Clone)]
-<<<<<<< HEAD
-#[cfg(any(feature = "sim-tests", ))]
-=======
-#[cfg(feature = "sim-tests")]
->>>>>>> 29584bd1
+#[cfg(feature = "sim-tests")]
 pub enum GameActionResult {
     MoveResult(ReadableMove, Vec<u8>, Option<ReadableMove>, Hash),
     BrokenMove,
@@ -145,11 +93,7 @@
     Shutdown,
 }
 
-<<<<<<< HEAD
-#[cfg(any(feature = "sim-tests", ))]
-=======
-#[cfg(feature = "sim-tests")]
->>>>>>> 29584bd1
+#[cfg(feature = "sim-tests")]
 pub fn new_channel_handler_game<R: Rng>(
     simulator: &Simulator,
     env: &mut ChannelHandlerEnv<R>,
