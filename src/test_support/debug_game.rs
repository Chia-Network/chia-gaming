use std::collections::VecDeque;
use std::rc::Rc;

use rand::prelude::*;
use rand_chacha::ChaCha8Rng;

use log::debug;

use clvmr::{run_program, NodePtr};

use clvm_traits::{clvm_curried_args, ClvmEncoder, ToClvm, ToClvmError};
use clvm_utils::CurriedProgram;

use crate::channel_handler::game_handler::TheirTurnResult;
use crate::channel_handler::types::{
    Evidence, HasStateUpdateProgram, ReadableMove, StateUpdateProgram, ValidationInfo,
};
use crate::channel_handler::v1::game::Game;
use crate::channel_handler::v1::game_handler::{GameHandler, MyTurnInputs, TheirTurnInputs};
use crate::channel_handler::v1::game_start_info::GameStartInfo;
use crate::common::standard_coin::{read_hex_puzzle, ChiaIdentity};
#[cfg(test)]
use crate::common::types::PrivateKey;
use crate::common::types::{
    atom_from_clvm, chia_dialect, AllocEncoder, Amount, Error, GameID, Hash, IntoErr, Node,
    Program, ProgramRef, Puzzle, PuzzleHash, Sha256tree, Timeout,
};
use crate::referee::types::{GameMoveDetails, GameMoveStateInfo};
use crate::referee::v1::types::{
    InternalStateUpdateArgs, RefereePuzzleArgs, StateUpdateMoveArgs, StateUpdateResult,
};
#[cfg(test)]
use crate::utils::pair_of_array_mut;

#[derive(Debug)]
pub struct DebugGameCurry {
    pub count: usize,
    pub self_hash: PuzzleHash,
    pub self_prog: Rc<Program>,
    pub mover0: PuzzleHash,
    pub waiter0: PuzzleHash,
}

impl DebugGameCurry {
    pub fn new(
        allocator: &mut AllocEncoder,
        mover_ph: &PuzzleHash,
        waiter_ph: &PuzzleHash,
    ) -> Result<DebugGameCurry, Error> {
        let raw_program = read_hex_puzzle(allocator, "clsp/test/debug_game.hex")?;
        let prog_hash = raw_program.sha256tree(allocator);
        Ok(DebugGameCurry {
            count: 0,
            self_prog: raw_program.to_program(),
            self_hash: prog_hash,
            mover0: mover_ph.clone(),
            waiter0: waiter_ph.clone(),
        })
    }
}

impl<E: ClvmEncoder<Node = NodePtr>> ToClvm<E> for DebugGameCurry
where
    NodePtr: ToClvm<E>,
{
    fn to_clvm(&self, encoder: &mut E) -> Result<<E as ClvmEncoder>::Node, ToClvmError> {
        (
            self.count,
            (
                self.self_hash.clone(),
                (
                    self.self_prog.clone(),
                    (self.mover0.clone(), (self.waiter0.clone(), ())),
                ),
            ),
        )
            .to_clvm(encoder)
    }
}

pub struct DebugGameMoveInfo {
    #[allow(dead_code)]
    pub ui_move: ReadableMove,
    #[allow(dead_code)]
    pub move_data: Vec<u8>,
    #[allow(dead_code)]
    pub slash: Option<Rc<Program>>,
}

/// A driver for the bare debug game, wrapped in a referee coin.
pub struct BareDebugGameDriver {
    #[cfg(test)]
    game: Game,

    pub alice_identity: ChiaIdentity,
    pub bob_identity: ChiaIdentity,

    i_am_alice: bool,

    move_count: usize,
    mod_hash: PuzzleHash,
    nonce: usize,
    timeout: Timeout,

    // Live
    max_move_size: usize,
    next_max_move_size: usize,
    mover_share: Amount,
    next_mover_share: Amount,
    state: ProgramRef,
    last_validation_data: VecDeque<(StateUpdateProgram, ProgramRef)>,

    validation_program_queue: VecDeque<StateUpdateProgram>,

    #[allow(dead_code)]
    handler: GameHandler,
    next_handler: GameHandler,
    start: GameStartInfo,
    rng: Vec<Hash>,

    slash_detected: Option<Evidence>,
}

impl BareDebugGameDriver {
    fn get_validation_info(
        &self,
        allocator: &mut AllocEncoder,
        index: usize,
    ) -> Option<ValidationInfo> {
        if self.last_validation_data.len() > index {
            let infohash_a = &self.last_validation_data[self.last_validation_data.len() - index];
            Some(ValidationInfo::new_state_update(
                allocator,
                infohash_a.0.clone(),
                infohash_a.1.p(),
            ))
        } else {
            None
        }
    }

    fn new(
        allocator: &mut AllocEncoder,
        game_id: GameID,
        nonce: usize,
        identities: &[ChiaIdentity],
        referee_coin_puzzle_hash: &PuzzleHash,
        timeout: Timeout,
        rng_sequence: &[Hash],
    ) -> Result<[BareDebugGameDriver; 2], Error> {
        let args = DebugGameCurry::new(
            allocator,
            &identities[0].puzzle_hash,
            &identities[1].puzzle_hash,
        )?;
        debug!("curried args into game {args:?}");

        let curried = CurriedProgram {
            program: args.self_prog.to_clvm(allocator).into_gen()?,
            args: clvm_curried_args!("factory", ()),
        }
        .to_clvm(allocator)
        .into_gen()?;
        let curried_prog = Program::from_nodeptr(allocator, curried)?;
        let args_node = (100, (100, (args, ()))).to_clvm(allocator).into_gen()?;
        let args_clvm = Rc::new(Program::from_nodeptr(allocator, args_node)?);
        let alice_game = Game::new_program(
            allocator,
            true,
            &game_id,
            curried_prog.clone().into(),
            args_clvm.clone(),
        )?;
        let bob_game =
            Game::new_program(allocator, false, &game_id, curried_prog.into(), args_clvm)?;
        let start_a =
            alice_game.game_start(&game_id, &Amount::new(100), &Amount::new(100), &timeout);
        let start_b = bob_game.game_start(&game_id, &Amount::new(100), &Amount::new(100), &timeout);
        assert_ne!(start_a.amount, Amount::default());
        assert_ne!(start_b.amount, Amount::default());
        let make_bare_driver = |game_start: &GameStartInfo| -> BareDebugGameDriver {
            let mut driver = BareDebugGameDriver {
                i_am_alice: game_start.is_my_turn(),
                move_count: 0,
                alice_identity: identities[0].clone(),
                bob_identity: identities[1].clone(),
                handler: game_start.game_handler.clone(),
                next_handler: game_start.game_handler.clone(),
                timeout: timeout.clone(),
                max_move_size: game_start.initial_max_move_size,
                next_max_move_size: game_start.initial_max_move_size,
                next_mover_share: game_start.initial_mover_share.clone(),
                mover_share: game_start.initial_mover_share.clone(),
                state: game_start.initial_state.clone(),
                validation_program_queue: [game_start.initial_validation_program.clone()]
                    .iter()
                    .cloned()
                    .collect(),
                start: game_start.clone(),
                last_validation_data: VecDeque::new(),
                mod_hash: referee_coin_puzzle_hash.clone(),
                nonce,
                #[cfg(test)]
                game: alice_game.clone(),
                slash_detected: None,
                rng: rng_sequence
                    .iter()
                    .take(rng_sequence.len() / 2)
                    .cloned()
                    .collect(),
            };
            driver.last_validation_data.push_back((
                game_start.initial_validation_program.clone(),
                game_start.initial_state.clone(),
            ));
            driver
        };
        let alice_driver = make_bare_driver(&start_a);
        let bob_driver = make_bare_driver(&start_b);
        debug!("created a mover share {:?}", alice_driver.mover_share);
        debug!("created b mover share {:?}", bob_driver.mover_share);
        Ok([alice_driver, bob_driver])
    }

    pub fn alice_turn(&self) -> bool {
        (self.move_count & 1) == 0
    }

    pub fn get_mover_and_waiter_ph(&self) -> (PuzzleHash, PuzzleHash, Puzzle) {
        let mover_ph = if self.alice_turn() {
            &self.alice_identity.puzzle_hash
        } else {
            &self.bob_identity.puzzle_hash
        };
        let mover_puzzle = if self.alice_turn() {
            self.alice_identity.puzzle.clone()
        } else {
            self.bob_identity.puzzle.clone()
        };
        let waiter_ph = if self.alice_turn() {
            &self.bob_identity.puzzle_hash
        } else {
            &self.alice_identity.puzzle_hash
        };

        (mover_ph.clone(), waiter_ph.clone(), mover_puzzle)
    }

    pub fn prime_my_turn(
        &mut self,
        allocator: &mut AllocEncoder,
        exhaustive_inputs: &ExhaustiveMoveInputs,
    ) -> Result<(), Error> {
        let ui_move = exhaustive_inputs.get_ui_move(allocator)?;
        debug!("my turn handler {:?}", self.handler);
        let my_handler_result = self.handler.call_my_turn_driver(
            allocator,
            &MyTurnInputs {
                readable_new_move: ui_move,
                entropy: self.rng[self.move_count].clone(),
                amount: self.start.amount.clone(),
                last_mover_share: self.mover_share.clone(),
            },
        )?;

        let move_data = exhaustive_inputs.to_linear_move(allocator).expect("good");

        assert_eq!(my_handler_result.move_bytes, move_data);

        if self.move_count == 0 {
            assert_eq!(
                my_handler_result
                    .outgoing_move_state_update_program
                    .to_program(),
                self.validation_program_queue[0].to_program()
            );
        }

        self.next_handler = my_handler_result.waiting_driver.clone();
        self.next_max_move_size = my_handler_result.max_move_size;
        self.validation_program_queue.clear();
        self.validation_program_queue
            .push_back(my_handler_result.outgoing_move_state_update_program.p());
        self.validation_program_queue
            .push_back(my_handler_result.incoming_move_state_update_program.p());
        self.next_mover_share = my_handler_result.mover_share.clone();

        Ok(())
    }

    pub fn end_my_turn(
        &mut self,
        allocator: &mut AllocEncoder,
        exhaustive_inputs: &ExhaustiveMoveInputs,
    ) -> Result<(), Error> {
        assert!(self.i_am_alice == ((self.move_count & 1) == 0));

        let move_data = exhaustive_inputs.to_linear_move(allocator).expect("good");

        let vprog = if let Some(v) = self.validation_program_queue.pop_front() {
            v
        } else {
            return Err(Error::StrErr(
                "No waiting validation program for our turn".to_string(),
            ));
        };

        let p_validation_hash = exhaustive_inputs
            .previous_validation_info
            .as_ref()
            .map(|v| v.hash().clone());
        let state_update_result = self.generic_run_state_update(
            allocator,
            exhaustive_inputs.validation_program.clone(),
            p_validation_hash,
            &move_data,
            &exhaustive_inputs.opponent_mover_share.clone(),
            Evidence::nil()?,
        )?;
        if let StateUpdateResult::MoveOk(new_state) = state_update_result {
            self.handler = self.next_handler.clone();
            self.move_count += 1;
            self.mover_share = self.next_mover_share.clone();
            self.max_move_size = self.next_max_move_size;
            self.last_validation_data
                .push_back((vprog.clone(), self.state.clone()));
            self.state = ProgramRef::new(new_state.clone());
        }

        Ok(())
    }

    pub fn generic_run_state_update(
        &self,
        allocator: &mut AllocEncoder,
        validation_program: StateUpdateProgram,
        previous_validation_info_hash: Option<Hash>,
        move_to_check: &[u8],
        mover_share: &Amount,
        evidence: Evidence,
    ) -> Result<StateUpdateResult, Error> {
        let (mover_ph, waiter_ph, mover_puzzle) = self.get_mover_and_waiter_ph();

        // tmpsave("v-prog.hex", &validation_program.to_program().to_hex());

        debug!(
            "{} debug test v program hash: {:?}",
            self.move_count,
            validation_program.sha256tree(allocator)
        );
        debug!(
            "{} debug test v state hash {:?}",
            self.move_count,
            self.state.sha256tree(allocator)
        );

        let update_args = InternalStateUpdateArgs {
            referee_args: Rc::new(
                RefereePuzzleArgs {
                    nonce: self.nonce,
                    validation_program: validation_program.clone(),
                    previous_validation_info_hash,
                    referee_coin_puzzle_hash: self.mod_hash.clone(),
                    timeout: self.timeout.clone(),
                    mover_puzzle_hash: mover_ph.clone(),
                    waiter_puzzle_hash: waiter_ph.clone(),
                    amount: self.start.amount.clone(),
                    game_move: GameMoveDetails {
                        basic: GameMoveStateInfo {
                            move_made: move_to_check.to_vec(),
                            mover_share: mover_share.clone(),
                            max_move_size: self.max_move_size, // unused in v1
                        },
                        validation_info_hash: ValidationInfo::new_state_update(
                            allocator,
                            validation_program.clone(),
                            self.state.p(),
                        )
                        .hash()
                        .clone(),
                    },
                }
                .off_chain(),
            ),
            state_update_args: StateUpdateMoveArgs {
                evidence: evidence.to_program(),
                mover_puzzle: mover_puzzle.to_program(),
                solution: Rc::new(Program::from_hex("80")?),
                state: self.state.p(),
            },
            validation_program: validation_program,
        };

        update_args.run(allocator)
    }

    pub fn get_move_inputs(
        &mut self,
        allocator: &mut AllocEncoder,
        mover_share: Amount,
        slash: u8,
    ) -> Result<ExhaustiveMoveInputs, Error> {
        debug!("generating move inputs with count {}", self.move_count);
        debug!(
            "validation program queue {}",
            self.validation_program_queue.len()
        );
        let (redo, validation_program) = if self.validation_program_queue.is_empty() {
            (
                true,
                StateUpdateProgram::new(allocator, "dummy", Rc::new(Program::from_hex("80")?)),
            )
        } else {
            (false, self.validation_program_queue[0].clone())
        };

        let validation_info =
            ValidationInfo::new_state_update(allocator, validation_program.clone(), self.state.p());

        let emove = ExhaustiveMoveInputs {
            alice_puzzle_hash: self.alice_identity.puzzle_hash.clone(),
            bob_puzzle_hash: self.bob_identity.puzzle_hash.clone(),
            amount: self.start.amount.clone(),
            count: self.move_count,
            max_move_size: self.max_move_size,
            mod_hash: self.mod_hash.clone(),
            mover_share: self.mover_share.clone(),
            nonce: self.nonce,
            timeout: self.timeout.clone(),
            validation_program: validation_program,
            validation_info: validation_info,
            incoming_state_validation_info_hash: self
                .get_validation_info(allocator, 1)
                .map(|v| v.hash().clone()),
            slash: slash,
            opponent_mover_share: mover_share.clone(),
            previous_validation_info: self.get_validation_info(allocator, 2),
            entropy: self.rng[self.move_count].clone(),
        };

        self.prime_my_turn(allocator, &emove)?;

        if redo {
            self.get_move_inputs(allocator, mover_share, slash)
        } else {
            Ok(emove)
        }
    }

    pub fn state_update_for_own_move(
        &mut self,
        allocator: &mut AllocEncoder,
        move_to_check: &[u8],
        mover_share: &Amount,
        evidence: Evidence,
    ) -> Result<StateUpdateResult, Error> {
        let vprog = self.validation_program_queue[0].clone();
        let previous_validation_info_hash = self
            .get_validation_info(allocator, 1)
            .map(|v| v.hash().clone());
        debug!("validation_program {:?}", vprog.to_program());
        self.generic_run_state_update(
            allocator,
            vprog,
            previous_validation_info_hash,
            move_to_check,
            mover_share,
            evidence,
        )
    }

    pub fn accept_move(
        &mut self,
        allocator: &mut AllocEncoder,
        inputs: &ExhaustiveMoveInputs,
    ) -> Result<Option<Rc<Program>>, Error> {
        // Run validator for their turn.
        assert_eq!(self.validation_program_queue.len(), 1);
        let vprog = self.validation_program_queue.pop_front().unwrap();
        let move_to_check = inputs.to_linear_move(allocator)?;
        let previous_validation_info_hash = inputs
            .previous_validation_info
            .as_ref()
            .map(|v| v.hash().clone());
        let evidence = Evidence::nil()?;
        debug!("my mover share {:?}", self.mover_share);
        debug!("validation program {:?}", vprog.to_program());

        self.last_validation_data
            .push_back((vprog.clone(), self.state.clone()));
        let validator_response = self.generic_run_state_update(
            allocator,
            vprog.clone(),
            previous_validation_info_hash.clone(),
            &move_to_check,
            &inputs.opponent_mover_share,
            evidence,
        )?;

        let (state, tt_result) = match validator_response {
            StateUpdateResult::MoveOk(state) => {
                debug!("debug their move: new state {state:?}");
                let state_node = state.to_clvm(allocator).into_gen()?;
                (
                    state.clone(),
                    self.handler.call_their_turn_driver(
                        allocator,
                        &TheirTurnInputs {
                            amount: self.start.amount.clone(),
                            state: state_node,
                            last_move: &move_to_check,
                            last_mover_share: inputs.mover_share.clone(),
                            new_move: GameMoveDetails {
                                basic: GameMoveStateInfo {
                                    move_made: move_to_check.clone(),
                                    mover_share: inputs.opponent_mover_share.clone(),
                                    max_move_size: inputs.max_move_size,
                                },
                                validation_info_hash: vprog.hash().clone(),
                            },
                        },
                    )?,
                )
            }
            StateUpdateResult::Slash(evidence) => {
                return Ok(Some(evidence));
            }
        };

        match tt_result {
            TheirTurnResult::MakeMove(new_handler, _message, tt_data) => {
                self.handler = new_handler.v1();
                for evidence in tt_data.slash_evidence.iter() {
                    let validator_response = self.generic_run_state_update(
                        allocator,
                        vprog.clone(),
                        previous_validation_info_hash.clone(),
                        &move_to_check,
                        &inputs.opponent_mover_share,
                        evidence.clone(),
                    )?;
                    if let StateUpdateResult::Slash(evidence1) = validator_response {
                        debug!("SLASH DETECTED: EVIDENCE {evidence:?} {evidence1:?}");
                        self.slash_detected = Some(evidence.clone());
                        return Ok(Some(evidence.to_program()));
                    }
                }
                self.move_count += 1;
                self.handler = new_handler.v1();
                self.mover_share = tt_data.mover_share.clone();
                self.last_validation_data
                    .push_back((vprog.clone(), self.state.clone()));
                self.state = state.clone().into();
                debug!("Accepted their turn");
            }
            _ => todo!(),
        }
        Ok(None)
    }

    /// Do a full 'my turn' and 'their turn' cycle for a single move.
    pub fn do_move(
        &mut self,
        allocator: &mut AllocEncoder,
        peer: &mut BareDebugGameDriver,
        mover_share: Amount,
        slash: u8,
    ) -> Result<DebugGameMoveInfo, Error> {
        assert!(self.i_am_alice == ((self.move_count & 1) == 0));
        let predicted_move = self
            .get_move_inputs(allocator, mover_share.clone(), slash)
            .expect("good");
        let move_data = predicted_move.to_linear_move(allocator).expect("good");
        debug!("move_data {move_data:?}");
        let validation_result = self
            .state_update_for_own_move(
                allocator,
                &move_data,
                &mover_share,
                Evidence::nil().expect("good"),
            )
            .expect("good");
        debug!("validation_result {validation_result:?}");
        assert!(matches!(validation_result, StateUpdateResult::MoveOk(_)));
        debug!("end my turn");
        self.end_my_turn(allocator, &predicted_move).expect("good");
        debug!("accept move");
        let move_success_0 = peer.accept_move(allocator, &predicted_move).expect("good");
        Ok(DebugGameMoveInfo {
            ui_move: predicted_move.get_ui_move(allocator)?,
            slash: move_success_0,
            move_data,
        })
    }
}

pub fn make_debug_games(
    allocator: &mut AllocEncoder,
    rng: &mut ChaCha8Rng,
    identities: &[ChiaIdentity],
) -> Result<[BareDebugGameDriver; 2], Error> {
    let rng_seq0: Vec<Hash> = (0..50).map(|_| rng.gen()).collect();
    let gid = GameID::default();
    let referee_coin = read_hex_puzzle(allocator, "clsp/referee/onchain/referee-v1.hex")?;
    let ref_coin_hash = referee_coin.sha256tree(allocator);
    BareDebugGameDriver::new(
        allocator,
        gid,
        0,
        identities,
        &ref_coin_hash,
        Timeout::new(10),
        &rng_seq0,
    )
}

#[test]
fn test_debug_game_factory() {
    let mut allocator = AllocEncoder::new();
    let rng_seed: [u8; 32] = [0; 32];
    let mut rng = ChaCha8Rng::from_seed(rng_seed);
    let pk0: PrivateKey = rng.gen();
    let pk1: PrivateKey = rng.gen();
    let id0 = ChiaIdentity::new(&mut allocator, pk0).expect("ok");
    let id1 = ChiaIdentity::new(&mut allocator, pk1).expect("ok");
    let identities: [ChiaIdentity; 2] = [id0, id1];
    let debug_games = make_debug_games(&mut allocator, &mut rng, &identities).expect("good");
    assert_eq!(512, debug_games[0].game.starts[0].initial_max_move_size);
    assert_eq!(
        debug_games[0].game.starts[0].initial_max_move_size,
        debug_games[1].game.starts[0].initial_max_move_size
    );
}

pub struct ExhaustiveMoveInputs {
    alice_puzzle_hash: PuzzleHash,
    bob_puzzle_hash: PuzzleHash,
    mod_hash: PuzzleHash,
    validation_info: ValidationInfo,
    validation_program: StateUpdateProgram,
    incoming_state_validation_info_hash: Option<Hash>,
    timeout: Timeout,
    amount: Amount,
    max_move_size: usize,
    mover_share: Amount,
    count: usize,
    nonce: usize,
    #[allow(dead_code)]
    entropy: Hash,
    slash: u8,
    opponent_mover_share: Amount,
    previous_validation_info: Option<ValidationInfo>,
}

fn at_least_one_byte(allocator: &mut AllocEncoder, value: u64) -> Result<NodePtr, Error> {
    if value == 0 {
        allocator
            .encode_atom(clvm_traits::Atom::Borrowed(&[0]))
            .into_gen()
    } else {
        value.to_clvm(allocator).into_gen()
    }
}

impl ExhaustiveMoveInputs {
    pub fn slash_atom(&self, allocator: &mut AllocEncoder) -> Result<NodePtr, Error> {
        allocator
            .encode_atom(clvm_traits::Atom::Borrowed(&[self.slash]))
            .into_gen()
    }

    pub fn get_ui_move(&self, allocator: &mut AllocEncoder) -> Result<ReadableMove, Error> {
        let slash_node = self.slash_atom(allocator)?;
        let linear_move = self.to_linear_move(allocator)?;
        let move_tail = self.move_tail(allocator)?;
        let linear_move_node = allocator
            .encode_atom(clvm_traits::Atom::Borrowed(
                &linear_move[0..(linear_move.len() - move_tail.len())],
            ))
            .into_gen()?;
        let readable_move = (
            Node(linear_move_node),
            (
                self.count,
                (self.opponent_mover_share.clone(), (Node(slash_node), ())),
            ),
        )
            .to_clvm(allocator)
            .into_gen()?;
        ReadableMove::from_nodeptr(allocator, readable_move)
    }

    pub fn move_tail(&self, allocator: &mut AllocEncoder) -> Result<Vec<u8>, Error> {
        let amount_atom = at_least_one_byte(allocator, self.opponent_mover_share.to_u64())?;
        let slash_atom = self.slash_atom(allocator)?;
        let args = [Node(amount_atom), Node(slash_atom)]
            .to_clvm(allocator)
            .into_gen()?;
        let program_to_concat = Program::from_hex("ff0eff02ff0580")?;
        let pnode = program_to_concat.to_clvm(allocator).into_gen()?;
        let result_atom = run_program(allocator.allocator(), &chia_dialect(), pnode, args, 0)
            .into_gen()?
            .1;
        if let Some(result_move_data) = atom_from_clvm(allocator, result_atom) {
            Ok(result_move_data)
        } else {
            Err(Error::StrErr("move didn't concat".to_string()))
        }
    }

    pub fn to_linear_move(&self, allocator: &mut AllocEncoder) -> Result<Vec<u8>, Error> {
<<<<<<< HEAD
        let alice_mover = self.count.is_multiple_of(2);
=======
        let bit_0_set: bool = ((self.count & 1) << 4) == 0;
        let alice_mover = bit_0_set;
>>>>>>> a9b3c614
        let mover_ph_ref = if alice_mover {
            &self.bob_puzzle_hash
        } else {
            &self.alice_puzzle_hash
        };
        let waiter_ph_ref = if alice_mover {
            Some(&self.alice_puzzle_hash)
        } else {
            Some(&self.bob_puzzle_hash)
        };
        let pv_hash = self.validation_program.sha256tree(allocator);
        let timeout_atom = at_least_one_byte(allocator, self.timeout.to_u64())?;
        assert_ne!(self.amount, Amount::default());
        let amount_atom = at_least_one_byte(allocator, self.amount.to_u64())?;
        let nonce_atom = at_least_one_byte(allocator, self.nonce as u64)?;
        let max_move_size_atom = at_least_one_byte(allocator, self.max_move_size as u64)?;
        let mover_share_atom = at_least_one_byte(allocator, self.opponent_mover_share.to_u64())?;
        let count_atom = at_least_one_byte(allocator, self.count as u64)?;
        let mut tail_bytes = self.move_tail(allocator)?;
        let args = (
            mover_ph_ref.clone(),
            (
                waiter_ph_ref.cloned(),
                (
                    self.mod_hash.clone(),
                    (
                        self.validation_info.hash(),
                        (
                            self.incoming_state_validation_info_hash.clone(),
                            (
                                pv_hash,
                                (
                                    Node(timeout_atom),
                                    (
                                        Node(amount_atom),
                                        (
                                            Node(nonce_atom),
                                            (
                                                Node(max_move_size_atom),
                                                (Node(mover_share_atom), (Node(count_atom), ())),
                                            ),
                                        ),
                                    ),
                                ),
                            ),
                        ),
                    ),
                ),
            ),
        )
            .to_clvm(allocator)
            .into_gen()?;

        let program_to_concat = Program::from_hex(
            "ff0eff02ff05ff0bff17ff2fff5fff8200bfff82017fff8202ffff8205ffff820bffff8217ff80",
        )?;
        let pnode = program_to_concat.to_clvm(allocator).into_gen()?;
        let result_atom = run_program(allocator.allocator(), &chia_dialect(), pnode, args, 0)
            .into_gen()?
            .1;
        if let Some(mut result_move_data) = atom_from_clvm(allocator, result_atom) {
            debug!(
                "generated move data {} {result_move_data:?}",
                result_move_data.len()
            );
            debug!("tail_bytes {tail_bytes:?}");
            result_move_data.append(&mut tail_bytes);
            Ok(result_move_data)
        } else {
            Err(Error::StrErr("move didn't concat".to_string()))
        }
    }
}

#[test]
fn test_debug_game_validation_move() {
    let mut allocator = AllocEncoder::new();
    let rng_seed: [u8; 32] = [0; 32];
    let mut rng = ChaCha8Rng::from_seed(rng_seed);
    let pk0: PrivateKey = rng.gen();
    let pk1: PrivateKey = rng.gen();
    let id0 = ChiaIdentity::new(&mut allocator, pk0).expect("ok");
    let id1 = ChiaIdentity::new(&mut allocator, pk1).expect("ok");
    let identities: [ChiaIdentity; 2] = [id0, id1];
    let mut debug_games = make_debug_games(&mut allocator, &mut rng, &identities).expect("good");
    let debug_games = pair_of_array_mut(&mut debug_games);

    assert_eq!(
        debug_games.0.game.starts[0].initial_validation_program,
        debug_games.1.game.starts[0].initial_validation_program
    );

    debug!("do move 0 (alice)");
    let _move1 = debug_games
        .0
        .do_move(&mut allocator, debug_games.1, Amount::default(), 0)
        .expect("ok");

    debug!(
        "do move 1 (bob) at {} {}",
        debug_games.0.move_count, debug_games.1.move_count
    );
    let _move2 = debug_games
        .1
        .do_move(&mut allocator, debug_games.0, Amount::default(), 0)
        .expect("ok");
}<|MERGE_RESOLUTION|>--- conflicted
+++ resolved
@@ -709,12 +709,8 @@
     }
 
     pub fn to_linear_move(&self, allocator: &mut AllocEncoder) -> Result<Vec<u8>, Error> {
-<<<<<<< HEAD
-        let alice_mover = self.count.is_multiple_of(2);
-=======
         let bit_0_set: bool = ((self.count & 1) << 4) == 0;
         let alice_mover = bit_0_set;
->>>>>>> a9b3c614
         let mover_ph_ref = if alice_mover {
             &self.bob_puzzle_hash
         } else {
