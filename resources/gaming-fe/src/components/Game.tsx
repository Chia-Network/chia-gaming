--- conflicted
+++ resolved
@@ -1,9 +1,4 @@
-import {
-  Box,
-  Button,
-  Typography,
-} from '@mui/material';
-
+import { Box, Button, Typography } from '@mui/material';
 
 import { useWasmBlob } from '../hooks/useWasmBlob';
 import { getSearchParams, generateOrRetrieveUniqueId } from '../util';
@@ -40,32 +35,35 @@
   }
 
   if (gameConnectionState.stateIdentifier === 'starting') {
-    return <WaitingScreen stateName={gameConnectionState.stateIdentifier} messages={gameConnectionState.stateDetail} />;
+    return (
+      <WaitingScreen
+        stateName={gameConnectionState.stateIdentifier}
+        messages={gameConnectionState.stateDetail}
+      />
+    );
   }
 
   if (gameConnectionState.stateIdentifier === 'shutdown') {
     return (
       <Box p={4}>
-<<<<<<< HEAD
-          <Typography variant="h4" align="center" aria-label="shutdown">
-              {`Cal Poker - shutdown succeeded`}
-          </Typography>
-          <Box>
-            {gameConnectionState.stateDetail.map((c) => (<Typography variant="h5" align="center">{c}</Typography>))}
-            <GameLog log={log} />
-          </Box>
-=======
-        <Typography variant="h4" align="center" aria-label="shutdown">
+        <Typography variant='h4' align='center' aria-label='shutdown'>
           {`Cal Poker - shutdown succeeded`}
         </Typography>
         <Box>
           {gameConnectionState.stateDetail.map((c) => (
-            <Typography variant="h5" align="center">
+            <Typography variant='h5' align='center'>
               {c}
             </Typography>
           ))}
+          <Box>
+            {gameConnectionState.stateDetail.map((c) => (
+              <Typography variant='h5' align='center'>
+                {c}
+              </Typography>
+            ))}
+            <GameLog log={log} />
+          </Box>
         </Box>
->>>>>>> c001e811
       </Box>
     );
   }
@@ -85,7 +83,9 @@
       ? 'success'
       : 'warning';
   const iAmAlice = playerNumber === 2;
-  const myHandValue = iAmAlice ? outcome?.alice_hand_value : outcome?.bob_hand_value;
+  const myHandValue = iAmAlice
+    ? outcome?.alice_hand_value
+    : outcome?.bob_hand_value;
   let banner = isPlayerTurn ? 'Your turn' : "Opponent's turn";
   if (myWinOutcome === 'win') {
     banner = `You win ${myHandValue}`;
@@ -94,27 +94,45 @@
   } else if (myWinOutcome === 'tie') {
     banner = `Game tied ${myHandValue}`;
   }
-  const moveDescription = ['Commit to random number', 'Choose 4 cards to discard', 'Finish game'][moveNumber];
+  const moveDescription = [
+    'Commit to random number',
+    'Choose 4 cards to discard',
+    'Finish game',
+  ][moveNumber];
 
   if (outcome) {
     return (
-      <div id="total">
-        <div id="overlay"> </div>
+      <div id='total'>
+        <div id='overlay'> </div>
         <Box p={4}>
-          <Typography variant="h4" align="center">
+          <Typography variant='h4' align='center'>
             {`Cal Poker - move ${moveNumber}`}
           </Typography>
           <br />
-          <Typography variant="h6" align="center" color={colors[color]}>
+          <Typography variant='h6' align='center' color={colors[color]}>
             {banner}
           </Typography>
           <br />
-          <Box display="flex" flexDirection={{ xs: 'column', md: 'row' }} alignItems="stretch" gap={2} mb={4}>
-            <Box flex={1} display="flex" flexDirection="column">
-              <GameEndPlayer iStarted={iStarted} playerNumber={iStarted ? 1 : 2} outcome={outcome} />
+          <Box
+            display='flex'
+            flexDirection={{ xs: 'column', md: 'row' }}
+            alignItems='stretch'
+            gap={2}
+            mb={4}
+          >
+            <Box flex={1} display='flex' flexDirection='column'>
+              <GameEndPlayer
+                iStarted={iStarted}
+                playerNumber={iStarted ? 1 : 2}
+                outcome={outcome}
+              />
             </Box>
-            <Box flex={1} display="flex" flexDirection="column">
-              <GameEndPlayer iStarted={iStarted} playerNumber={iStarted ? 2 : 1} outcome={outcome} />
+            <Box flex={1} display='flex' flexDirection='column'>
+              <GameEndPlayer
+                iStarted={iStarted}
+                playerNumber={iStarted ? 2 : 1}
+                outcome={outcome}
+              />
             </Box>
           </Box>
         </Box>
@@ -124,24 +142,30 @@
 
   return (
     <Box p={4}>
-      <Typography variant="h4" align="center">
+      <Typography variant='h4' align='center'>
         {`Cal Poker - move ${moveNumber}`}
       </Typography>
       <Button
         onClick={stopPlaying}
         disabled={moveNumber !== 0}
-        aria-label="stop-playing"
+        aria-label='stop-playing'
         aria-disabled={moveNumber !== 0}
       >
         Stop
       </Button>
       <br />
-      <Typography variant="h6" align="center" color={colors[color]}>
+      <Typography variant='h6' align='center' color={colors[color]}>
         {banner}
       </Typography>
       <br />
-      <Box display="flex" flexDirection={{ xs: 'column', md: 'row' }} alignItems="stretch" gap={2} mb={4}>
-        <Box flex={1} display="flex" flexDirection="column">
+      <Box
+        display='flex'
+        flexDirection={{ xs: 'column', md: 'row' }}
+        alignItems='stretch'
+        gap={2}
+        mb={4}
+      >
+        <Box flex={1} display='flex' flexDirection='column'>
           <PlayerSection
             playerNumber={playerNumber}
             playerHand={playerHand}
@@ -152,19 +176,17 @@
             setCardSelections={setCardSelections}
           />
         </Box>
-        <Box flex={1} display="flex" flexDirection="column">
-          <OpponentSection playerNumber={playerNumber == 1 ? 2 : 1} opponentHand={opponentHand} />
+        <Box flex={1} display='flex' flexDirection='column'>
+          <OpponentSection
+            playerNumber={playerNumber == 1 ? 2 : 1}
+            opponentHand={opponentHand}
+          />
         </Box>
       </Box>
       <br />
       <Typography>{moveDescription}</Typography>
-<<<<<<< HEAD
-      <br/>
+      <br />
       <GameLog log={log} />
-=======
-      <br />
-      <GameLog log={[]} />
->>>>>>> c001e811
     </Box>
   );
 };
