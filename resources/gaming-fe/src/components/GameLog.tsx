--- conflicted
+++ resolved
@@ -42,11 +42,6 @@
         elevation={1}
         style={{ maxHeight: "800px", overflow: "auto", padding: "8px" }}
       >
-<<<<<<< HEAD
-        {log.map((entry, index) => (
-          <Typography aria-label={`log-entry-${index}`} key={index}>{entry}</Typography>
-        ))}
-=======
         {log.map((entry, index) => {
           const iWin = entry.topLineOutcome == 'win' ? 'WINNER' : '';
           let opWin = entry.topLineOutcome == 'lose' ? 'WINNER' : '';
@@ -57,7 +52,6 @@
             </div>
           );
         })}
->>>>>>> c59bb9cc
       </Paper>
     </Box>
   );
