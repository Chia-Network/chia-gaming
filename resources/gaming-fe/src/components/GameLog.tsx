--- conflicted
+++ resolved
@@ -74,13 +74,8 @@
       cardDisplay(c, i, `outcome-${me ? 'me' : 'opponent'}`, false),
     );
     return (
-<<<<<<< HEAD
-      <Box>
-        <Typography sx={{ fontWeight: 600, fontSize: '0.95rem', mb: 0.75, color: '#374151' }}>
-=======
       <Box display='flex' flexDirection='row' alignItems='center' py={0.5}>
         <Typography sx={{ fontWeight: 600, fontSize: '0.95rem', mb: 0.75, color: '#374151' }} aria-label={`${label}-description`} data-hand-description={JSON.stringify(desc)} variant='body2' fontWeight={600} mr={1}>
->>>>>>> 560a91c2
           {makeDescription(desc)}
         </Typography>
         <Box data-testid={label} display='flex' flexWrap='wrap' gap={0.5}>
