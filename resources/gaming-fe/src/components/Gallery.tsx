<<<<<<< HEAD
import React, { cloneElement, useState, useEffect, useCallback } from "react";
import { ErrorBoundary } from "./ErrorBoundary";
import LobbyScreen from "./LobbyScreen";
import PlayerSection from "./PlayerSection";
import OpponentSection from "./OpponentSection";
import GameEndPlayer from "./GameEndPlayer";
import GameLog from "./GameLog";
import WaitingScreen from "./WaitingScreen";
import PlayingCard from "./PlayingCard";
import { QRCodeModal } from "./QRCodeModal";
import WalletConnectHeading from "./WalletConnectHeading";
import { WalletConnectDialog } from "./WalletConnect";
import CaliforniaPoker from "./BramVibe1";

const componentList: Record<string, any> = {
  "LobbyScreen": LobbyScreen as any,
  "PlayerSection": PlayerSection as any,
  "OpponentSection": OpponentSection as any,
  "GameEndPlayer": GameEndPlayer as any,
  "GameLog": GameLog as any,
  "WaitingScreen": WaitingScreen as any,
  "PlayingCard": PlayingCard as any,
  "QRCodeModal": QRCodeModal as any,
  "WalletConnectHeading": WalletConnectHeading as any,
  "WalletConnect": WalletConnectDialog as any,
  "BramVibe1": CaliforniaPoker as any
=======
import React, { useState, useEffect, useCallback } from 'react';

import { ErrorBoundary } from './ErrorBoundary';
import Calpoker from './Calpoker';
import GameEndPlayer from './GameEndPlayer';
import GameLog from './GameLog';
import LobbyScreen from './LobbyScreen';
import OpponentSection from './OpponentSection';
import PlayerSection from './PlayerSection';
import PlayingCard from './PlayingCard';
import { QRCodeModal } from './QRCodeModal';
import WaitingScreen from './WaitingScreen';
import { WalletConnectDialog } from './WalletConnect';
import WalletConnectHeading from './WalletConnectHeading';

const componentList: Record<string, any> = {
  LobbyScreen: LobbyScreen as any,
  Calpoker: Calpoker as any,
  PlayerSection: PlayerSection as any,
  OpponentSection: OpponentSection as any,
  GameEndPlayer: GameEndPlayer as any,
  GameLog: GameLog as any,
  WaitingScreen: WaitingScreen as any,
  PlayingCard: PlayingCard as any,
  QRCodeModal: QRCodeModal as any,
  WalletConnectHeading: WalletConnectHeading as any,
  WalletConnect: WalletConnectDialog as any,
>>>>>>> 9af7d74e
};

const Gallery: React.FC = () => {
  const choiceFromStorage = localStorage.getItem('galleryChoice');
  const dataFromStorage = localStorage.getItem('galleryData');

  const [generation, setGeneration] = useState(0);
  const [arraySelection, setArraySelection] = useState<number>(0);
  const [componentChoice, setComponentChoice] = useState<string | undefined>(
    choiceFromStorage ? choiceFromStorage : undefined,
  );
  const [componentData, setComponentData] = useState<any | undefined>(
    dataFromStorage ? dataFromStorage : undefined,
  );
  const [functionCalls, setFunctionCalls] = useState<string[]>([]);

  const storeComponentChoice = useCallback(
    (evt: any) => {
      setComponentChoice(evt.target.value);
      localStorage.setItem('galleryChoice', evt.target.value);
      setFunctionCalls([]);
      setGeneration(generation + 1);
    },
    [generation],
  );
  const storeComponentData = useCallback(
    (evt: any) => {
      setComponentData(evt.target.value);
      localStorage.setItem('galleryData', evt.target.value);
      setFunctionCalls([]);
      setGeneration(generation + 1);
    },
    [generation],
  );

  let componentDataDecoded: any = undefined;
  let decodeError = undefined;

  if (componentData) {
    try {
      componentDataDecoded = JSON.parse(componentData);
    } catch (e: any) {
      decodeError = e.toString();
    }
  }

  useEffect(() => {
    const interval = setInterval(() => {
      if (componentDataDecoded && componentDataDecoded.length) {
        setArraySelection((arraySelection + 1) % componentDataDecoded.length);
      }
    }, 500);

    return () => {
      clearInterval(interval);
    };
  }, [arraySelection, componentDataDecoded]);

  const choiceList = [undefined, ...Object.keys(componentList)];
  const componentContainerStyle: Record<string, string> = {
    background: 'white',
    width: '90%',
    height: '90%',
    padding: '2em',
  };

  const composeError = (decodeError: string) => {
    return <div style={{ color: 'red' }}>{decodeError}</div>;
  };

  let component = undefined;

  try {
    const useComponentData =
      componentDataDecoded && componentDataDecoded.length
        ? componentDataDecoded[arraySelection % componentDataDecoded.length]
        : componentDataDecoded;
    ['height', 'width'].forEach((v) => {
      if (useComponentData && useComponentData[v] !== undefined) {
        componentContainerStyle[v] = useComponentData[v];
      }
    });
    Object.keys(useComponentData).forEach((k) => {
      if (componentDataDecoded[k] === '*function') {
        componentDataDecoded[k] = (...args: any[]) => {
          setFunctionCalls([...functionCalls, `${k}:${JSON.stringify(args)}`]);
        };
      }
    });

    component = decodeError ? (
      composeError(decodeError)
    ) : componentChoice && useComponentData ? (
      React.createElement(componentList[componentChoice], useComponentData)
    ) : (
      <div />
    );
  } catch (e: any) {
    component = composeError(e.toString());
  }

  const body = (
    <div
      style={{
        display: 'flex',
        flexDirection: 'row',
        width: '100vw',
        height: '100vh',
        flexGrow: 1,
        flexShrink: 1,
        background: '#888',
        alignItems: 'center',
        justifyContent: 'center',
      }}
    >
      <div style={componentContainerStyle}>{component}</div>
    </div>
  );

  return (
    <div style={{ display: 'flex', flexDirection: 'column' }}>
      <div
        style={{
          display: 'flex',
          flexDirection: 'row',
          flexGrow: 0,
          flexShrink: 0,
          width: '100%',
          height: '3em',
          marginLeft: '2em',
          marginRight: '2em',
          alignItems: 'center',
        }}
      >
        <div>Component:</div>
        <select value={componentChoice} onChange={storeComponentChoice}>
          {choiceList.map((c) =>
            c === undefined ? (
              <option value=''>No selection</option>
            ) : (
              <option value={c}>{c}</option>
            ),
          )}
        </select>
      </div>
      <div
        style={{
          display: 'flex',
          flexDirection: 'row',
          flexGrow: 0,
          flexShrink: 0,
          width: '100%',
          height: '5em',
          padding: '2em',
          alignItems: 'center',
        }}
      >
        <div>Data:</div>
        <textarea
          style={{ width: '100%', height: '4em' }}
          value={componentData}
          onChange={storeComponentData}
        />
      </div>
      <div
        style={{
          display: 'flex',
          flexDirection: 'row',
          flexGrow: 0,
          flexShrink: 0,
          width: '100%',
          height: '5em',
          padding: '2em',
          alignItems: 'center',
        }}
      >
        <div>Calls:</div>
        <textarea
          style={{ width: '100%', height: '4em' }}
          value={functionCalls.join('\n')}
        />
      </div>
      <ErrorBoundary
        rerender={() =>
          storeComponentChoice({ target: { value: componentChoice } })
        }
      >
        <div
          style={{ position: 'relative', width: '0', height: 0, opacity: '0%' }}
        >
          {generation}
        </div>
        {body}
      </ErrorBoundary>
    </div>
  );
};

export default Gallery;<|MERGE_RESOLUTION|>--- conflicted
+++ resolved
@@ -1,34 +1,7 @@
-<<<<<<< HEAD
-import React, { cloneElement, useState, useEffect, useCallback } from "react";
-import { ErrorBoundary } from "./ErrorBoundary";
-import LobbyScreen from "./LobbyScreen";
-import PlayerSection from "./PlayerSection";
-import OpponentSection from "./OpponentSection";
-import GameEndPlayer from "./GameEndPlayer";
-import GameLog from "./GameLog";
-import WaitingScreen from "./WaitingScreen";
-import PlayingCard from "./PlayingCard";
-import { QRCodeModal } from "./QRCodeModal";
-import WalletConnectHeading from "./WalletConnectHeading";
-import { WalletConnectDialog } from "./WalletConnect";
+import React, { useState, useEffect, useCallback } from 'react';
+
+import { ErrorBoundary } from './ErrorBoundary';
 import CaliforniaPoker from "./BramVibe1";
-
-const componentList: Record<string, any> = {
-  "LobbyScreen": LobbyScreen as any,
-  "PlayerSection": PlayerSection as any,
-  "OpponentSection": OpponentSection as any,
-  "GameEndPlayer": GameEndPlayer as any,
-  "GameLog": GameLog as any,
-  "WaitingScreen": WaitingScreen as any,
-  "PlayingCard": PlayingCard as any,
-  "QRCodeModal": QRCodeModal as any,
-  "WalletConnectHeading": WalletConnectHeading as any,
-  "WalletConnect": WalletConnectDialog as any,
-  "BramVibe1": CaliforniaPoker as any
-=======
-import React, { useState, useEffect, useCallback } from 'react';
-
-import { ErrorBoundary } from './ErrorBoundary';
 import Calpoker from './Calpoker';
 import GameEndPlayer from './GameEndPlayer';
 import GameLog from './GameLog';
@@ -43,6 +16,7 @@
 
 const componentList: Record<string, any> = {
   LobbyScreen: LobbyScreen as any,
+  BramVibe1: CaliforniaPoker as any,
   Calpoker: Calpoker as any,
   PlayerSection: PlayerSection as any,
   OpponentSection: OpponentSection as any,
@@ -53,7 +27,6 @@
   QRCodeModal: QRCodeModal as any,
   WalletConnectHeading: WalletConnectHeading as any,
   WalletConnect: WalletConnectDialog as any,
->>>>>>> 9af7d74e
 };
 
 const Gallery: React.FC = () => {
