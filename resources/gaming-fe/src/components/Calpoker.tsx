import { Box, Button, Typography } from '@mui/material';

import GameEndPlayer from './GameEndPlayer';
import GameLog from './GameLog';
import OpponentSection from './OpponentSection';
import PlayerSection from './PlayerSection';
import { CalpokerOutcome, OutcomeLogLine } from '../types/ChiaGaming';

export interface CalpokerProps {
  outcome: CalpokerOutcome | undefined;
  moveNumber: number;
  iStarted: boolean;
  isPlayerTurn: boolean;
  playerNumber: number;
  playerHand: number[][];
  opponentHand: number[][];
  cardSelections: number;
  setCardSelections: (n: number) => void;
  handleMakeMove: (hex: string) => void;
  stopPlaying: () => void;
  log: OutcomeLogLine[];
}

const Calpoker: React.FC<CalpokerProps> = ({
  outcome,
  moveNumber,
  iStarted,
  isPlayerTurn,
  playerNumber,
  playerHand,
  opponentHand,
  cardSelections,
  setCardSelections,
  handleMakeMove,
  stopPlaying,
<<<<<<< HEAD
  log
=======
>>>>>>> 0d1e8f3c
}) => {
  const myWinOutcome = outcome?.my_win_outcome;
  const colors = {
    win: 'green',
    lose: 'red',
    tie: '#ccc',
    success: '#363',
    warning: '#633',
  };
  const color: 'success' | 'warning' | 'win' | 'lose' | 'tie' = myWinOutcome
    ? myWinOutcome
    : isPlayerTurn
      ? 'success'
      : 'warning';
  const iAmAlice = playerNumber === 2;
  const myHandValue = iAmAlice
    ? outcome?.alice_hand_value
    : outcome?.bob_hand_value;
  let banner = isPlayerTurn ? 'Your turn' : "Opponent's turn";
  if (myWinOutcome === 'win') {
    banner = `You win ${myHandValue}`;
  } else if (myWinOutcome === 'lose') {
    banner = `You lose ${myHandValue}`;
  } else if (myWinOutcome === 'tie') {
    banner = `Game tied ${myHandValue}`;
  }
  const moveDescription = [
    'Commit to random number',
    'Choose 4 cards to discard',
    'Finish game',
  ][moveNumber];

  if (outcome) {
    return (
      <div id='total'>
        <div id='overlay'> </div>
        <Box p={4}>
          <Typography variant='h4' align='center'>
            {`Cal Poker - move ${moveNumber}`}
          </Typography>
          <br />
          <Typography variant='h6' align='center' color={colors[color]}>
            {banner}
          </Typography>
          <br />
          <Box
            display='flex'
            flexDirection={{ xs: 'column', md: 'row' }}
            alignItems='stretch'
            gap={2}
            mb={4}
          >
            <Box flex={1} display='flex' flexDirection='column'>
              <GameEndPlayer
                iStarted={iStarted}
                playerNumber={iStarted ? 1 : 2}
                outcome={outcome}
              />
            </Box>
            <Box flex={1} display='flex' flexDirection='column'>
              <GameEndPlayer
                iStarted={iStarted}
                playerNumber={iStarted ? 2 : 1}
                outcome={outcome}
              />
            </Box>
          </Box>
        </Box>
      </div>
    );
  }

  return (
    <Box p={4}>
      <Typography variant='h4' align='center'>
        {`Cal Poker - move ${moveNumber}`}
      </Typography>
      <Button
        onClick={stopPlaying}
        disabled={moveNumber !== 0}
        aria-label='stop-playing'
        aria-disabled={moveNumber !== 0}
      >
        Stop
      </Button>
      <br />
      <Typography variant='h6' align='center' color={colors[color]}>
        {banner}
      </Typography>
      <br />
      <Box
        display='flex'
        flexDirection={{ xs: 'column', md: 'row' }}
        alignItems='stretch'
        gap={2}
        mb={4}
      >
        <Box flex={1} display='flex' flexDirection='column'>
          <PlayerSection
            playerNumber={playerNumber}
            playerHand={playerHand}
            isPlayerTurn={isPlayerTurn}
            moveNumber={moveNumber}
            handleMakeMove={handleMakeMove}
            cardSelections={cardSelections}
            setCardSelections={setCardSelections}
          />
        </Box>
        <Box flex={1} display='flex' flexDirection='column'>
          <OpponentSection
            playerNumber={playerNumber == 1 ? 2 : 1}
            opponentHand={opponentHand}
          />
        </Box>
      </Box>
      <br />
      <Typography>{moveDescription}</Typography>
      <br />
      <GameLog log={log} />
    </Box>
  );
};

export default Calpoker;<|MERGE_RESOLUTION|>--- conflicted
+++ resolved
@@ -33,10 +33,7 @@
   setCardSelections,
   handleMakeMove,
   stopPlaying,
-<<<<<<< HEAD
   log
-=======
->>>>>>> 0d1e8f3c
 }) => {
   const myWinOutcome = outcome?.my_win_outcome;
   const colors = {
