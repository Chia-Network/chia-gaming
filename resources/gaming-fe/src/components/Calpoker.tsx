--- conflicted
+++ resolved
@@ -38,10 +38,7 @@
   setCardSelections,
   handleMakeMove,
   stopPlaying,
-<<<<<<< HEAD
-=======
   addressData,
->>>>>>> 97348379
   log,
 }) => {
   const myWinOutcome = outcome?.my_win_outcome;
@@ -116,8 +113,9 @@
   }
 
   const balanceDisplay =
-    (ourShare !== undefined && theirShare !== undefined) ?
-    ` - Our Share ${ourShare} vs ${theirShare}` : '';
+    ourShare !== undefined && theirShare !== undefined
+      ? ` - Our Share ${ourShare} vs ${theirShare}`
+      : '';
 
   return (
     <Box p={4}>
