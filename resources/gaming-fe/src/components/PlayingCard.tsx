import { Paper, Typography } from '@mui/material';
import { suitNames } from '../types/ChiaGaming';

interface PlayingCardProps {
  id: string;
  index: number;
  cardValue: number[];
  isFaceDown?: boolean;
  selected: boolean;
  selectionColor?: string;
  setSelection: (index: number, selected: boolean) => void;
  iAmPlayer: boolean;
}

const PlayingCard = ({
  id,
  index,
  cardValue,
  selected,
  setSelection,
  selectionColor,
  isFaceDown = false,
  iAmPlayer,
<<<<<<< HEAD
}) => {
=======
}: PlayingCardProps) => {
  const suitNames = ['Q', '♥', '♦', '♤', '♧'];
>>>>>>> c001e811
  const rank = cardValue.slice(0, -1);
  const suit = suitNames[cardValue.slice(-1)[0] as any];
  const setSelectedCB = () => {
    const newSelected = !selected;
    setSelection(index, newSelected);
  };

  const isRedSuit = suit === '♥' || suit === '♦';
  const suitColor = isRedSuit ? 'red' : 'black';

  const cardStyle = {
    width: '60px',
    height: '90px',
    marginRight: '8px',
    borderRadius: '8px',
    border: '1px solid #000',
    display: 'flex',
    flexDirection: 'column' as const,
    justifyContent: 'space-between',
    padding: '8px',
    backgroundColor: selectionColor ? selectionColor : selected ? '#ddd' : isFaceDown ? '#2E7D32' : '#FFFFFF',
    color: isFaceDown ? '#FFFFFF' : suitColor,
    cursor: 'pointer',
    textAlign: 'center' as const,
    boxSizing: 'border-box' as const,
  };

  return (
    <Paper id={id} elevation={3} aria-label={`card-${iAmPlayer}-${index}`} style={cardStyle} onClick={setSelectedCB}>
      {!isFaceDown && (
        <>
          <Typography variant="body2" style={{ fontWeight: 'bold' }}>
            {rank}
            {suit}
          </Typography>
          <Typography variant="body2" style={{ fontWeight: 'bold', transform: 'rotate(180deg)' }}>
            {rank}
            {suit}
          </Typography>
        </>
      )}
    </Paper>
  );
};

export default PlayingCard;<|MERGE_RESOLUTION|>--- conflicted
+++ resolved
@@ -21,12 +21,8 @@
   selectionColor,
   isFaceDown = false,
   iAmPlayer,
-<<<<<<< HEAD
-}) => {
-=======
 }: PlayingCardProps) => {
   const suitNames = ['Q', '♥', '♦', '♤', '♧'];
->>>>>>> c001e811
   const rank = cardValue.slice(0, -1);
   const suit = suitNames[cardValue.slice(-1)[0] as any];
   const setSelectedCB = () => {
@@ -47,7 +43,13 @@
     flexDirection: 'column' as const,
     justifyContent: 'space-between',
     padding: '8px',
-    backgroundColor: selectionColor ? selectionColor : selected ? '#ddd' : isFaceDown ? '#2E7D32' : '#FFFFFF',
+    backgroundColor: selectionColor
+      ? selectionColor
+      : selected
+        ? '#ddd'
+        : isFaceDown
+          ? '#2E7D32'
+          : '#FFFFFF',
     color: isFaceDown ? '#FFFFFF' : suitColor,
     cursor: 'pointer',
     textAlign: 'center' as const,
@@ -55,14 +57,23 @@
   };
 
   return (
-    <Paper id={id} elevation={3} aria-label={`card-${iAmPlayer}-${index}`} style={cardStyle} onClick={setSelectedCB}>
+    <Paper
+      id={id}
+      elevation={3}
+      aria-label={`card-${iAmPlayer}-${index}`}
+      style={cardStyle}
+      onClick={setSelectedCB}
+    >
       {!isFaceDown && (
         <>
-          <Typography variant="body2" style={{ fontWeight: 'bold' }}>
+          <Typography variant='body2' style={{ fontWeight: 'bold' }}>
             {rank}
             {suit}
           </Typography>
-          <Typography variant="body2" style={{ fontWeight: 'bold', transform: 'rotate(180deg)' }}>
+          <Typography
+            variant='body2'
+            style={{ fontWeight: 'bold', transform: 'rotate(180deg)' }}
+          >
             {rank}
             {suit}
           </Typography>
