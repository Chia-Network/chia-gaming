<<<<<<< HEAD
import express from "express";
import { createServer } from "http";
import { readFile } from "node:fs/promises";
import { Server as SocketIOServer } from "socket.io";
import { v4 as uuidv4 } from "uuid";
import crypto from "crypto";
import cors from "cors";
import helmet from "helmet";
import minimist from "minimist";
import { GenerateRoomResult, Room, Player } from "./types/lobby";
import { Lobby } from "./lobby/lobbyState";
=======
import crypto from 'crypto';
import { createServer } from 'http';
import { readFile } from 'node:fs/promises';

import cors from 'cors';
import express from 'express';
import helmet from 'helmet';
import minimist from 'minimist';
import { Server as SocketIOServer } from 'socket.io';

import { Lobby } from './lobby/lobbyState';
import { GenerateRoomResult, Room } from './types/lobby';
>>>>>>> a15649e2

const lobby = new Lobby();
const app = express();
const httpServer = createServer(app);
const io = new SocketIOServer(httpServer, {
<<<<<<< HEAD
  cors: { origin: "*", methods: ["GET", "POST"] },
=======
  cors: { origin: '*', methods: ['GET', 'POST'] },
>>>>>>> a15649e2
});

// Parse args
function parseArgs() {
  const args = minimist(process.argv.slice(2));

  if (!args.self) {
    console.warn("usage: lobby --self [own-url]");
    process.exit(1);
  }

  return args;
}

const args = parseArgs();

app.use(
  helmet({
    contentSecurityPolicy: {
      directives: {
<<<<<<< HEAD
        defaultSrc: ["'self'", "https://explorer-api.walletconnect.com"],
        scriptSrc: ["'self'", "'wasm-unsafe-eval'", "'unsafe-inline'"],
        connectSrc: [
          "'self'",
          "https://explorer-api.walletconnect.com",
          "wss://relay.walletconnect.com",
          "https://verify.walletconnect.org",
          "https://verify.walletconnect.org",
          "https://api.coinset.org",
          "wss://api.coinset.org",
          "http://localhost:5800",
          "wss://relay.walletconnect.org",
          args.tracker,
        ],
        frameSrc: ["'self'", "https://verify.walletconnect.org", args.tracker],
        frameAncestors: ["'self'", "*"],
=======
        defaultSrc: ["'self'", 'https://explorer-api.walletconnect.com'],
        scriptSrc: ["'self'", "'wasm-unsafe-eval'", "'unsafe-inline'"],
        connectSrc: [
          "'self'",
          'https://explorer-api.walletconnect.com',
          'wss://relay.walletconnect.com',
          'https://verify.walletconnect.org',
          'https://verify.walletconnect.org',
          'https://api.coinset.org',
          'wss://api.coinset.org',
          'http://localhost:5800',
          'wss://relay.walletconnect.org',
          args.tracker,
        ],
        frameSrc: ["'self'", 'https://verify.walletconnect.org', args.tracker],
        frameAncestors: ["'self'", '*'],
>>>>>>> a15649e2
      },
    },
  }),
);

app.use(
  cors({
<<<<<<< HEAD
    origin: "*",
    methods: ["GET", "POST", "HEAD", "OPTIONS"],
=======
    origin: '*',
    methods: ['GET', 'POST', 'HEAD', 'OPTIONS'],
>>>>>>> a15649e2
  }),
);

app.use(express.json());

const TOKEN_TTL = 10 * 60 * 1000;

function joinLobby(id: string, alias: string, parameters: any): any {
  if (!id || !alias) {
<<<<<<< HEAD
    return { error: "Missing id or alias for joining lobby." };
=======
    return { error: 'Missing id or alias for joining lobby.' };
>>>>>>> a15649e2
  }
  const lastActive = new Date().getTime();
  lobby.addPlayer({
    id,
    alias,
    joinedAt: lastActive,
    lastActive,
    status: "waiting",
    parameters,
  });
  io.emit("lobby_update", lobby.getPlayers());
  return null;
}

function leaveLobby(id: string): any {
  if (lobby.removePlayer(id)) {
    io.emit("lobby_update", lobby.getPlayers());
    return { lobbyQueue: lobby.getPlayers() };
  }

  return undefined;
}

// Kick the root.
async function serveFile(file: string, contentType: string, res: any) {
  const content = await readFile(file);
<<<<<<< HEAD
  res.set("Content-Type", contentType);
  res.send(content);
}
app.get("/", async (req: any, res: any) => {
  serveFile("public/index.html", "text/html", res);
});
app.get("/index.js", async (req: any, res: any) => {
  serveFile("dist/index-rollup.js", "application/javascript", res);
=======
  res.set('Content-Type', contentType);
  res.send(content);
}
app.get('/', async (_req: any, res: any) => {
  serveFile('public/index.html', 'text/html', res);
});
app.get('/index.js', async (_req: any, res: any) => {
  serveFile('dist/index-rollup.js', 'application/javascript', res);
>>>>>>> a15649e2
});
app.post("/lobby/change-alias", (req, res) => {
  const { id, newAlias } = req.body;
<<<<<<< HEAD
  if (!id || !newAlias)
    return res.status(400).json({ error: "Missing id or new_alias." });
  let player = lobby.players[id];
=======
  if (!id || !newAlias) return res.status(400).json({ error: 'Missing id or new_alias.' });
  const player = lobby.players[id];
>>>>>>> a15649e2
  if (player) {
    player.alias = newAlias;
    io.emit("lobby_update", lobby.getPlayers());
    return res.json(player);
  }
  res.json({});
});
app.post("/lobby/generate-room", (req, res) => {
  const { id, game, parameters } = req.body;
  if (!id || !game)
    return res.status(400).json({ error: "Missing id or game." });
  const token = crypto.randomBytes(16).toString("hex");
  const now = Date.now();
  const newRoom: Room = {
    token,
    host: id,
    game,
    status: "waiting",
    createdAt: now,
    expiresAt: now + TOKEN_TTL,
    minPlayers: 2,
    maxPlayers: 2,
    chat: [],
    parameters,
  };
  lobby.rooms[token] = newRoom;
  console.log("generate room", game, lobby.games);
  const secureUrl = `${lobby.games[game].target}&join=${token}`;
  const result: GenerateRoomResult = { secureUrl, token };
  io.emit("room_update", newRoom);
  res.json(result);
});
<<<<<<< HEAD
app.post("/lobby/game", (req, res) => {
  let { game, target } = req.body;
  let time = new Date().getTime();
  console.log("update game", game, target);
=======
app.post('/lobby/game', (req, _res) => {
  const { game, target } = req.body;
  const time = new Date().getTime();
  console.log('update game', game, target);
>>>>>>> a15649e2
  lobby.addGame(time, game, target);
});
app.post("/lobby/join-room", (req, res) => {
  const { token, id } = req.body;
  const room = lobby.rooms[token];
  if (!room) {
    return res.status(404).json({ error: "Invalid room token." });
  }
  if (room.joiner && room.joiner != id) {
    return res.status(400).json({ error: "Room is already full." });
  }
  room.joiner = id;
  console.log("games", lobby.games);
  let fullTargetUrl = `${lobby.games[room.game].target}&token=${token}`;
  Object.keys(room.parameters).forEach((p) => {
    fullTargetUrl = `${fullTargetUrl}&${p}=${room.parameters[p]}`;
  });
  room.target = fullTargetUrl;

  io.emit("room_update", room);
  res.json(room);
});
app.post("/lobby/good", (req, res) => {
  const { token, id } = req.body;
  const room = lobby.rooms[token];
  if (!room) {
    return res.status(404).json({ error: "Invalid room token." });
  }
  if (room.joiner != id && room.host != id) {
    return res.status(400).json({ error: "Not room owner." });
  }
  lobby.removeRoom(token);
  io.emit("room_update", lobby.getRooms());
  res.json({ rooms: lobby.getRooms() });
});
app.post("/lobby/join", (req, res) => {
  const { id, alias, parameters } = req.body;
  const result = joinLobby(id, alias, parameters);
  if (result) {
    return res.status(400).json(result);
  }
  res.json({ lobbyQueue: lobby.getPlayers() });
});
app.post("/lobby/leave", (req, res) => {
  const { id } = req.body;
  const result = leaveLobby(id);
  if (result) {
    return res.json(result);
  }
  res.status(404).json({ error: "Player not found in lobby." });
});

<<<<<<< HEAD
app.get("/lobby/status", (req, res) =>
  res.json({ lobbyQueue: lobby.getPlayers() }),
);

io.on("connection", (socket) => {
  socket.emit("lobby_update", lobby.getPlayers());
  socket.emit("room_update", Object.values(lobby.rooms));
=======
app.get('/lobby/status', (_req, res) => res.json({ lobbyQueue: lobby.getPlayers() }));

io.on('connection', (socket) => {
  socket.emit('lobby_update', lobby.getPlayers());
  socket.emit('room_update', Object.values(lobby.rooms));
>>>>>>> a15649e2

  // Lobby socket messages.
  socket.on("join", ({ id, alias }) => {
    if (!lobby.players[id]) {
      joinLobby(id, alias, {});
    }
    // We should send the lobby update so we can observe the person we gave a url to.
    io.emit("lobby_update", lobby.getPlayers());
  });

  socket.on("leave", ({ id }) => {
    leaveLobby(id);
  });

  socket.on("chat_message", ({ alias, content }) => {
    io.emit("chat_message", { alias, content });
  });

  // Game socket messages.
  socket.on("game_message", ({ party, token, msg }) => {
    io.emit("game_message", { party, token, msg });
  });

  socket.on("peer", ({ iStarted }) => {
    console.log("peer", iStarted);
    io.emit("peer", { iStarted });
  });
});

setInterval(() => {
  const time = new Date().getTime();
  lobby.sweep(time);
  io.emit("lobby_update", lobby.getPlayers());
}, 15000);

const port = process.env.PORT || 3001;
httpServer.listen(port, () => {
  console.log(`Server running on port ${port}`);
});<|MERGE_RESOLUTION|>--- conflicted
+++ resolved
@@ -1,16 +1,3 @@
-<<<<<<< HEAD
-import express from "express";
-import { createServer } from "http";
-import { readFile } from "node:fs/promises";
-import { Server as SocketIOServer } from "socket.io";
-import { v4 as uuidv4 } from "uuid";
-import crypto from "crypto";
-import cors from "cors";
-import helmet from "helmet";
-import minimist from "minimist";
-import { GenerateRoomResult, Room, Player } from "./types/lobby";
-import { Lobby } from "./lobby/lobbyState";
-=======
 import crypto from 'crypto';
 import { createServer } from 'http';
 import { readFile } from 'node:fs/promises';
@@ -23,17 +10,12 @@
 
 import { Lobby } from './lobby/lobbyState';
 import { GenerateRoomResult, Room } from './types/lobby';
->>>>>>> a15649e2
 
 const lobby = new Lobby();
 const app = express();
 const httpServer = createServer(app);
 const io = new SocketIOServer(httpServer, {
-<<<<<<< HEAD
-  cors: { origin: "*", methods: ["GET", "POST"] },
-=======
   cors: { origin: '*', methods: ['GET', 'POST'] },
->>>>>>> a15649e2
 });
 
 // Parse args
@@ -41,7 +23,7 @@
   const args = minimist(process.argv.slice(2));
 
   if (!args.self) {
-    console.warn("usage: lobby --self [own-url]");
+    console.warn('usage: lobby --self [own-url]');
     process.exit(1);
   }
 
@@ -54,31 +36,12 @@
   helmet({
     contentSecurityPolicy: {
       directives: {
-<<<<<<< HEAD
-        defaultSrc: ["'self'", "https://explorer-api.walletconnect.com"],
-        scriptSrc: ["'self'", "'wasm-unsafe-eval'", "'unsafe-inline'"],
-        connectSrc: [
-          "'self'",
-          "https://explorer-api.walletconnect.com",
-          "wss://relay.walletconnect.com",
-          "https://verify.walletconnect.org",
-          "https://verify.walletconnect.org",
-          "https://api.coinset.org",
-          "wss://api.coinset.org",
-          "http://localhost:5800",
-          "wss://relay.walletconnect.org",
-          args.tracker,
-        ],
-        frameSrc: ["'self'", "https://verify.walletconnect.org", args.tracker],
-        frameAncestors: ["'self'", "*"],
-=======
         defaultSrc: ["'self'", 'https://explorer-api.walletconnect.com'],
         scriptSrc: ["'self'", "'wasm-unsafe-eval'", "'unsafe-inline'"],
         connectSrc: [
           "'self'",
           'https://explorer-api.walletconnect.com',
           'wss://relay.walletconnect.com',
-          'https://verify.walletconnect.org',
           'https://verify.walletconnect.org',
           'https://api.coinset.org',
           'wss://api.coinset.org',
@@ -88,7 +51,6 @@
         ],
         frameSrc: ["'self'", 'https://verify.walletconnect.org', args.tracker],
         frameAncestors: ["'self'", '*'],
->>>>>>> a15649e2
       },
     },
   }),
@@ -96,13 +58,8 @@
 
 app.use(
   cors({
-<<<<<<< HEAD
-    origin: "*",
-    methods: ["GET", "POST", "HEAD", "OPTIONS"],
-=======
     origin: '*',
     methods: ['GET', 'POST', 'HEAD', 'OPTIONS'],
->>>>>>> a15649e2
   }),
 );
 
@@ -112,11 +69,7 @@
 
 function joinLobby(id: string, alias: string, parameters: any): any {
   if (!id || !alias) {
-<<<<<<< HEAD
-    return { error: "Missing id or alias for joining lobby." };
-=======
     return { error: 'Missing id or alias for joining lobby.' };
->>>>>>> a15649e2
   }
   const lastActive = new Date().getTime();
   lobby.addPlayer({
@@ -124,16 +77,16 @@
     alias,
     joinedAt: lastActive,
     lastActive,
-    status: "waiting",
+    status: 'waiting',
     parameters,
   });
-  io.emit("lobby_update", lobby.getPlayers());
+  io.emit('lobby_update', lobby.getPlayers());
   return null;
 }
 
 function leaveLobby(id: string): any {
   if (lobby.removePlayer(id)) {
-    io.emit("lobby_update", lobby.getPlayers());
+    io.emit('lobby_update', lobby.getPlayers());
     return { lobbyQueue: lobby.getPlayers() };
   }
 
@@ -143,16 +96,6 @@
 // Kick the root.
 async function serveFile(file: string, contentType: string, res: any) {
   const content = await readFile(file);
-<<<<<<< HEAD
-  res.set("Content-Type", contentType);
-  res.send(content);
-}
-app.get("/", async (req: any, res: any) => {
-  serveFile("public/index.html", "text/html", res);
-});
-app.get("/index.js", async (req: any, res: any) => {
-  serveFile("dist/index-rollup.js", "application/javascript", res);
-=======
   res.set('Content-Type', contentType);
   res.send(content);
 }
@@ -161,36 +104,30 @@
 });
 app.get('/index.js', async (_req: any, res: any) => {
   serveFile('dist/index-rollup.js', 'application/javascript', res);
->>>>>>> a15649e2
-});
-app.post("/lobby/change-alias", (req, res) => {
+});
+app.post('/lobby/change-alias', (req, res) => {
   const { id, newAlias } = req.body;
-<<<<<<< HEAD
   if (!id || !newAlias)
-    return res.status(400).json({ error: "Missing id or new_alias." });
-  let player = lobby.players[id];
-=======
-  if (!id || !newAlias) return res.status(400).json({ error: 'Missing id or new_alias.' });
+    return res.status(400).json({ error: 'Missing id or new_alias.' });
   const player = lobby.players[id];
->>>>>>> a15649e2
   if (player) {
     player.alias = newAlias;
-    io.emit("lobby_update", lobby.getPlayers());
+    io.emit('lobby_update', lobby.getPlayers());
     return res.json(player);
   }
   res.json({});
 });
-app.post("/lobby/generate-room", (req, res) => {
+app.post('/lobby/generate-room', (req, res) => {
   const { id, game, parameters } = req.body;
   if (!id || !game)
-    return res.status(400).json({ error: "Missing id or game." });
-  const token = crypto.randomBytes(16).toString("hex");
+    return res.status(400).json({ error: 'Missing id or game.' });
+  const token = crypto.randomBytes(16).toString('hex');
   const now = Date.now();
   const newRoom: Room = {
     token,
     host: id,
     game,
-    status: "waiting",
+    status: 'waiting',
     createdAt: now,
     expiresAt: now + TOKEN_TTL,
     minPlayers: 2,
@@ -199,59 +136,52 @@
     parameters,
   };
   lobby.rooms[token] = newRoom;
-  console.log("generate room", game, lobby.games);
+  console.log('generate room', game, lobby.games);
   const secureUrl = `${lobby.games[game].target}&join=${token}`;
   const result: GenerateRoomResult = { secureUrl, token };
-  io.emit("room_update", newRoom);
+  io.emit('room_update', newRoom);
   res.json(result);
 });
-<<<<<<< HEAD
-app.post("/lobby/game", (req, res) => {
-  let { game, target } = req.body;
-  let time = new Date().getTime();
-  console.log("update game", game, target);
-=======
 app.post('/lobby/game', (req, _res) => {
   const { game, target } = req.body;
   const time = new Date().getTime();
   console.log('update game', game, target);
->>>>>>> a15649e2
   lobby.addGame(time, game, target);
 });
-app.post("/lobby/join-room", (req, res) => {
+app.post('/lobby/join-room', (req, res) => {
   const { token, id } = req.body;
   const room = lobby.rooms[token];
   if (!room) {
-    return res.status(404).json({ error: "Invalid room token." });
+    return res.status(404).json({ error: 'Invalid room token.' });
   }
   if (room.joiner && room.joiner != id) {
-    return res.status(400).json({ error: "Room is already full." });
+    return res.status(400).json({ error: 'Room is already full.' });
   }
   room.joiner = id;
-  console.log("games", lobby.games);
+  console.log('games', lobby.games);
   let fullTargetUrl = `${lobby.games[room.game].target}&token=${token}`;
   Object.keys(room.parameters).forEach((p) => {
     fullTargetUrl = `${fullTargetUrl}&${p}=${room.parameters[p]}`;
   });
   room.target = fullTargetUrl;
 
-  io.emit("room_update", room);
+  io.emit('room_update', room);
   res.json(room);
 });
-app.post("/lobby/good", (req, res) => {
+app.post('/lobby/good', (req, res) => {
   const { token, id } = req.body;
   const room = lobby.rooms[token];
   if (!room) {
-    return res.status(404).json({ error: "Invalid room token." });
+    return res.status(404).json({ error: 'Invalid room token.' });
   }
   if (room.joiner != id && room.host != id) {
-    return res.status(400).json({ error: "Not room owner." });
+    return res.status(400).json({ error: 'Not room owner.' });
   }
   lobby.removeRoom(token);
-  io.emit("room_update", lobby.getRooms());
+  io.emit('room_update', lobby.getRooms());
   res.json({ rooms: lobby.getRooms() });
 });
-app.post("/lobby/join", (req, res) => {
+app.post('/lobby/join', (req, res) => {
   const { id, alias, parameters } = req.body;
   const result = joinLobby(id, alias, parameters);
   if (result) {
@@ -259,63 +189,55 @@
   }
   res.json({ lobbyQueue: lobby.getPlayers() });
 });
-app.post("/lobby/leave", (req, res) => {
+app.post('/lobby/leave', (req, res) => {
   const { id } = req.body;
   const result = leaveLobby(id);
   if (result) {
     return res.json(result);
   }
-  res.status(404).json({ error: "Player not found in lobby." });
-});
-
-<<<<<<< HEAD
-app.get("/lobby/status", (req, res) =>
+  res.status(404).json({ error: 'Player not found in lobby.' });
+});
+
+app.get('/lobby/status', (_req, res) =>
   res.json({ lobbyQueue: lobby.getPlayers() }),
 );
-
-io.on("connection", (socket) => {
-  socket.emit("lobby_update", lobby.getPlayers());
-  socket.emit("room_update", Object.values(lobby.rooms));
-=======
-app.get('/lobby/status', (_req, res) => res.json({ lobbyQueue: lobby.getPlayers() }));
 
 io.on('connection', (socket) => {
   socket.emit('lobby_update', lobby.getPlayers());
   socket.emit('room_update', Object.values(lobby.rooms));
->>>>>>> a15649e2
 
   // Lobby socket messages.
-  socket.on("join", ({ id, alias }) => {
+  socket.on('join', ({ id, alias }) => {
     if (!lobby.players[id]) {
       joinLobby(id, alias, {});
     }
     // We should send the lobby update so we can observe the person we gave a url to.
-    io.emit("lobby_update", lobby.getPlayers());
-  });
-
-  socket.on("leave", ({ id }) => {
+    io.emit('lobby_update', lobby.getPlayers());
+  });
+
+  socket.on('leave', ({ id }) => {
     leaveLobby(id);
   });
 
-  socket.on("chat_message", ({ alias, content }) => {
-    io.emit("chat_message", { alias, content });
+  socket.on('chat_message', ({ alias, content }) => {
+    io.emit('chat_message', { alias, content });
   });
 
   // Game socket messages.
-  socket.on("game_message", ({ party, token, msg }) => {
-    io.emit("game_message", { party, token, msg });
-  });
-
-  socket.on("peer", ({ iStarted }) => {
-    console.log("peer", iStarted);
-    io.emit("peer", { iStarted });
+  socket.on('game_message', ({ party, token, msg }) => {
+    io.emit('game_message', { party, token, msg });
+  });
+
+  socket.on('peer', ({ iStarted }) => {
+    console.log('peer', iStarted);
+    io.emit('peer', { iStarted });
   });
 });
 
 setInterval(() => {
   const time = new Date().getTime();
   lobby.sweep(time);
-  io.emit("lobby_update", lobby.getPlayers());
+  io.emit('lobby_update', lobby.getPlayers());
 }, 15000);
 
 const port = process.env.PORT || 3001;
