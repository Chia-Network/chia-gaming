import crypto from 'crypto';
import { createServer } from 'http';
import { readFile } from 'node:fs/promises';

import cors from 'cors';
import express from 'express';
import helmet from 'helmet';
import minimist from 'minimist';
import { Server as SocketIOServer } from 'socket.io';

import { Lobby } from './lobby/lobbyState';
import { GenerateRoomResult, Room } from './types/lobby';

const lobby = new Lobby();
const app = express();
const httpServer = createServer(app);
const io = new SocketIOServer(httpServer, {
  cors: { origin: '*', methods: ['GET', 'POST'] },
});

// Parse args
function parseArgs() {
  const args = minimist(process.argv.slice(2));

  if (!args.self) {
    console.warn('usage: lobby --self [own-url]');
    process.exit(1);
  }

  return args;
}

const args = parseArgs();

app.use(
  helmet({
    contentSecurityPolicy: {
      directives: {
        defaultSrc: ["'self'", 'https://explorer-api.walletconnect.com'],
        scriptSrc: ["'self'", "'wasm-unsafe-eval'", "'unsafe-inline'"],
        connectSrc: [
          "'self'",
          'https://explorer-api.walletconnect.com',
          'wss://relay.walletconnect.com',
          'https://verify.walletconnect.org',
          'https://verify.walletconnect.org',
          'https://api.coinset.org',
          'wss://api.coinset.org',
          'http://localhost:5800',
          'wss://relay.walletconnect.org',
          args.tracker,
        ],
        frameSrc: ["'self'", 'https://verify.walletconnect.org', args.tracker],
        frameAncestors: ["'self'", '*'],
      },
    },
  }),
);

app.use(
  cors({
    origin: '*',
    methods: ['GET', 'POST', 'HEAD', 'OPTIONS'],
  }),
);

app.use(express.json());

const TOKEN_TTL = 10 * 60 * 1000;

function joinLobby(id: string, alias: string, parameters: any): any {
  if (!id || !alias) {
    return { error: 'Missing id or alias for joining lobby.' };
  }
  const lastActive = new Date().getTime();
  lobby.addPlayer({
    id,
    alias,
    joinedAt: lastActive,
    lastActive,
    status: 'waiting',
    parameters,
  });
  io.emit('lobby_update', lobby.getPlayers());
  return null;
}

function leaveLobby(id: string): any {
  if (lobby.removePlayer(id)) {
    io.emit('lobby_update', lobby.getPlayers());
    return { lobbyQueue: lobby.getPlayers() };
  }

  return undefined;
}

// Kick the root.
async function serveFile(file: string, contentType: string, res: any) {
  const content = await readFile(file);
  res.set('Content-Type', contentType);
  res.send(content);
}
app.get('/', async (_req: any, res: any) => {
  serveFile('public/index.html', 'text/html', res);
});
<<<<<<< HEAD
app.get('/index.css', async (req: any, res: any) => {
  serveFile('dist/index.css', 'text/css', res);
});
app.get('/index.js', async (req: any, res: any) => {
  serveFile("dist/index-rollup.js", "application/javascript", res);
=======
app.get('/index.js', async (_req: any, res: any) => {
  serveFile('dist/index-rollup.js', 'application/javascript', res);
>>>>>>> 9af7d74e
});
app.post('/lobby/change-alias', (req, res) => {
  const { id, newAlias } = req.body;
  if (!id || !newAlias)
    return res.status(400).json({ error: 'Missing id or new_alias.' });
  const player = lobby.players[id];
  if (player) {
    player.alias = newAlias;
    io.emit('lobby_update', lobby.getPlayers());
    return res.json(player);
  }
  res.json({});
});
app.post('/lobby/generate-room', (req, res) => {
  const { id, game, parameters } = req.body;
  if (!id || !game)
    return res.status(400).json({ error: 'Missing id or game.' });
  const token = crypto.randomBytes(16).toString('hex');
  const now = Date.now();
  const newRoom: Room = {
    token,
    host: id,
    game,
    status: 'waiting',
    createdAt: now,
    expiresAt: now + TOKEN_TTL,
    minPlayers: 2,
    maxPlayers: 2,
    chat: [],
    parameters,
  };
  lobby.rooms[token] = newRoom;
  console.log('generate room', game, lobby.games);
  const secureUrl = `${lobby.games[game].target}&join=${token}`;
  const result: GenerateRoomResult = { secureUrl, token };
  io.emit('room_update', newRoom);
  res.json(result);
});
app.post('/lobby/game', (req, _res) => {
  const { game, target } = req.body;
  const time = new Date().getTime();
  console.log('update game', game, target);
  lobby.addGame(time, game, target);
});
app.post('/lobby/join-room', (req, res) => {
  const { token, id } = req.body;
  const room = lobby.rooms[token];
  if (!room) {
    return res.status(404).json({ error: 'Invalid room token.' });
  }
  if (room.joiner && room.joiner != id) {
    return res.status(400).json({ error: 'Room is already full.' });
  }
  room.joiner = id;
  console.log('games', lobby.games);
  let fullTargetUrl = `${lobby.games[room.game].target}&token=${token}`;
  Object.keys(room.parameters).forEach((p) => {
    fullTargetUrl = `${fullTargetUrl}&${p}=${room.parameters[p]}`;
  });
  room.target = fullTargetUrl;

  io.emit('room_update', room);
  res.json(room);
});
app.post('/lobby/good', (req, res) => {
  const { token, id } = req.body;
  const room = lobby.rooms[token];
  if (!room) {
    return res.status(404).json({ error: 'Invalid room token.' });
  }
  if (room.joiner != id && room.host != id) {
    return res.status(400).json({ error: 'Not room owner.' });
  }
  lobby.removeRoom(token);
  io.emit('room_update', lobby.getRooms());
  res.json({ rooms: lobby.getRooms() });
});
app.post('/lobby/join', (req, res) => {
  const { id, alias, parameters } = req.body;
  const result = joinLobby(id, alias, parameters);
  if (result) {
    return res.status(400).json(result);
  }
  res.json({ lobbyQueue: lobby.getPlayers() });
});
app.post('/lobby/leave', (req, res) => {
  const { id } = req.body;
  const result = leaveLobby(id);
  if (result) {
    return res.json(result);
  }
  res.status(404).json({ error: 'Player not found in lobby.' });
});

app.get('/lobby/status', (_req, res) =>
  res.json({ lobbyQueue: lobby.getPlayers() }),
);

io.on('connection', (socket) => {
  socket.emit('lobby_update', lobby.getPlayers());
  socket.emit('room_update', Object.values(lobby.rooms));

  // Lobby socket messages.
  socket.on('join', ({ id, alias }) => {
    if (!lobby.players[id]) {
      joinLobby(id, alias, {});
    }
    // We should send the lobby update so we can observe the person we gave a url to.
    io.emit('lobby_update', lobby.getPlayers());
  });

  socket.on('leave', ({ id }) => {
    leaveLobby(id);
  });

  socket.on('chat_message', ({ alias, content }) => {
    io.emit('chat_message', { alias, content });
  });

  // Game socket messages.
  socket.on('game_message', ({ party, token, msg }) => {
    io.emit('game_message', { party, token, msg });
  });

  socket.on('peer', ({ iStarted }) => {
    console.log('peer', iStarted);
    io.emit('peer', { iStarted });
  });
});

setInterval(() => {
  const time = new Date().getTime();
  lobby.sweep(time);
  io.emit('lobby_update', lobby.getPlayers());
}, 15000);

const port = process.env.PORT || 3001;
httpServer.listen(port, () => {
  console.log(`Server running on port ${port}`);
});<|MERGE_RESOLUTION|>--- conflicted
+++ resolved
@@ -103,16 +103,11 @@
 app.get('/', async (_req: any, res: any) => {
   serveFile('public/index.html', 'text/html', res);
 });
-<<<<<<< HEAD
 app.get('/index.css', async (req: any, res: any) => {
   serveFile('dist/index.css', 'text/css', res);
 });
-app.get('/index.js', async (req: any, res: any) => {
-  serveFile("dist/index-rollup.js", "application/javascript", res);
-=======
 app.get('/index.js', async (_req: any, res: any) => {
   serveFile('dist/index-rollup.js', 'application/javascript', res);
->>>>>>> 9af7d74e
 });
 app.post('/lobby/change-alias', (req, res) => {
   const { id, newAlias } = req.body;
