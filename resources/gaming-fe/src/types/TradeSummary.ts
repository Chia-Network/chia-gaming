--- conflicted
+++ resolved
@@ -10,30 +10,17 @@
             launcherId: string;
             royaltyAddress: string;
             royaltyPercentage: string;
-<<<<<<< HEAD
-            type: "royalty transfer program";
-          };
-          type: "ownership";
-        };
-        metadata: string;
-        type: "metadata";
-=======
             type: 'royalty transfer program';
           };
           type: 'ownership';
         };
         metadata: string;
         type: 'metadata';
->>>>>>> a15649e2
         updaterHash: string;
       };
       launcherId: string;
       launcherPh: string;
-<<<<<<< HEAD
-      type: "singleton";
-=======
       type: 'singleton';
->>>>>>> a15649e2
     }
   >;
   offered: Record<string, number>;
