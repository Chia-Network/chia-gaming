--- conflicted
+++ resolved
@@ -38,49 +38,10 @@
 export type OpponentMove = [string, string];
 export type GameFinished = [string, number];
 
-<<<<<<< HEAD
-export type IdleResult = {
-  "continue_on": boolean,
-  "finished": boolean,
-  "shutdown_received": boolean,
-  "outbound_transactions": Array<SpendBundle>,
-  "outbound_messages": Array<string>,
-  "opponent_move": OpponentMove | undefined,
-  "game_finished": GameFinished | undefined,
-  "handshake_done": boolean,
-  "receive_error": string | undefined,
-  "action_queue": Array<string>,
-  "incoming_messages": Array<string>
-};
-
-export type GameCradleConfig = {
-  "seed": string | undefined,
-  "game_types": Map<string, string>,
-  "identity": string | undefined,
-  "have_potato": boolean,
-  "my_contribution": Amount,
-  "their_contribution": Amount,
-  "channel_timeout": number,
-  "reward_puzzle_hash": string,
-  "receive_error": string | undefined
-};
-
-export type IChiaIdentityFun = (seed: string) => IChiaIdentity;
-
-export type IdleCallbacks = {
-  self_move?: ((game_id: string, move_hex: string) => void) | undefined,
-  opponent_moved?: ((game_id: string, readable_move_hex: string) => void) | undefined,
-  game_message?: ((game_id: string, readable_move_hex: string) => void) | undefined,
-  game_started?: ((game_ids: string[], failed: string | undefined) => void) | undefined,
-  game_finished?: ((game_id: string, amount: number) => void) | undefined,
-  shutdown_started?: (() => void) | undefined,
-  shutdown_complete?: ((coin: string) => void) | undefined,
-  going_on_chain?: (() => void) | undefined
-};
-=======
 export interface IdleResult {
   continue_on: boolean;
   finished: boolean;
+  shutdown_received: boolean,
   outbound_transactions: SpendBundle[];
   outbound_messages: string[];
   opponent_move: OpponentMove | undefined;
@@ -117,10 +78,10 @@
     | ((game_ids: string[], failed: string | undefined) => void)
     | undefined;
   game_finished?: ((game_id: string, amount: number) => void) | undefined;
+  shutdown_started?: (() => void) | undefined,
   shutdown_complete?: ((coin: string) => void) | undefined;
   going_on_chain?: (() => void) | undefined;
 }
->>>>>>> 7e6e024a
 
 export interface WasmConnection {
   // System
