import { Subject, Subscription } from 'rxjs';
import { proper_list } from '../util';

// TODO: rename "amount"
// TODO: visit 53-bit limit
export type Amount = {
  "amt": number,
};

export type Spend = {
  "puzzle": string,
  "solution": string,
  "signature": string
};

export type CoinSpend = {
  "coin": string,
  "bundle": Spend
};

export type SpendBundle = {
  "spends": Array<CoinSpend>
};

export type IChiaIdentity = {
  "private_key": string,
  "synthetic_private_key": string,
  "public_key": string,
  "synthetic_public_key": string,
  "puzzle": string,
  "puzzle_hash": string,
};

export type GameConnectionState = {
  stateIdentifier: string,
  stateDetail: string[]
};

export type OpponentMove = [string, string];
export type GameFinished = [string, number];

export type IdleResult = {
  "continue_on": boolean,
  "finished": boolean,
  "outbound_transactions": Array<SpendBundle>,
  "outbound_messages": Array<string>,
  "opponent_move": OpponentMove | undefined,
  "game_finished": GameFinished | undefined,
  "handshake_done": boolean,
  "receive_error": string | undefined,
  "action_queue": Array<string>,
  "incoming_messages": Array<string>
};

// --------------------------------------------------------------

export type GameCradleConfig = {
  "seed": string | undefined,
  "game_types": Map<string, string>,
  "identity": string | undefined,
  "have_potato": boolean,
  "my_contribution": Amount,
  "their_contribution": Amount,
  "channel_timeout": number,
  "reward_puzzle_hash": string,
  "receive_error": string | undefined
};

// TODO: overlapping data in ChiaGameParams & WasmBlobParams:
//     chiaIdentity, wasmConnection, iStarted, amount?
export interface GameInitParams {
  wasmConnection: WasmConnection;
  env: any;
  rng: RngId;
  chiaIdentity: IChiaIdentity;
  iStarted: boolean; // iStarted, aka have_potato
  // TODO: IEEE float ('number') is a slightly smaller range than MAX_NUM_MOJOS
  myContribution: number;
  theirContribution: number;
}

// TODO: Should we keep peerconn & blockchain outside WasmBlobParams?
// XXX Why is wasmConnection an argument to WasmBlobWrapper() ?
// WasmBlobWrapper adapts the FFI calls to The Chia Gaming framework
export type WasmBlobParams = {
  blockchain: InternalBlockchainInterface,
  peerconn: PeerConnectionResult,
  cradle: ChiaGame,
  uniqueId: string,
  iStarted: boolean,
  fetchHex: (key: string) => Promise<string>,
};

// --------------------------------------------------------------

export type IChiaIdentityFun = (seed: string) => IChiaIdentity;

export type IdleCallbacks = {
  self_move?: ((game_id: string, move_hex: string) => void) | undefined,
  opponent_moved?: ((game_id: string, readable_move_hex: string) => void) | undefined,
  game_message?: ((game_id: string, readable_move_hex: string) => void) | undefined,
  game_started?: ((game_ids: string[], failed: string | undefined) => void) | undefined,
  game_finished?: ((game_id: string, amount: number) => void) | undefined,
  shutdown_complete?: ((coin: string) => void) | undefined,
  going_on_chain?: (() => void) | undefined
};

export type JsCoin = {
    amount: number | string,
    parent_coin_info: string,
    puzzle_hash: string,
}

export type JsCoinSetSpend = {
    coin: JsCoin,
    puzzle_reveal: string,
    solution: string,
}

export interface WasmConnection {
  // System
  init: (print: any) => any;
  create_serialized_game: (json: any) => number;
  create_game_cradle: (config: any) => number;
  deposit_file: (name: string, data: string) => any;

  // RNG init
  deserialize_rng: (serializedGame: any) => number;
  create_rng: (seed: string) => number;

  // Blockchain
  opening_coin: (cid: number, coinstring: string) => any;
  new_block: (cid: number, height: number, additions: string[], removals: string[], timed_out: string[]) => any;
  convert_coinset_org_block_spend_to_watch_report: (
    parent_coin_info: string,
    puzzle_hash: string,
    amount: any,
    puzzle_reveal: string,
    solution: string
  ) => WatchReport;
  convert_spend_to_coinset_org: (spend: string) => any;
  convert_coinset_to_coin_string: (parent_coin_info: string, puzzle_hash: string, amount: any) => string;
  convert_chia_public_key_to_puzzle_hash: (public_key: string) => string;

  // Game
  start_games: (cid: number, initiator: boolean, game: any) => any;
  make_move_entropy: (cid: number, id: string, readable: string, new_entropy: string) => any;
  make_move: (cid: number, id: string, readable: string) => any;
  accept: (cid: number, id: string) => any;
  shut_down: (cid: number) => any;
  deliver_message: (cid: number, inbound_message: string) => any;
  idle: (cid: number, callbacks: any) => any;
  get_identity: (cid: number) => IChiaIdentity;
  get_amount: (cid: number) => Amount;

  // Misc
  chia_identity: (rng_id: number) => any;
  sha256bytes: (hex: string) => string;
};

export class RngId {
    rngId: number;
    constructor(rngId: number) {
        this.rngId = rngId;
    }
    getId() {
      return this.rngId;
    }
}

export interface CoinOutput {
  puzzle_hash: string;
  amount: number;
}

export class ChiaGame {
  wasmConnection: WasmConnection;
  waiting_messages: Array<string>;
  cradleId: number;

<<<<<<< HEAD
  constructor(wasm: WasmConnection, cradleId: number) {
    this.wasmConnection = wasm;
    this.waiting_messages = [];
    this.cradleId = cradleId;

    console.log(`constructed cradle ${this.cradleId}`);
  }

  getIdentity() : IChiaIdentity {
    return this.wasmConnection.get_identity(this.cradleId);
  }

  getAmount() : number {
    return this.wasmConnection.get_amount(this.cradleId).amt;
=======
  constructor(wasm: WasmConnection, env: any, seed: string, identity: IChiaIdentity, have_potato: boolean, my_contribution: number, their_contribution: number, rewardPuzzleHash: string) {
    this.wasm = wasm;
    this.waiting_messages = [];
    this.private_key = identity.private_key;
    this.have_potato = have_potato;
    this.cradle = wasm.create_game_cradle({
      seed: seed,
      game_types: env.game_types,
      identity: identity.private_key,
      have_potato: have_potato,
      my_contribution: {amt: my_contribution},
      their_contribution: {amt: their_contribution},
      channel_timeout: env.timeout,
      unroll_timeout: env.unroll_timeout,
      reward_puzzle_hash: rewardPuzzleHash
    });
    console.log(`constructed ${have_potato} cradle ${this.cradle}`);
>>>>>>> e5ee0873
  }

  start_games(initiator: boolean, game: any): string[] {
    return this.wasmConnection.start_games(this.cradleId, initiator, game);
  }

  accept(id: string) {
    return this.wasmConnection.accept(this.cradleId, id);
  }

  shut_down() {
    return this.wasmConnection.shut_down(this.cradleId);
  }

  make_move_entropy(id: string, readable: string, new_entropy: string): any {
    return this.wasmConnection.make_move_entropy(this.cradleId, id, readable, new_entropy);
  }

  deliver_message(msg: string) {
    this.wasmConnection.deliver_message(this.cradleId, msg);
  }

  opening_coin(coin_string: string) {
    this.wasmConnection.opening_coin(this.cradleId, coin_string);
  }

  quiet(): boolean {
    return this.waiting_messages.length === 0;
  }

  outbound_messages(): Array<string> {
    let w = this.waiting_messages;
    this.waiting_messages = [];
    return w;
  }

  idle(callbacks: IdleCallbacks) : IdleResult {
    let result = this.wasmConnection.idle(this.cradleId, callbacks);
    if (result) {
      this.waiting_messages = this.waiting_messages.concat(result.outbound_messages);
    }
    return result;
  }

  block_data(block_number: number, block_data: WatchReport) {
    this.wasmConnection.new_block(this.cradleId, block_number, block_data.created_watched, block_data.deleted_watched, block_data.timed_out);
  }
}

export interface WatchReport {
  created_watched: string[];
  deleted_watched: string[];
  timed_out: string[];
}

export interface BlockchainConnection {
  getToken: () => string;

  // Blockchain
  get_peak: () => Promise<number>;
  get_block_data: (block: number) => Promise<WatchReport | null>;
  wait_block: () => Promise<number>;
  get_puzzle_and_solution: (coin: string) => Promise<string[] | null>;
  spend: (clvm_hex_spend_blob: string) => Promise<(number | null)[]>;
  create_spendable: (target_ph: string, amount: number) => Promise<string | null>;
};

export class ExternalBlockchainInterface {
  baseUrl: string;
  token: string;

  constructor(baseUrl: string) {
    this.baseUrl = baseUrl;
    this.token = '';
  }

  getOrRequestToken(uniqueId: string): Promise<string> {
    if (this.token) {
      return new Promise((resolve, reject) => resolve(this.token));
    }

    return fetch(`${this.baseUrl}/register?name=${uniqueId}`, {
      body: '', method: 'POST'
    }).then(f => f.json()).then(token => {
      this.token = token;
      return token;
    });
  }

  getToken(): string {
    return this.token;
  }

  getPeak(): Promise<number> {
    return fetch(`${this.baseUrl}/get_peak`, {
      body: '', method: 'POST'
    }).then(f => f.json());
  }

  getBlockData(block: number): Promise<WatchReport | null> {
    return fetch(`${this.baseUrl}/get_block_data?block=${block}`, {
      body: '', method: 'POST'
    }).then(f => f.json());
  }

  waitBlock(): Promise<number> {
    return fetch(`${this.baseUrl}/wait_block`, {
      body: '', method: 'POST'
    }).then(f => f.json());
  }

  getPuzzleAndSolution(coin: string): Promise<string[] | null> {
    return fetch(`${this.baseUrl}/get_puzzle_and_solution?coin=${coin}`, {
      body: '', method: 'POST'
    }).then(f => f.json());
  }

  spend(spend_data_clvm_hex: string): Promise<(number | null)[]> {
    return fetch(`${this.baseUrl}/spend?blob=${spend_data_clvm_hex}`, {
      body: '', method: 'POST'
    }).then(f => f.json());
  }

  createSpendable(target_ph: string, amt: number): Promise<string | null> {
    return fetch(`${this.baseUrl}/create_spendable?who=${this.token}&target=${target_ph}&amount=${amt}`, {
      body: '', method: 'POST'
    }).then(f => f.json());
  }
}

function select_cards_using_bits<T>(card: T[], mask: number): T[][] {
  let result0: T[] = [];
  let result1: T[] = [];
  card.forEach((c, i) => {
    if (mask & (1 << i)) {
      result1.push(c);
    } else {
      result0.push(c);
    }
  });
  return [result0, result1];
}

function card_matches(cards: number[][], card: number[]): boolean {
  for (let i = 0; i < cards.length; i++) {
    if (cards[i].toString() === card.toString()) {
      return true;
    }
  }

  return false;
}

export function card_color(outcome: CalpokerOutcome, iAmAlice: boolean, card: number[]): 'my-used' | 'my-final' | 'their-used' | 'their-final' {
  let my_used_cards = iAmAlice ? outcome.alice_used_cards : outcome.bob_used_cards;
  if (card_matches(my_used_cards, card)) {
    return 'my-used';
  }
  let their_used_cards = iAmAlice ? outcome.bob_used_cards : outcome.alice_used_cards;
  if (card_matches(their_used_cards, card)) {
    return 'their-used';
  }
  let my_final_cards = iAmAlice ? outcome.alice_final_hand : outcome.bob_final_hand;
  if (card_matches(my_final_cards, card)) {
    return 'my-final';
  }
  return 'their-final';
}

function compare_card(a: number[], b: number[]): number {
  if (a.length === 0 && b.length === 0) {
    return 0;
  }
  if (a[0] < b[0]) {
    return -1;
  }
  if (a[0] > b[0]) {
    return 1;
  }
  return compare_card(a.slice(1), b.slice(1));
}

export interface PeerConnectionResult {
  sendMessage: (input: string) => void;
}

export class CalpokerOutcome {
  alice_discards: number;
  bob_discards: number;

  alice_selects: number;
  bob_selects: number;

  alice_hand_value: number[];
  bob_hand_value: number[];

  win_direction: number;
  my_win_outcome: 'win' | 'lose' | 'tie';

  alice_cards: number[][];
  bob_cards: number[][];

  alice_final_hand: number[][];
  bob_final_hand: number[][];

  alice_used_cards: number[][];
  bob_used_cards: number[][];

  constructor(iStarted: boolean, myDiscards: number, alice_cards: number[][], bob_cards: number[][], readable: any) {
    const result_list = proper_list(readable);
    console.warn('result_list', result_list);
    this.alice_cards = alice_cards;
    this.bob_cards = bob_cards;

    console.log('alice_cards', alice_cards);
    console.log('bob_cards', bob_cards);

    this.alice_selects = result_list[1];
    this.bob_selects = result_list[2];
    this.alice_hand_value = proper_list(result_list[3]);
    this.bob_hand_value = proper_list(result_list[4]);
    let raw_win_direction = result_list[5][0] === 255 ? -1 : result_list[5][0];
    if (iStarted) {
      raw_win_direction *= -1;
      this.alice_discards = result_list[0];
      this.bob_discards = myDiscards;
    } else {
      this.alice_discards = myDiscards;
      this.bob_discards = result_list[0];
    };

    this.win_direction = raw_win_direction;
    const alice_win = this.win_direction < 0;
    const bob_win = this.win_direction > 0;

    if (this.win_direction === 0) {
      this.my_win_outcome = 'tie';
    } else if (alice_win) {
      this.my_win_outcome = iStarted ? 'win' : 'lose';
    } else {
      this.my_win_outcome = iStarted ? 'lose' : 'win';
    }

    const [alice_for_alice, alice_for_bob] = select_cards_using_bits(this.alice_cards, this.alice_discards);
    const [bob_for_bob, bob_for_alice] = select_cards_using_bits(this.bob_cards, this.bob_discards);

    console.log('alice_for_alice', alice_for_alice);
    console.log('alice_for_bob', alice_for_bob);
    console.log('bob_for_alice', bob_for_alice);
    console.log('bob_for_bob', bob_for_bob);

    this.alice_final_hand = [...bob_for_alice];
    alice_for_alice.forEach((c) => this.alice_final_hand.push(c));
    this.alice_final_hand.sort(compare_card);
    console.log('final alice hand', this.alice_final_hand);

    this.bob_final_hand = [...alice_for_bob];
    bob_for_bob.forEach((c) => this.bob_final_hand.push(c));
    this.bob_final_hand.sort(compare_card);
    console.log('final bob hand', this.bob_final_hand);

    this.alice_used_cards = select_cards_using_bits(this.alice_final_hand, this.alice_selects)[1];
    console.log('alice selects', this.alice_selects.toString(16), this.alice_used_cards);
    this.bob_used_cards = select_cards_using_bits(this.bob_final_hand, this.bob_selects)[1];
    console.log('bob selects', this.bob_selects.toString(16), this.bob_used_cards);
  }
}

export interface SelectionMessage {
  selection: number;
  uniqueId: string;
}

// An object which presents a single observable downstream of a number of other
// observables.  It does not pass on events until one of the upstream slots is
// selected.
export class ToggleEmitter<T> {
  upstream: Subject<T>[];
  subscriptions: Subscription[];
  downstream: Subject<T>;
  upstreamSelect: (s: SelectionMessage) => void;
  upstreamSelection: Subject<SelectionMessage>;
  selection: number;

  addUpstream(upstream: Subject<T>): number {
    const i = this.subscriptions.length;
    this.subscriptions.push(upstream.subscribe({
      next: (elt: T) => {
        if (this.selection === i) {
          this.downstream.next(elt);
        }
      }
    }));
    return i;
  }

  select(s: SelectionMessage) {
    this.selection = s.selection;
    this.upstreamSelect(s);
    this.upstreamSelect = (s: SelectionMessage) => {};
  }

  getObservable() { return this.downstream; }

  getSelectionObservable() { return this.upstreamSelection; }

  close() {
    this.subscriptions.forEach((s) => s.unsubscribe());
  }

  constructor() {
    this.upstream = [];
    this.upstreamSelect = (s) => {};
    this.selection = -1;
    this.subscriptions = [];
    this.downstream = new Subject<T>();
    this.subscriptions = [];
    this.upstreamSelection = new Subject<SelectionMessage>();
    this.upstreamSelect = (s: SelectionMessage) => this.upstreamSelection.next(s);
  }
}

export interface BlockchainReport {
  peak: number;
  block: any[] | undefined;
  report: any | undefined;
}

export interface DoInitialSpendResult {
  fromPuzzleHash: string;
  coin: string;
}

export interface InternalBlockchainInterface {
  do_initial_spend(uniqueId: string, target: string, amt: number): Promise<DoInitialSpendResult>;
  spend(convert: (blob: string) => any, spend: string): Promise<string>;
  getObservable(): Subject<any>;
}<|MERGE_RESOLUTION|>--- conflicted
+++ resolved
@@ -178,13 +178,25 @@
   waiting_messages: Array<string>;
   cradleId: number;
 
-<<<<<<< HEAD
   constructor(wasm: WasmConnection, cradleId: number) {
     this.wasmConnection = wasm;
     this.waiting_messages = [];
     this.cradleId = cradleId;
-
-    console.log(`constructed cradle ${this.cradleId}`);
+    // this.private_key = identity.private_key; params.chiaIdentity.private_key;
+    // this.have_potato = have_potato;
+    /*
+    this.cradle = wasm.create_game_cradle({
+        seed: seed,
+        game_types: env.game_types,
+        identity: identity.private_key,
+        have_potato: have_potato,
+        my_contribution: {amt: my_contribution},
+        their_contribution: {amt: their_contribution},
+        channel_timeout: env.timeout,
+        unroll_timeout: env.unroll_timeout,
+        reward_puzzle_hash: rewardPuzzleHash
+      });
+    */
   }
 
   getIdentity() : IChiaIdentity {
@@ -193,25 +205,6 @@
 
   getAmount() : number {
     return this.wasmConnection.get_amount(this.cradleId).amt;
-=======
-  constructor(wasm: WasmConnection, env: any, seed: string, identity: IChiaIdentity, have_potato: boolean, my_contribution: number, their_contribution: number, rewardPuzzleHash: string) {
-    this.wasm = wasm;
-    this.waiting_messages = [];
-    this.private_key = identity.private_key;
-    this.have_potato = have_potato;
-    this.cradle = wasm.create_game_cradle({
-      seed: seed,
-      game_types: env.game_types,
-      identity: identity.private_key,
-      have_potato: have_potato,
-      my_contribution: {amt: my_contribution},
-      their_contribution: {amt: their_contribution},
-      channel_timeout: env.timeout,
-      unroll_timeout: env.unroll_timeout,
-      reward_puzzle_hash: rewardPuzzleHash
-    });
-    console.log(`constructed ${have_potato} cradle ${this.cradle}`);
->>>>>>> e5ee0873
   }
 
   start_games(initiator: boolean, game: any): string[] {
