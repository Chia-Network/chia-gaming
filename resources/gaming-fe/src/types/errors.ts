export class AppError extends Error {
  constructor(
    public readonly code: string,
    public readonly message: string,
<<<<<<< HEAD
    public readonly statusCode: number = 500,
=======
    public readonly statusCode = 500,
>>>>>>> a15649e2
    public readonly details?: any,
  ) {
    super(message);
    this.name = "AppError";
  }
}

export const ErrorCodes = {
  AUTH: {
<<<<<<< HEAD
    UNAUTHORIZED: "AUTH_001",
    INVALID_TOKEN: "AUTH_002",
    SESSION_EXPIRED: "AUTH_003",
    INVALID_SIGNATURE: "AUTH_004",
    WALLET_NOT_CONNECTED: "AUTH_005",
=======
    UNAUTHORIZED: 'AUTH_001',
    INVALID_TOKEN: 'AUTH_002',
    SESSION_EXPIRED: 'AUTH_003',
    INVALID_SIGNATURE: 'AUTH_004',
    WALLET_NOT_CONNECTED: 'AUTH_005',
>>>>>>> a15649e2
  },
  LOBBY: {
    ROOM_FULL: "LOBBY_001",
    ROOM_NOT_FOUND: "LOBBY_002",
    PLAYER_NOT_FOUND: "LOBBY_003",
    INVALID_ACTION: "LOBBY_004",
    GAME_IN_PROGRESS: "LOBBY_005",
    INSUFFICIENT_PLAYERS: "LOBBY_006",
    ROOM_EXISTS: "LOBBY_007",
    PLAYER_NOT_IN_ROOM: "LOBBY_008",
    MESSAGE_RATE_LIMIT: "LOBBY_009",
    INVALID_GAME_PARAMS: "LOBBY_010",
  },
  VALIDATION: {
<<<<<<< HEAD
    INVALID_INPUT: "VALID_001",
    MISSING_REQUIRED: "VALID_002",
    INVALID_FORMAT: "VALID_003",
  },
  GAME: {
    SESSION_NOT_FOUND: "GAME_001",
    PLAYER_NOT_IN_SESSION: "GAME_002",
    INVALID_GAME_ACTION: "GAME_003",
    GAME_ALREADY_ENDED: "GAME_004",
    INVALID_GAME_STATE: "GAME_005",
  },
  SYSTEM: {
    NOT_FOUND: "SYS_001",
    INTERNAL_ERROR: "SYS_002",
    SERVICE_UNAVAILABLE: "SYS_003",
    RATE_LIMIT_EXCEEDED: "SYS_004",
=======
    INVALID_INPUT: 'VALID_001',
    MISSING_REQUIRED: 'VALID_002',
    INVALID_FORMAT: 'VALID_003',
  },
  GAME: {
    SESSION_NOT_FOUND: 'GAME_001',
    PLAYER_NOT_IN_SESSION: 'GAME_002',
    INVALID_GAME_ACTION: 'GAME_003',
    GAME_ALREADY_ENDED: 'GAME_004',
    INVALID_GAME_STATE: 'GAME_005',
  },
  SYSTEM: {
    NOT_FOUND: 'SYS_001',
    INTERNAL_ERROR: 'SYS_002',
    SERVICE_UNAVAILABLE: 'SYS_003',
    RATE_LIMIT_EXCEEDED: 'SYS_004',
>>>>>>> a15649e2
  },
} as const;<|MERGE_RESOLUTION|>--- conflicted
+++ resolved
@@ -2,65 +2,35 @@
   constructor(
     public readonly code: string,
     public readonly message: string,
-<<<<<<< HEAD
-    public readonly statusCode: number = 500,
-=======
     public readonly statusCode = 500,
->>>>>>> a15649e2
     public readonly details?: any,
   ) {
     super(message);
-    this.name = "AppError";
+    this.name = 'AppError';
   }
 }
 
 export const ErrorCodes = {
   AUTH: {
-<<<<<<< HEAD
-    UNAUTHORIZED: "AUTH_001",
-    INVALID_TOKEN: "AUTH_002",
-    SESSION_EXPIRED: "AUTH_003",
-    INVALID_SIGNATURE: "AUTH_004",
-    WALLET_NOT_CONNECTED: "AUTH_005",
-=======
     UNAUTHORIZED: 'AUTH_001',
     INVALID_TOKEN: 'AUTH_002',
     SESSION_EXPIRED: 'AUTH_003',
     INVALID_SIGNATURE: 'AUTH_004',
     WALLET_NOT_CONNECTED: 'AUTH_005',
->>>>>>> a15649e2
   },
   LOBBY: {
-    ROOM_FULL: "LOBBY_001",
-    ROOM_NOT_FOUND: "LOBBY_002",
-    PLAYER_NOT_FOUND: "LOBBY_003",
-    INVALID_ACTION: "LOBBY_004",
-    GAME_IN_PROGRESS: "LOBBY_005",
-    INSUFFICIENT_PLAYERS: "LOBBY_006",
-    ROOM_EXISTS: "LOBBY_007",
-    PLAYER_NOT_IN_ROOM: "LOBBY_008",
-    MESSAGE_RATE_LIMIT: "LOBBY_009",
-    INVALID_GAME_PARAMS: "LOBBY_010",
+    ROOM_FULL: 'LOBBY_001',
+    ROOM_NOT_FOUND: 'LOBBY_002',
+    PLAYER_NOT_FOUND: 'LOBBY_003',
+    INVALID_ACTION: 'LOBBY_004',
+    GAME_IN_PROGRESS: 'LOBBY_005',
+    INSUFFICIENT_PLAYERS: 'LOBBY_006',
+    ROOM_EXISTS: 'LOBBY_007',
+    PLAYER_NOT_IN_ROOM: 'LOBBY_008',
+    MESSAGE_RATE_LIMIT: 'LOBBY_009',
+    INVALID_GAME_PARAMS: 'LOBBY_010',
   },
   VALIDATION: {
-<<<<<<< HEAD
-    INVALID_INPUT: "VALID_001",
-    MISSING_REQUIRED: "VALID_002",
-    INVALID_FORMAT: "VALID_003",
-  },
-  GAME: {
-    SESSION_NOT_FOUND: "GAME_001",
-    PLAYER_NOT_IN_SESSION: "GAME_002",
-    INVALID_GAME_ACTION: "GAME_003",
-    GAME_ALREADY_ENDED: "GAME_004",
-    INVALID_GAME_STATE: "GAME_005",
-  },
-  SYSTEM: {
-    NOT_FOUND: "SYS_001",
-    INTERNAL_ERROR: "SYS_002",
-    SERVICE_UNAVAILABLE: "SYS_003",
-    RATE_LIMIT_EXCEEDED: "SYS_004",
-=======
     INVALID_INPUT: 'VALID_001',
     MISSING_REQUIRED: 'VALID_002',
     INVALID_FORMAT: 'VALID_003',
@@ -77,6 +47,5 @@
     INTERNAL_ERROR: 'SYS_002',
     SERVICE_UNAVAILABLE: 'SYS_003',
     RATE_LIMIT_EXCEEDED: 'SYS_004',
->>>>>>> a15649e2
   },
 } as const;