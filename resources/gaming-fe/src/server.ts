import express from 'express';
import fetch from 'node-fetch';
// @ts-ignore
import bufferReplace from 'buffer-replace';
import minimist from 'minimist';
import { createServer } from 'http';
import { readFile } from 'node:fs/promises';
import cors from 'cors';
import { config } from 'dotenv';
import helmet from 'helmet';

config();

const app = (express as any)();
const httpServer = createServer(app);
let coinset: string | null = null;

// Parse args
function parseArgs() {
  const args = minimist(process.argv.slice(2));

  if (!args.tracker || !args.self) {
    console.warn(
      'usage: server --tracker [tracker-url] --self [own-url] --extras [extra-urls colon separated]',
    );
    process.exit(1);
  }

  const extras: string[] = [];
  if (args.extras) {
    const newExtras = args.extras.split(':');
    newExtras.forEach((extra: string) => {
      extras.push(extra);
    });
  }

  return { args, extras };
}

const { args, extras } = parseArgs();

app.use(
  helmet({
    contentSecurityPolicy: {
      directives: {
        defaultSrc: [
          "'self'",
          'https://explorer-api.walletconnect.com',
          ...extras,
        ],
        scriptSrc: [
          "'self'",
          "'wasm-unsafe-eval'",
          "'unsafe-inline'",
          ...extras,
        ],
        connectSrc: [
          "'self'",
          'https://explorer-api.walletconnect.com',
          'wss://relay.walletconnect.com',
          'https://verify.walletconnect.org',
          'https://verify.walletconnect.org',
          'https://api.coinset.org',
          'wss://api.coinset.org',
          'http://localhost:5800',
          'wss://relay.walletconnect.org',
          args.tracker,
          'ws://localhost:3002',
          'http://localhost:3002',
          ...extras,
        ],
        frameSrc: [
          "'self'",
          'https://verify.walletconnect.org',
          args.tracker,
          ...extras,
        ],
        frameAncestors: ["'self'", args.tracker],
      },
    },
  }),
);
app.use(
  cors({
    origin: process.env.GAME_PUBLIC_URL || args.self,
    methods: ['GET', 'POST', 'HEAD', 'OPTIONS'],
  }),
);
app.use(express.json());

async function serveFile(
  file: string,
  contentType: string,
  replace: boolean,
  res: any,
) {
  let content = await readFile(file);
  // A simple way to patch the javascript so we talk to a local surrogate for
  // api.coinset.org.
  if (replace && coinset) {
    content = bufferReplace(content, 'https://api.coinset.org', coinset);
  }
  res.set('Content-Type', contentType);
  res.send(content);
}
async function serveDirectory(dir: string, req: any, res: any) {
  let targetFile = dir + req.path;
  serveFile(targetFile, 'text/plain', false, res);
}
app.get('/', async (req: any, res: any) => {
  serveFile('public/index.html', 'text/html', false, res);
});
<<<<<<< HEAD
app.get('/index.js', async (_req: any, res: any) => {
  serveFile('dist/js/index-rollup.js', 'application/javascript', res);
=======
app.get('/index.js', async (req: any, res: any) => {
  serveFile('dist/index-rollup.js', 'application/javascript', true, res);
>>>>>>> 9af7d74e
});
app.get('/chia_gaming_wasm_bg.wasm', async (req: any, res: any) => {
  serveFile('dist/chia_gaming_wasm_bg.wasm', 'application/wasm', false, res);
});
app.get('/chia_gaming_wasm.js', async (req: any, res: any) => {
  serveFile('dist/chia_gaming_wasm.js', 'application/javascript', false, res);
});
app.get('/urls', async (_req: any, res: any) => {
  res.set('Content-Type', 'application/json');
  res.send(
    JSON.stringify({
      tracker: `${args.tracker}?lobby=true`,
    }),
  );
});
app.get('/clsp*', async (req: any, res: any) => {
  serveDirectory('./', req, res);
});
app.get('/resources*', async (req: any, res: any) => {
  serveDirectory('./', req, res);
});
if (process.env.ALLOW_REWRITING) {
  app.post('/coinset', async (req: any, res: any) => {
    coinset = res.body;
    res.send("ok")
  });
}

process.on('SIGTERM', () => {
  process.exit(0);
});

process.on('SIGINT', () => {
  process.exit(0);
});

function refreshLobby() {
  fetch(`${args.tracker}/lobby/game`, {
    method: 'POST',
    headers: {
      'Content-Type': 'application/json',
    },
    body: JSON.stringify({
      game: 'calpoker',
      target: `${args.self}?game=calpoker&lobbyUrl=${args.tracker}`,
    }),
  })
    .then((res) => res.json())
    .then((res) => {
      console.log('tracker:', res);
    })
    .catch((e) => {
      console.error('tracker:', e);
    });
}

setInterval(() => {
  refreshLobby();
}, 120000);

refreshLobby();

const port = process.env.PORT || 3000;
httpServer.listen(port, () => {
  console.log(`Game server listening on port ${port}`);
});<|MERGE_RESOLUTION|>--- conflicted
+++ resolved
@@ -110,13 +110,8 @@
 app.get('/', async (req: any, res: any) => {
   serveFile('public/index.html', 'text/html', false, res);
 });
-<<<<<<< HEAD
 app.get('/index.js', async (_req: any, res: any) => {
-  serveFile('dist/js/index-rollup.js', 'application/javascript', res);
-=======
-app.get('/index.js', async (req: any, res: any) => {
-  serveFile('dist/index-rollup.js', 'application/javascript', true, res);
->>>>>>> 9af7d74e
+  serveFile('dist/js/index-rollup.js', 'application/javascript', true, res);
 });
 app.get('/chia_gaming_wasm_bg.wasm', async (req: any, res: any) => {
   serveFile('dist/chia_gaming_wasm_bg.wasm', 'application/wasm', false, res);
