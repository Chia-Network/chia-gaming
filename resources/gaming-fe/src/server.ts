<<<<<<< HEAD
import express from "express";
import fetch from "node-fetch";
import minimist from "minimist";
import { createServer } from "http";
import { readFile } from "node:fs/promises";
import cors from "cors";
import helmet from "helmet";
import { config } from "dotenv";
=======
import { createServer } from 'http';
import { readFile } from 'node:fs/promises';

import cors from 'cors';
import { config } from 'dotenv';
import express from 'express';
import helmet from 'helmet';
import minimist from 'minimist';
import fetch from 'node-fetch';
>>>>>>> a15649e2

config();

const app = (express as any)();
const httpServer = createServer(app);

// Parse args
function parseArgs() {
  const args = minimist(process.argv.slice(2));

  if (!args.tracker || !args.self) {
    console.warn(
      "usage: server --tracker [tracker-url] --self [own-url] --extras [extra-urls colon separated]",
    );
    process.exit(1);
  }

  const extras: string[] = [];
  if (args.extras) {
    const newExtras = args.extras.split(":");
    newExtras.forEach((extra: string) => {
      extras.push(extra);
    });
  }

  return { args, extras };
}

const { args, extras } = parseArgs();

app.use(
  helmet({
    contentSecurityPolicy: {
      directives: {
<<<<<<< HEAD
        defaultSrc: [
          "'self'",
          "https://explorer-api.walletconnect.com",
          ...extras,
        ],
        scriptSrc: [
          "'self'",
          "'wasm-unsafe-eval'",
          "'unsafe-inline'",
          ...extras,
        ],
        connectSrc: [
          "'self'",
          "https://explorer-api.walletconnect.com",
          "wss://relay.walletconnect.com",
          "https://verify.walletconnect.org",
          "https://verify.walletconnect.org",
          "https://api.coinset.org",
          "wss://api.coinset.org",
          "http://localhost:5800",
          "wss://relay.walletconnect.org",
          args.tracker,
          ...extras,
        ],
        frameSrc: [
          "'self'",
          "https://verify.walletconnect.org",
          args.tracker,
          ...extras,
        ],
=======
        defaultSrc: ["'self'", 'https://explorer-api.walletconnect.com', ...extras],
        scriptSrc: ["'self'", "'wasm-unsafe-eval'", "'unsafe-inline'", ...extras],
        connectSrc: [
          "'self'",
          'https://explorer-api.walletconnect.com',
          'wss://relay.walletconnect.com',
          'https://verify.walletconnect.org',
          'https://verify.walletconnect.org',
          'https://api.coinset.org',
          'wss://api.coinset.org',
          'http://localhost:5800',
          'wss://relay.walletconnect.org',
          args.tracker,
          ...extras,
        ],
        frameSrc: ["'self'", 'https://verify.walletconnect.org', args.tracker, ...extras],
>>>>>>> a15649e2
        frameAncestors: ["'self'", args.tracker],
      },
    },
  }),
);
app.use(
  cors({
    origin: process.env.GAME_PUBLIC_URL || args.self,
<<<<<<< HEAD
    methods: ["GET", "POST", "HEAD", "OPTIONS"],
=======
    methods: ['GET', 'POST', 'HEAD', 'OPTIONS'],
>>>>>>> a15649e2
  }),
);
app.use(express.json());

async function serveFile(file: string, contentType: string, res: any) {
  const content = await readFile(file);
  res.set("Content-Type", contentType);
  res.send(content);
}
async function serveDirectory(dir: string, req: any, res: any) {
<<<<<<< HEAD
  let targetFile = dir + req.path;
  serveFile(targetFile, "text/plain", res);
}
app.get("/", async (req: any, res: any) => {
  serveFile("public/index.html", "text/html", res);
});
app.get("/index.js", async (req: any, res: any) => {
  serveFile("dist/index-rollup.js", "application/javascript", res);
});
app.get("/chia_gaming_wasm_bg.wasm", async (req: any, res: any) => {
  serveFile("dist/chia_gaming_wasm_bg.wasm", "application/wasm", res);
});
app.get("/chia_gaming_wasm.js", async (req: any, res: any) => {
  serveFile("dist/chia_gaming_wasm.js", "application/javascript", res);
});
app.get("/urls", async (req: any, res: any) => {
  res.set("Content-Type", "application/json");
=======
  const targetFile = dir + req.path;
  serveFile(targetFile, 'text/plain', res);
}
app.get('/', async (_req: any, res: any) => {
  serveFile('public/index.html', 'text/html', res);
});
app.get('/index.js', async (_req: any, res: any) => {
  serveFile('dist/index-rollup.js', 'application/javascript', res);
});
app.get('/chia_gaming_wasm_bg.wasm', async (_req: any, res: any) => {
  serveFile('dist/chia_gaming_wasm_bg.wasm', 'application/wasm', res);
});
app.get('/chia_gaming_wasm.js', async (_req: any, res: any) => {
  serveFile('dist/chia_gaming_wasm.js', 'application/javascript', res);
});
app.get('/urls', async (_req: any, res: any) => {
  res.set('Content-Type', 'application/json');
>>>>>>> a15649e2
  res.send(
    JSON.stringify({
      tracker: `${args.tracker}?lobby=true`,
    }),
  );
});
<<<<<<< HEAD
app.get("/clsp*", async (req: any, res: any) => {
  serveDirectory("./", req, res);
});
app.get("/resources*", async (req: any, res: any) => {
  serveDirectory("./", req, res);
=======
app.get('/clsp*', async (req: any, res: any) => {
  serveDirectory('./', req, res);
});
app.get('/resources*', async (req: any, res: any) => {
  serveDirectory('./', req, res);
>>>>>>> a15649e2
});

process.on("SIGTERM", () => {
  process.exit(0);
});

process.on("SIGINT", () => {
  process.exit(0);
});

function refreshLobby() {
  fetch(`${args.tracker}/lobby/game`, {
    method: "POST",
    headers: {
<<<<<<< HEAD
      "Content-Type": "application/json",
=======
      'Content-Type': 'application/json',
>>>>>>> a15649e2
    },
    body: JSON.stringify({
      game: "calpoker",
      target: `${args.self}?game=calpoker&lobbyUrl=${args.tracker}`,
    }),
  })
    .then((res) => res.json())
    .then((res) => {
<<<<<<< HEAD
      console.log("tracker:", res);
    })
    .catch((e) => {
      console.error("tracker:", e);
=======
      console.log('tracker:', res);
    })
    .catch((e) => {
      console.error('tracker:', e);
>>>>>>> a15649e2
    });
}

setInterval(() => {
  refreshLobby();
}, 120000);

refreshLobby();

const port = process.env.PORT || 3000;
httpServer.listen(port, () => {
  console.log(`Game server listening on port ${port}`);
});<|MERGE_RESOLUTION|>--- conflicted
+++ resolved
@@ -1,13 +1,3 @@
-<<<<<<< HEAD
-import express from "express";
-import fetch from "node-fetch";
-import minimist from "minimist";
-import { createServer } from "http";
-import { readFile } from "node:fs/promises";
-import cors from "cors";
-import helmet from "helmet";
-import { config } from "dotenv";
-=======
 import { createServer } from 'http';
 import { readFile } from 'node:fs/promises';
 
@@ -17,7 +7,6 @@
 import helmet from 'helmet';
 import minimist from 'minimist';
 import fetch from 'node-fetch';
->>>>>>> a15649e2
 
 config();
 
@@ -30,14 +19,14 @@
 
   if (!args.tracker || !args.self) {
     console.warn(
-      "usage: server --tracker [tracker-url] --self [own-url] --extras [extra-urls colon separated]",
+      'usage: server --tracker [tracker-url] --self [own-url] --extras [extra-urls colon separated]',
     );
     process.exit(1);
   }
 
   const extras: string[] = [];
   if (args.extras) {
-    const newExtras = args.extras.split(":");
+    const newExtras = args.extras.split(':');
     newExtras.forEach((extra: string) => {
       extras.push(extra);
     });
@@ -52,10 +41,9 @@
   helmet({
     contentSecurityPolicy: {
       directives: {
-<<<<<<< HEAD
         defaultSrc: [
           "'self'",
-          "https://explorer-api.walletconnect.com",
+          'https://explorer-api.walletconnect.com',
           ...extras,
         ],
         scriptSrc: [
@@ -66,31 +54,8 @@
         ],
         connectSrc: [
           "'self'",
-          "https://explorer-api.walletconnect.com",
-          "wss://relay.walletconnect.com",
-          "https://verify.walletconnect.org",
-          "https://verify.walletconnect.org",
-          "https://api.coinset.org",
-          "wss://api.coinset.org",
-          "http://localhost:5800",
-          "wss://relay.walletconnect.org",
-          args.tracker,
-          ...extras,
-        ],
-        frameSrc: [
-          "'self'",
-          "https://verify.walletconnect.org",
-          args.tracker,
-          ...extras,
-        ],
-=======
-        defaultSrc: ["'self'", 'https://explorer-api.walletconnect.com', ...extras],
-        scriptSrc: ["'self'", "'wasm-unsafe-eval'", "'unsafe-inline'", ...extras],
-        connectSrc: [
-          "'self'",
           'https://explorer-api.walletconnect.com',
           'wss://relay.walletconnect.com',
-          'https://verify.walletconnect.org',
           'https://verify.walletconnect.org',
           'https://api.coinset.org',
           'wss://api.coinset.org',
@@ -99,8 +64,12 @@
           args.tracker,
           ...extras,
         ],
-        frameSrc: ["'self'", 'https://verify.walletconnect.org', args.tracker, ...extras],
->>>>>>> a15649e2
+        frameSrc: [
+          "'self'",
+          'https://verify.walletconnect.org',
+          args.tracker,
+          ...extras,
+        ],
         frameAncestors: ["'self'", args.tracker],
       },
     },
@@ -109,40 +78,17 @@
 app.use(
   cors({
     origin: process.env.GAME_PUBLIC_URL || args.self,
-<<<<<<< HEAD
-    methods: ["GET", "POST", "HEAD", "OPTIONS"],
-=======
     methods: ['GET', 'POST', 'HEAD', 'OPTIONS'],
->>>>>>> a15649e2
   }),
 );
 app.use(express.json());
 
 async function serveFile(file: string, contentType: string, res: any) {
   const content = await readFile(file);
-  res.set("Content-Type", contentType);
+  res.set('Content-Type', contentType);
   res.send(content);
 }
 async function serveDirectory(dir: string, req: any, res: any) {
-<<<<<<< HEAD
-  let targetFile = dir + req.path;
-  serveFile(targetFile, "text/plain", res);
-}
-app.get("/", async (req: any, res: any) => {
-  serveFile("public/index.html", "text/html", res);
-});
-app.get("/index.js", async (req: any, res: any) => {
-  serveFile("dist/index-rollup.js", "application/javascript", res);
-});
-app.get("/chia_gaming_wasm_bg.wasm", async (req: any, res: any) => {
-  serveFile("dist/chia_gaming_wasm_bg.wasm", "application/wasm", res);
-});
-app.get("/chia_gaming_wasm.js", async (req: any, res: any) => {
-  serveFile("dist/chia_gaming_wasm.js", "application/javascript", res);
-});
-app.get("/urls", async (req: any, res: any) => {
-  res.set("Content-Type", "application/json");
-=======
   const targetFile = dir + req.path;
   serveFile(targetFile, 'text/plain', res);
 }
@@ -160,64 +106,44 @@
 });
 app.get('/urls', async (_req: any, res: any) => {
   res.set('Content-Type', 'application/json');
->>>>>>> a15649e2
   res.send(
     JSON.stringify({
       tracker: `${args.tracker}?lobby=true`,
     }),
   );
 });
-<<<<<<< HEAD
-app.get("/clsp*", async (req: any, res: any) => {
-  serveDirectory("./", req, res);
-});
-app.get("/resources*", async (req: any, res: any) => {
-  serveDirectory("./", req, res);
-=======
 app.get('/clsp*', async (req: any, res: any) => {
   serveDirectory('./', req, res);
 });
 app.get('/resources*', async (req: any, res: any) => {
   serveDirectory('./', req, res);
->>>>>>> a15649e2
 });
 
-process.on("SIGTERM", () => {
+process.on('SIGTERM', () => {
   process.exit(0);
 });
 
-process.on("SIGINT", () => {
+process.on('SIGINT', () => {
   process.exit(0);
 });
 
 function refreshLobby() {
   fetch(`${args.tracker}/lobby/game`, {
-    method: "POST",
+    method: 'POST',
     headers: {
-<<<<<<< HEAD
-      "Content-Type": "application/json",
-=======
       'Content-Type': 'application/json',
->>>>>>> a15649e2
     },
     body: JSON.stringify({
-      game: "calpoker",
+      game: 'calpoker',
       target: `${args.self}?game=calpoker&lobbyUrl=${args.tracker}`,
     }),
   })
     .then((res) => res.json())
     .then((res) => {
-<<<<<<< HEAD
-      console.log("tracker:", res);
-    })
-    .catch((e) => {
-      console.error("tracker:", e);
-=======
       console.log('tracker:', res);
     })
     .catch((e) => {
       console.error('tracker:', e);
->>>>>>> a15649e2
     });
 }
 
