<<<<<<< HEAD
import express from 'express';
import fetch from 'node-fetch';
// @ts-ignore
import bufferReplace from 'buffer-replace';
import minimist from 'minimist';
=======
>>>>>>> 7e6e024a
import { createServer } from 'http';
import { readFile } from 'node:fs/promises';

import cors from 'cors';
import { config } from 'dotenv';
import express from 'express';
import helmet from 'helmet';
import minimist from 'minimist';
import fetch from 'node-fetch';

config();

const app = (express as any)();
const httpServer = createServer(app);
let coinset: string | null = null;

// Parse args
function parseArgs() {
  const args = minimist(process.argv.slice(2));

  if (!args.tracker || !args.self) {
<<<<<<< HEAD
    console.warn('usage: server --tracker [tracker-url] --self [own-url] (--coinset [host]) --extras [extra-urls colon separated]');
=======
    console.warn(
      'usage: server --tracker [tracker-url] --self [own-url] --extras [extra-urls colon separated]',
    );
>>>>>>> 7e6e024a
    process.exit(1);
  }

  if (args.coinset) {
    coinset = args.coinset;
  }

  const extras: string[] = [];
  if (args.extras) {
    const newExtras = args.extras.split(':');
    newExtras.forEach((extra: string) => {
      extras.push(extra);
    });
  }

  return { args, extras };
}

const { args, extras } = parseArgs();

<<<<<<< HEAD
app.use(helmet({
  contentSecurityPolicy: {
    directives: {
      defaultSrc: ["'self'", "https://explorer-api.walletconnect.com", ...extras],
      scriptSrc: ["'self'", "'wasm-unsafe-eval'", "'unsafe-inline'", ...extras],
      connectSrc: ["'self'", "https://explorer-api.walletconnect.com", "wss://relay.walletconnect.com", "https://verify.walletconnect.org", "https://verify.walletconnect.org", "https://api.coinset.org", "wss://api.coinset.org", "http://localhost:5800", "wss://relay.walletconnect.org", args.tracker, 'ws://localhost:3002', "http://localhost:3002", ...extras],
      frameSrc: ["'self'",  'https://verify.walletconnect.org', args.tracker, ...extras],
      frameAncestors: ["'self'", args.tracker],
    }
  }
}));
app.use(cors({
  origin: process.env.GAME_PUBLIC_URL || args.self,
  methods: ['GET', 'POST', 'HEAD', 'OPTIONS']
}));
=======
app.use(
  helmet({
    contentSecurityPolicy: {
      directives: {
        defaultSrc: [
          "'self'",
          'https://explorer-api.walletconnect.com',
          ...extras,
        ],
        scriptSrc: [
          "'self'",
          "'wasm-unsafe-eval'",
          "'unsafe-inline'",
          ...extras,
        ],
        connectSrc: [
          "'self'",
          'https://explorer-api.walletconnect.com',
          'wss://relay.walletconnect.com',
          'https://verify.walletconnect.org',
          'https://verify.walletconnect.org',
          'https://api.coinset.org',
          'wss://api.coinset.org',
          'http://localhost:5800',
          'wss://relay.walletconnect.org',
          args.tracker,
          ...extras,
        ],
        frameSrc: [
          "'self'",
          'https://verify.walletconnect.org',
          args.tracker,
          ...extras,
        ],
        frameAncestors: ["'self'", args.tracker],
      },
    },
  }),
);
app.use(
  cors({
    origin: process.env.GAME_PUBLIC_URL || args.self,
    methods: ['GET', 'POST', 'HEAD', 'OPTIONS'],
  }),
);
>>>>>>> 7e6e024a
app.use(express.json());

async function serveFile(file: string, contentType: string, replace: boolean, res: any) {
  let content = await readFile(file);
  // A simple way to patch the javascript so we talk to a local surrogate for
  // api.coinset.org.
  if (replace && coinset) {
    content = bufferReplace(content, "https://api.coinset.org", coinset);
  }
  res.set('Content-Type', contentType);
  res.send(content);
}
async function serveDirectory(dir: string, req: any, res: any) {
<<<<<<< HEAD
  let targetFile = dir + req.path;
  serveFile(targetFile, 'text/plain', false, res);
}
app.get('/', async (req: any, res: any) => {
  serveFile('public/index.html', 'text/html', false, res);
});
app.get('/index.js', async (req: any, res: any) => {
  serveFile("dist/index-rollup.js", "application/javascript", true, res);
});
app.get('/chia_gaming_wasm_bg.wasm', async (req: any, res: any) => {
  serveFile("dist/chia_gaming_wasm_bg.wasm", "application/wasm", false, res);
});
app.get('/chia_gaming_wasm.js', async (req: any, res: any) => {
  serveFile("dist/chia_gaming_wasm.js", "application/javascript", false, res);
=======
  const targetFile = dir + req.path;
  serveFile(targetFile, 'text/plain', res);
}
app.get('/', async (_req: any, res: any) => {
  serveFile('public/index.html', 'text/html', res);
});
app.get('/index.js', async (_req: any, res: any) => {
  serveFile('dist/index-rollup.js', 'application/javascript', res);
});
app.get('/chia_gaming_wasm_bg.wasm', async (_req: any, res: any) => {
  serveFile('dist/chia_gaming_wasm_bg.wasm', 'application/wasm', res);
});
app.get('/chia_gaming_wasm.js', async (_req: any, res: any) => {
  serveFile('dist/chia_gaming_wasm.js', 'application/javascript', res);
>>>>>>> 7e6e024a
});
app.get('/urls', async (_req: any, res: any) => {
  res.set('Content-Type', 'application/json');
  res.send(
    JSON.stringify({
      tracker: `${args.tracker}?lobby=true`,
    }),
  );
});
app.get('/clsp*', async (req: any, res: any) => {
  serveDirectory('./', req, res);
});
app.get('/resources*', async (req: any, res: any) => {
  serveDirectory('./', req, res);
});

process.on('SIGTERM', () => {
  process.exit(0);
});

process.on('SIGINT', () => {
  process.exit(0);
});

function refreshLobby() {
  fetch(`${args.tracker}/lobby/game`, {
    method: 'POST',
    headers: {
      'Content-Type': 'application/json',
    },
    body: JSON.stringify({
      game: 'calpoker',
      target: `${args.self}?game=calpoker&lobbyUrl=${args.tracker}`,
    }),
  })
    .then((res) => res.json())
    .then((res) => {
      console.log('tracker:', res);
    })
    .catch((e) => {
      console.error('tracker:', e);
    });
}

setInterval(() => {
  refreshLobby();
}, 120000);

refreshLobby();

const port = process.env.PORT || 3000;
httpServer.listen(port, () => {
  console.log(`Game server listening on port ${port}`);
});<|MERGE_RESOLUTION|>--- conflicted
+++ resolved
@@ -1,20 +1,13 @@
-<<<<<<< HEAD
 import express from 'express';
 import fetch from 'node-fetch';
 // @ts-ignore
 import bufferReplace from 'buffer-replace';
 import minimist from 'minimist';
-=======
->>>>>>> 7e6e024a
 import { createServer } from 'http';
 import { readFile } from 'node:fs/promises';
-
 import cors from 'cors';
 import { config } from 'dotenv';
-import express from 'express';
 import helmet from 'helmet';
-import minimist from 'minimist';
-import fetch from 'node-fetch';
 
 config();
 
@@ -27,13 +20,9 @@
   const args = minimist(process.argv.slice(2));
 
   if (!args.tracker || !args.self) {
-<<<<<<< HEAD
-    console.warn('usage: server --tracker [tracker-url] --self [own-url] (--coinset [host]) --extras [extra-urls colon separated]');
-=======
     console.warn(
-      'usage: server --tracker [tracker-url] --self [own-url] --extras [extra-urls colon separated]',
+      'usage: server --tracker [tracker-url] --self [own-url] (--coinset [host]) --extras [extra-urls colon separated]',
     );
->>>>>>> 7e6e024a
     process.exit(1);
   }
 
@@ -54,7 +43,6 @@
 
 const { args, extras } = parseArgs();
 
-<<<<<<< HEAD
 app.use(helmet({
   contentSecurityPolicy: {
     directives: {
@@ -70,53 +58,6 @@
   origin: process.env.GAME_PUBLIC_URL || args.self,
   methods: ['GET', 'POST', 'HEAD', 'OPTIONS']
 }));
-=======
-app.use(
-  helmet({
-    contentSecurityPolicy: {
-      directives: {
-        defaultSrc: [
-          "'self'",
-          'https://explorer-api.walletconnect.com',
-          ...extras,
-        ],
-        scriptSrc: [
-          "'self'",
-          "'wasm-unsafe-eval'",
-          "'unsafe-inline'",
-          ...extras,
-        ],
-        connectSrc: [
-          "'self'",
-          'https://explorer-api.walletconnect.com',
-          'wss://relay.walletconnect.com',
-          'https://verify.walletconnect.org',
-          'https://verify.walletconnect.org',
-          'https://api.coinset.org',
-          'wss://api.coinset.org',
-          'http://localhost:5800',
-          'wss://relay.walletconnect.org',
-          args.tracker,
-          ...extras,
-        ],
-        frameSrc: [
-          "'self'",
-          'https://verify.walletconnect.org',
-          args.tracker,
-          ...extras,
-        ],
-        frameAncestors: ["'self'", args.tracker],
-      },
-    },
-  }),
-);
-app.use(
-  cors({
-    origin: process.env.GAME_PUBLIC_URL || args.self,
-    methods: ['GET', 'POST', 'HEAD', 'OPTIONS'],
-  }),
-);
->>>>>>> 7e6e024a
 app.use(express.json());
 
 async function serveFile(file: string, contentType: string, replace: boolean, res: any) {
@@ -130,7 +71,6 @@
   res.send(content);
 }
 async function serveDirectory(dir: string, req: any, res: any) {
-<<<<<<< HEAD
   let targetFile = dir + req.path;
   serveFile(targetFile, 'text/plain', false, res);
 }
@@ -145,22 +85,6 @@
 });
 app.get('/chia_gaming_wasm.js', async (req: any, res: any) => {
   serveFile("dist/chia_gaming_wasm.js", "application/javascript", false, res);
-=======
-  const targetFile = dir + req.path;
-  serveFile(targetFile, 'text/plain', res);
-}
-app.get('/', async (_req: any, res: any) => {
-  serveFile('public/index.html', 'text/html', res);
-});
-app.get('/index.js', async (_req: any, res: any) => {
-  serveFile('dist/index-rollup.js', 'application/javascript', res);
-});
-app.get('/chia_gaming_wasm_bg.wasm', async (_req: any, res: any) => {
-  serveFile('dist/chia_gaming_wasm_bg.wasm', 'application/wasm', res);
-});
-app.get('/chia_gaming_wasm.js', async (_req: any, res: any) => {
-  serveFile('dist/chia_gaming_wasm.js', 'application/javascript', res);
->>>>>>> 7e6e024a
 });
 app.get('/urls', async (_req: any, res: any) => {
   res.set('Content-Type', 'application/json');
