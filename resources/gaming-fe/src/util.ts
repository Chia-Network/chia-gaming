<<<<<<< HEAD
import { v4 as uuidv4 } from "uuid";
import { Program } from "clvm-lib";
=======
import { Program } from 'clvm-lib';
import { v4 as uuidv4 } from 'uuid';
>>>>>>> a15649e2

export function toUint8(s: string) {
  if (s.length % 2 != 0) {
    throw "Odd length hex string";
  }
  const result = new Uint8Array(s.length >> 1);
  for (let i = 0; i < s.length; i += 2) {
<<<<<<< HEAD
    let sub = s.slice(i, i + 2);
    let val = parseInt(sub, 16);
=======
    const sub = s.slice(i, i + 2);
    const val = parseInt(sub, 16);
>>>>>>> a15649e2
    result[i >> 1] = val;
  }
  return result;
}

// Thanks: https://stackoverflow.com/questions/34309988/byte-array-to-hex-string-conversion-in-javascript
export function toHexString(byteArray: number[]) {
  return Array.from(byteArray, function (byte) {
<<<<<<< HEAD
    return ("0" + (byte & 0xff).toString(16)).slice(-2);
  }).join("");
}

export type FragmentData = { [k: string]: string };

export function getParamsFromString(paramString: string): any {
  const fragmentParts = paramString.split("&");
  const params = Object.fromEntries(
    fragmentParts.map((part) => {
      const partEqIdx = part.indexOf("=");
=======
    return ('0' + (byte & 0xff).toString(16)).slice(-2);
  }).join('');
}

export type FragmentData = Record<string, string>;

export function getParamsFromString(paramString: string): any {
  const fragmentParts = paramString.split('&');
  const params = Object.fromEntries(
    fragmentParts.map((part) => {
      const partEqIdx = part.indexOf('=');
>>>>>>> a15649e2

      if (partEqIdx > 0) {
        return [part.substring(0, partEqIdx), part.substring(partEqIdx + 1)];
      }

<<<<<<< HEAD
      return [part, "true"];
=======
      return [part, 'true'];
>>>>>>> a15649e2
    }),
  );
  return params;
}

// If we were given a token parameter in the fragment, parse it out here.
export function getFragmentParams(): FragmentData {
  const fragment = window.location.hash;
  return getParamsFromString(fragment);
}

export function getSearchParams(): any {
  if (window.location.search === "") {
    return {};
  }
  const search = window.location.search.substring(1);
  return getParamsFromString(search);
}

export function updateAlias(alias: string) {
  localStorage.setItem('alias', alias);
}

export function generateOrRetrieveAlias(): string {
  let previousName = localStorage.getItem('alias');
  if (previousName) {
    return previousName;
  }

  previousName = `newUser${uuidv4()}`;
  updateAlias(previousName);
  return previousName;
}

export function generateOrRetrieveUniqueId(): string {
  let existingId = localStorage.getItem('uniqueId');
  if (existingId) {
    return existingId;
  }
  existingId = uuidv4();
  localStorage.setItem('uniqueId', existingId);
  return existingId;
}

interface GameSelection {
  game: string;
  token: string;
}
// Return true if game= and token= are present in the url.
export function getGameSelection(): GameSelection | undefined {
  const search = getSearchParams();
  console.log("getGameSelection", search);
  if (search.game && search.join) {
    return {
      game: search.game,
      token: search.join,
    };
  }
  return undefined;
}

function clvm_enlist(clvms: string[]): string {
  const result = [];

<<<<<<< HEAD
  for (var i = 0; i < clvms.length; i++) {
    result.push("ff");
    result.push(clvms[i]);
=======
  for (const clvm of clvms) {
    result.push('ff');
    result.push(clvm);
>>>>>>> a15649e2
  }

  result.push("80");
  console.log(result);
  return result.join('');
}

function clvm_length(atom: string): string {
  if (atom.length <= 0x80) {
    const alen = ((atom.length / 2) | 0x80).toString(16);
    return alen + atom;
  } else {
    const alen = ((atom.length / 2) | 0xc000).toString(16);
    return alen + atom;
  }
}

function spend_to_clvm(spend: any): string {
  const spend_clvm = clvm_enlist([
    spend.puzzle,
    spend.solution,
    clvm_length(spend.signature),
  ]);
  console.log("spend", spend_clvm);
  return spend_clvm;
}

function coin_spend_to_clvm(coinspend: any): string {
  const coin_spend_clvm = clvm_enlist([
    clvm_length(coinspend.coin),
    spend_to_clvm(coinspend.bundle),
  ]);
  console.log("coin_spend", coin_spend_clvm);
  return coin_spend_clvm;
}

function explode(p: any): any {
  if (p.value instanceof Uint8Array) {
    return p.value;
  } else {
    return [explode(p.value[0]), explode(p.value[1])];
  }
}

export function proper_list(p: any): any {
  const result = [];
  while (!(p instanceof Uint8Array)) {
    result.push(p[0]);
    p = p[1];
  }
  return result;
}

export function decode_sexp_hex(h: string): any {
  const p = Program.deserialize(toUint8(h));
  return explode(p);
}

export function spend_bundle_to_clvm(sbundle: any): string {
  const bundle_clvm = clvm_enlist(
    sbundle.spends.map((s: any) => coin_spend_to_clvm(s)),
  );
  console.log("bundle", bundle_clvm);
  return bundle_clvm;
}

export function popcount(n: number): number {
  let r = 0;
  for (let i = 0; i < 8; i++) {
    r += n & 1;
    n >>= 1;
  }
  return r;
}

export async function empty() {
  return {};
}<|MERGE_RESOLUTION|>--- conflicted
+++ resolved
@@ -1,24 +1,14 @@
-<<<<<<< HEAD
-import { v4 as uuidv4 } from "uuid";
-import { Program } from "clvm-lib";
-=======
 import { Program } from 'clvm-lib';
 import { v4 as uuidv4 } from 'uuid';
->>>>>>> a15649e2
 
 export function toUint8(s: string) {
   if (s.length % 2 != 0) {
-    throw "Odd length hex string";
+    throw 'Odd length hex string';
   }
   const result = new Uint8Array(s.length >> 1);
   for (let i = 0; i < s.length; i += 2) {
-<<<<<<< HEAD
-    let sub = s.slice(i, i + 2);
-    let val = parseInt(sub, 16);
-=======
     const sub = s.slice(i, i + 2);
     const val = parseInt(sub, 16);
->>>>>>> a15649e2
     result[i >> 1] = val;
   }
   return result;
@@ -27,19 +17,6 @@
 // Thanks: https://stackoverflow.com/questions/34309988/byte-array-to-hex-string-conversion-in-javascript
 export function toHexString(byteArray: number[]) {
   return Array.from(byteArray, function (byte) {
-<<<<<<< HEAD
-    return ("0" + (byte & 0xff).toString(16)).slice(-2);
-  }).join("");
-}
-
-export type FragmentData = { [k: string]: string };
-
-export function getParamsFromString(paramString: string): any {
-  const fragmentParts = paramString.split("&");
-  const params = Object.fromEntries(
-    fragmentParts.map((part) => {
-      const partEqIdx = part.indexOf("=");
-=======
     return ('0' + (byte & 0xff).toString(16)).slice(-2);
   }).join('');
 }
@@ -51,17 +28,12 @@
   const params = Object.fromEntries(
     fragmentParts.map((part) => {
       const partEqIdx = part.indexOf('=');
->>>>>>> a15649e2
 
       if (partEqIdx > 0) {
         return [part.substring(0, partEqIdx), part.substring(partEqIdx + 1)];
       }
 
-<<<<<<< HEAD
-      return [part, "true"];
-=======
       return [part, 'true'];
->>>>>>> a15649e2
     }),
   );
   return params;
@@ -74,7 +46,7 @@
 }
 
 export function getSearchParams(): any {
-  if (window.location.search === "") {
+  if (window.location.search === '') {
     return {};
   }
   const search = window.location.search.substring(1);
@@ -113,7 +85,7 @@
 // Return true if game= and token= are present in the url.
 export function getGameSelection(): GameSelection | undefined {
   const search = getSearchParams();
-  console.log("getGameSelection", search);
+  console.log('getGameSelection', search);
   if (search.game && search.join) {
     return {
       game: search.game,
@@ -126,18 +98,12 @@
 function clvm_enlist(clvms: string[]): string {
   const result = [];
 
-<<<<<<< HEAD
-  for (var i = 0; i < clvms.length; i++) {
-    result.push("ff");
-    result.push(clvms[i]);
-=======
   for (const clvm of clvms) {
     result.push('ff');
     result.push(clvm);
->>>>>>> a15649e2
   }
 
-  result.push("80");
+  result.push('80');
   console.log(result);
   return result.join('');
 }
@@ -158,7 +124,7 @@
     spend.solution,
     clvm_length(spend.signature),
   ]);
-  console.log("spend", spend_clvm);
+  console.log('spend', spend_clvm);
   return spend_clvm;
 }
 
@@ -167,7 +133,7 @@
     clvm_length(coinspend.coin),
     spend_to_clvm(coinspend.bundle),
   ]);
-  console.log("coin_spend", coin_spend_clvm);
+  console.log('coin_spend', coin_spend_clvm);
   return coin_spend_clvm;
 }
 
@@ -197,7 +163,7 @@
   const bundle_clvm = clvm_enlist(
     sbundle.spends.map((s: any) => coin_spend_to_clvm(s)),
   );
-  console.log("bundle", bundle_clvm);
+  console.log('bundle', bundle_clvm);
   return bundle_clvm;
 }
 
