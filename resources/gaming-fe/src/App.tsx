--- conflicted
+++ resolved
@@ -15,7 +15,7 @@
   const [havePeak, setHavePeak] = useState(false);
   const [iframeUrl, setIframeUrl] = useState('about:blank');
 
-  console.log("Build 6:25 Entering App.tsx URL PARAMS: ", params);
+  console.log('Build 6:25 Entering App.tsx URL PARAMS: ', params);
 
   useEffect(() => {
     const subscription = blockchainDataEmitter.getObservable().subscribe({
@@ -40,7 +40,9 @@
         .then((urls) => {
           console.log('navigate to lobby', urls);
           if (gameSelection) {
-            setIframeUrl(`${urls.tracker}&token=${gameSelection.token}&view=game`);
+            setIframeUrl(
+              `${urls.tracker}&token=${gameSelection.token}&view=game`,
+            );
           } else {
             setIframeUrl(`${urls.tracker}&view=game`);
           }
@@ -49,14 +51,8 @@
   }, [params]);
 
   if (params.lobby) {
-<<<<<<< HEAD
     console.log('params.lobby detected in', params);
-    return (
-      <LobbyScreen />
-    );
-=======
     return <LobbyScreen />;
->>>>>>> a15649e2
   }
 
   if (params.gallery) {
@@ -69,7 +65,15 @@
   }
 
   const wcHeading = (
-    <div style={{ display: 'flex', flexGrow: 0, flexShrink: 0, height: '3rem', width: '100%' }}>
+    <div
+      style={{
+        display: 'flex',
+        flexGrow: 0,
+        flexShrink: 0,
+        height: '3rem',
+        width: '100%',
+      }}
+    >
       <WalletConnectHeading />
     </div>
   );
@@ -88,8 +92,8 @@
         }}
       >
         {wcHeading}
-        <Box p={4} maxWidth={600} mx="auto">
-          <Typography variant="h4" gutterBottom>
+        <Box p={4} maxWidth={600} mx='auto'>
+          <Typography variant='h4' gutterBottom>
             Waiting for wallet connect connection (use the menu).
           </Typography>
         </Box>
@@ -111,8 +115,14 @@
     >
       {wcHeading}
       <iframe
-        id="subframe"
-        style={{ display: 'flex', width: '100%', flexShrink: 1, flexGrow: 1, height: '100%' }}
+        id='subframe'
+        style={{
+          display: 'flex',
+          width: '100%',
+          flexShrink: 1,
+          flexGrow: 1,
+          height: '100%',
+        }}
         src={iframeUrl}
       ></iframe>
     </div>
