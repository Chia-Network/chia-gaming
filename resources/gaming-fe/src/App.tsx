--- conflicted
+++ resolved
@@ -14,15 +14,12 @@
   const shouldRedirectToLobby = !params.lobby && !params.iStarted;
   const [havePeak, setHavePeak] = useState(false);
   const [iframeUrl, setIframeUrl] = useState('about:blank');
-<<<<<<< HEAD
+  const [fetchedUrls, setFetchedUrls] = useState(false);
+  const [iframeAllowed, setIframeAllowed] = useState('');
   const gameName = params.game;
   const joinCode = params.join;
   const [showPopup, setShowPopup] = useState(false);
   const [pendingGameUrl, setPendingGameUrl] = useState<string | null>(null);
-=======
-  const [fetchedUrls, setFetchedUrls] = useState(false);
-  const [iframeAllowed, setIframeAllowed] = useState('');
->>>>>>> 78617f49
 
   useEffect(() => {
     const subscription = blockchainDataEmitter.getObservable().subscribe({
@@ -206,12 +203,12 @@
   return (
     <div className="flex flex-col relative w-screen h-screen bg-canvas-bg-subtle" >
       {wcHeading}
-<<<<<<< HEAD
       <div className="relative z-0 w-full flex-1 bg-canvas-bg-subtle">
         <iframe
           id='subframe'
           className="w-full h-full border-0 m-0 md:py-0 py-6 bg-canvas-bg-subtle"
           src={iframeUrl}
+	allow={`clipboard-write self ${iframeAllowed}`}
         ></iframe>
       </div>
       <GameRedirectPopup
@@ -222,14 +219,6 @@
         onCancel={handleCancel}
       />
 
-=======
-      <iframe
-        id='subframe'
-        className="w-full flex-1 border-0 m-0 p-0"
-        src={iframeUrl}
-	allow={`clipboard-write self ${iframeAllowed}`}
-      ></iframe>
->>>>>>> 78617f49
     </div>
   );
 };
