--- conflicted
+++ resolved
@@ -1,13 +1,12 @@
-<<<<<<< HEAD
-import { Subject, filter, take } from "rxjs";
-import { DoInitialSpendResult } from "../types/ChiaGaming";
-import { blockchainDataEmitter } from "./BlockchainInfo";
+import { filter, take } from 'rxjs';
+
+import { DoInitialSpendResult } from '../types/ChiaGaming';
+
 import {
   blockchainConnector,
   BlockchainInboundReply,
-  BlockchainOutboundRequest,
-} from "./BlockchainConnector";
-import { fakeBlockchainInfo } from "./FakeBlockchainInterface";
+} from './BlockchainConnector';
+import { blockchainDataEmitter } from './BlockchainInfo';
 
 let requestNumber = 1;
 
@@ -16,18 +15,6 @@
   requestId: number,
   request: any,
 ): Promise<any> {
-=======
-import { filter, take } from 'rxjs';
-
-import { DoInitialSpendResult } from '../types/ChiaGaming';
-
-import { blockchainConnector, BlockchainInboundReply } from './BlockchainConnector';
-import { blockchainDataEmitter } from './BlockchainInfo';
-
-let requestNumber = 1;
-
-function performTransaction(checkReply: (reply: any) => any, requestId: number, request: any): Promise<any> {
->>>>>>> a15649e2
   return new Promise((resolve, reject) => {
     const thisRequestChannel = blockchainConnector.getInbound().pipe(
       filter((e: BlockchainInboundReply) => e.responseId === requestId),
@@ -36,14 +23,14 @@
     thisRequestChannel.subscribe({
       next: (e: BlockchainInboundReply) => {
         if (e.error) {
-          console.error("returning error in transaction", e);
+          console.error('returning error in transaction', e);
           reject(e.error);
           return;
         }
 
         const replyObject = checkReply(e);
         if (replyObject === undefined || replyObject === null) {
-          console.error("no reply in transaction", e);
+          console.error('no reply in transaction', e);
           reject(`no reply data in reply for request ${JSON.stringify(e)}`);
           return;
         }
@@ -57,19 +44,13 @@
 }
 
 export class ChildFrameBlockchainInterface {
-<<<<<<< HEAD
   do_initial_spend(
     uniqueId: string,
     target: string,
     amount: number,
   ): Promise<DoInitialSpendResult> {
-    let requestId = requestNumber++;
-    let request = {
-=======
-  do_initial_spend(uniqueId: string, target: string, amount: number): Promise<DoInitialSpendResult> {
     const requestId = requestNumber++;
     const request = {
->>>>>>> a15649e2
       requestId,
       initialSpend: { uniqueId, target, amount },
     };
