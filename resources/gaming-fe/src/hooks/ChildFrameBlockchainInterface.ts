--- conflicted
+++ resolved
@@ -1,16 +1,11 @@
-<<<<<<< HEAD
-import { Subject, filter, take } from 'rxjs';
-import { DoInitialSpendResult, BlockchainInboundAddressResult } from '../types/ChiaGaming';
-=======
 import { filter, take } from 'rxjs';
 
-import { DoInitialSpendResult } from '../types/ChiaGaming';
+import { DoInitialSpendResult, BlockchainInboundAddressResult } from '../types/ChiaGaming';
 
 import {
   blockchainConnector,
   BlockchainInboundReply,
 } from './BlockchainConnector';
->>>>>>> 7e6e024a
 import { blockchainDataEmitter } from './BlockchainInfo';
 
 let requestNumber = 1;
