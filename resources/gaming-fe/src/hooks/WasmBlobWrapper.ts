--- conflicted
+++ resolved
@@ -19,7 +19,7 @@
         // This is a JsGameCradleConfig
         rng_id: params.rng.getId(),
         game_types: params.env.game_types,
-        identity: params.chiaIdentity.private_key,
+        identity: params.chiaIdentity,
         have_potato: params.iStarted,
         my_contribution: {amt: params.myContribution},
         their_contribution: {amt: params.theirContribution},
@@ -27,6 +27,8 @@
         unroll_timeout: params.env.unroll_timeout,
         reward_puzzle_hash: params.chiaIdentity.puzzle_hash,
     });
+    console.log(`constructed cradle ${params.iStarted} with id ${cradleId} and publicKey ${params.chiaIdentity.public_key}`);
+
     let cradle = new ChiaGame(wasmConnection, cradleId);
     return cradle;
 }
@@ -327,11 +329,7 @@
 
           coin = new_coin_string;
         }
-<<<<<<< HEAD
-        return coin;
-    });
-=======
-
+/*
         const env = {
           game_types: {
             "calpoker": {
@@ -358,7 +356,9 @@
           'setError': e.toString()
         };
       });
->>>>>>> e5ee0873
+      */
+        return coin;
+    });
   }
 
   setStartCoin(coin: string) {
