--- conflicted
+++ resolved
@@ -80,20 +80,10 @@
 */
 
 export class WasmBlobWrapper {
-<<<<<<< HEAD
   startAGame: boolean = false;
   wasmConnection: WasmConnection;
   sendMessage: (msg: string) => void;
   cradle: ChiaGame;
-=======
-  amount: number;
-  wc: WasmConnection | undefined;
-  sendMessage: (msg: string) => void;
-  rngSeed: string;
-  rngId: number | undefined;
-  identity: IChiaIdentity | undefined;
-  cradle: ChiaGame | undefined;
->>>>>>> 97348379
   uniqueId: string;
   calpokerHex: string | undefined;
   handshakeDone: boolean;
@@ -123,7 +113,6 @@
     wasmConnection: WasmConnection,
     perGameAmount: number,
   ) {
-<<<<<<< HEAD
     const deliverMessage = (msg: string) => {
       this.deliverMessage(msg);
     };
@@ -138,14 +127,6 @@
     // ----------------------------
 
     this.sendMessage = params.peerconn.sendMessage;
-=======
-    const { sendMessage } = peer_conn;
-    this.uniqueId = uniqueId;
-    this.rngSeed = this.uniqueId.substr(0, 8);
-    this.rngId = undefined;
-    this.sendMessage = sendMessage;
-    this.amount = amount;
->>>>>>> 97348379
     this.currentBlock = 0;
     this.handlingMessage = false;
     this.handshakeDone = false;
@@ -219,17 +200,7 @@
           nameAndContent.content,
         );
       });
-<<<<<<< HEAD
       let newGameIdentity = this.cradle.getIdentity();
-=======
-      const rngId = this.wc?.create_rng(this.rngSeed);
-      if (rngId === undefined) {
-        throw("Unvalid rngId");
-      }
-      this.rngId = rngId;
-      const newGameIdentity = this.wc?.chia_identity(rngId);
-      this.identity = newGameIdentity;
->>>>>>> 97348379
       this.pushEvent({ loadCalpoker: true });
       return {
         setGameConnectionState: {
@@ -407,55 +378,13 @@
       });
   }
 
-<<<<<<< HEAD
   createStartCoin(): Promise<string | undefined> {
     const amount = this.cradle.getAmount();
     const identity = this.cradle.getIdentity();
-=======
-  loadCalpoker(): any {
-    return this.fetchHex(
-      'clsp/games/calpoker-v1/calpoker_include_calpoker_factory.hex',
-    ).then((calpoker_hex) => {
-      this.calpokerHex = calpoker_hex;
-      this.pushEvent({ createStartCoin: true });
-      return {
-        setGameConnectionState: {
-          stateIdentifier: 'starting',
-          stateDetail: ['loaded calpoker'],
-        },
-      };
-    });
-  }
-
-  loadWasm(chia_gaming_init: any, cg: any): any {
-    this.loadWasmEvent = { loadWasmEvent: { chia_gaming_init, cg } };
-    this.kickSystem(1);
-    return empty();
-  }
-
-  createStartCoin(): any {
-    const identity = this.identity;
-    if (!identity) {
-      throw new Error('create start coin with no identity');
-    }
-    const calpokerHex = this.calpokerHex;
-    if (!calpokerHex) {
-      throw new Error('create start coin with no calpoker loaded');
-    }
-
-    const wc = this.wc;
-    if (!wc) {
-      throw new Error('create start coin with no wasm obj?');
-    }
->>>>>>> 97348379
 
     console.log(
       `create coin spendable by puzzle hash ${identity.puzzle_hash} for ${amount}`,
     );
-<<<<<<< HEAD
-    return this.blockchain
-      .do_initial_spend(this.uniqueId, identity.puzzle_hash, amount)
-=======
     return this.relayAddress()
       .then(() => {
         return this.blockchain.do_initial_spend(
@@ -464,7 +393,6 @@
           this.amount,
         );
       })
->>>>>>> 97348379
       .then((result) => {
         console.log('createStartCoin: result: ', result);
         let coin = result.coin;
@@ -546,7 +474,6 @@
     return anempty(394);
   }
 
-<<<<<<< HEAD
   startGame(): void {
     this.startAGame = true;
     if (this.handshakeDone) {
@@ -555,18 +482,12 @@
   }
 
   private internalStartGame(): any {
+    if (this.finished || this.shutdownCalled) {
+      return empty();
+    }
     let result: any = {};
     let amount = this.cradle.getAmount();
     let gids = this.cradle.start_games(!this.iStarted, {
-=======
-  internalStartGame(): any {
-    if (this.finished || this.shutdownCalled) {
-      return empty();
-    }
-
-    let result: any = {};
-    let gids = this.cradle?.start_games(!this.iStarted, {
->>>>>>> 97348379
       game_type: '63616c706f6b6572',
       timeout: 100,
       amount: this.perGameAmount,
@@ -587,15 +508,11 @@
 
   idle(): any {
     const result: any = {};
-<<<<<<< HEAD
-    const idle = this.cradle.idle({
-=======
 
     result.setOurShare = this.cradle?.our_share()?.amt;
     result.setTheirShare = this.cradle?.their_share()?.amt;
 
     const idle = this.cradle?.idle({
->>>>>>> 97348379
       // Local ui callbacks.
       opponent_moved: (game_id, readable_move_hex) => {
         console.error('got opponent move', game_id, readable_move_hex);
@@ -718,7 +635,7 @@
 
     this.rxjsEmitter?.next({
       setOurShare: this.cradle?.our_share()?.amt,
-      setTheirShare: this.cradle?.their_share()?.amt
+      setTheirShare: this.cradle?.their_share()?.amt,
     });
 
     return result;
