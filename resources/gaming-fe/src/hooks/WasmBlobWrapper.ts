import { WasmConnection, ChiaGame, CalpokerOutcome, WatchReport, InternalBlockchainInterface, WasmBlobParams, GameInitParams, JsCoinSetSpend } from '../types/ChiaGaming';
import { spend_bundle_to_clvm, decode_sexp_hex, proper_list, popcount, empty } from '../util';
import { Subject, NextObserver } from 'rxjs';

function combine_reports(old_report: WatchReport, new_report: WatchReport) {
  for (var i = 0; i < new_report.created_watched.length; i++) {
    old_report.created_watched.push(new_report.created_watched[i]);
  }
  for (var i = 0; i < new_report.deleted_watched.length; i++) {
    old_report.deleted_watched.push(new_report.deleted_watched[i]);
  }
  for (var i = 0; i < new_report.timed_out.length; i++) {
    old_report.timed_out.push(new_report.timed_out[i]);
  }
}

export function getNewChiaGameCradle(wasmConnection: WasmConnection, params: GameInitParams) : ChiaGame {
    let cradleId = wasmConnection.create_game_cradle({
        // This is a JsGameCradleConfig
        rng_id: params.rng.getId(),
        game_types: params.env.game_types,
        identity: params.chiaIdentity.private_key,
        have_potato: params.iStarted,
        my_contribution: {amt: params.myContribution},
        their_contribution: {amt: params.theirContribution},
        channel_timeout: params.env.timeout,
        unroll_timeout: params.env.unroll_timeout,
        reward_puzzle_hash: params.chiaIdentity.puzzle_hash,
    });
    let cradle = new ChiaGame(wasmConnection, cradleId);
    return cradle;
}

/*



      this.storedMessages.forEach((m) => {
        this.cradle.deliver_message(m);
      });
      this.cradle.opening_coin(coin);
      return {
        'setGameConnectionState': {
          stateIdentifier: "starting",
          stateDetail: ["doing handshake"]
        }
      };
    }).catch((e) => {
      return {
        'setError': e.toString()
      };
    });

*/

export class WasmBlobWrapper {
  wasmConnection: WasmConnection;
  sendMessage: (msg: string) => void;
  cradle: ChiaGame;
  uniqueId: string;
  calpokerHex: string | undefined;
  handshakeDone: boolean;
  handlingMessage: boolean;
  currentBlock: number;
  messageQueue: any[];
  iStarted: boolean;
  gameIds: string[];
  storedMessages: string[];
  myTurn: boolean;
  moveNumber: number;
  qualifyingEvents: number;
  cardSelections: number;
  playerHand: number[][];
  opponentHand: number[][];
  finished: boolean;
  gameOutcome: CalpokerOutcome | undefined;
  fetchHex: (path: string) => Promise<string>;
  rxjsMessageSingleon: Subject<any>;
  rxjsEmitter: NextObserver<any>;
  blockchain: InternalBlockchainInterface;

  constructor(params: WasmBlobParams, wasmConnection: WasmConnection)
  {
    const deliverMessage = (msg: string) => {
      this.deliverMessage(msg);
    };

    this.cradle = params.cradle;
    this.wasmConnection = wasmConnection;
    this.uniqueId = params.uniqueId;
    this.iStarted = params.iStarted;
    this.fetchHex = params.fetchHex;
    this.blockchain = params.blockchain;

    // ----------------------------

    this.sendMessage = params.peerconn.sendMessage;
    this.currentBlock = 0;
    this.handlingMessage = false;
    this.handshakeDone = false;

    this.gameIds = [];
    this.myTurn = false;
    this.storedMessages = [];
    this.moveNumber = 0;
    this.messageQueue = [];
    this.cardSelections = 0;
    this.playerHand = [];
    this.opponentHand = [];
    this.finished = false;
    this.qualifyingEvents = 0;

    this.rxjsMessageSingleon = new Subject<any>();
    this.rxjsEmitter = this.rxjsMessageSingleon;
  }

  getObservable() {
    return this.rxjsMessageSingleon;
  }

  kickSystem(flags: number) {
    this.qualifyingEvents |= flags;
    if (this.qualifyingEvents == 3) {
      this.qualifyingEvents |= 4;
      this.rxjsEmitter.next({name: "ready"});
    }
  }

<<<<<<< HEAD
  haveEvents(): boolean {
    return this.messageQueue.length > 0;
  }

  internalKickIdle(): any {
    this.kickMessageHandling().then((res: any) => {
      let idle_info;
      do {
        idle_info = this.idle();
        if (!idle_info) {
          return res;
        }
        this.rxjsEmitter.next(idle_info);
      } while (!idle_info.stop);
      return res;
    });
=======
  loadPresets(presetFiles: string[]) {
    const presetFetches = presetFiles.map((partialUrl) => {
      return this.fetchHex(partialUrl).then((text) => {
        return {
          name: partialUrl,
          content: text
        };
      });
    });
    return Promise.all(presetFetches).then(presets => {
      presets.forEach((nameAndContent) => {
        console.log(`preset load ${nameAndContent.name} ${nameAndContent.content.length}`);
        this.wc?.deposit_file(nameAndContent.name, nameAndContent.content);
      });
      let newGameIdentity = this.wc?.chia_identity(this.rngSeed);
      this.identity = newGameIdentity;
      this.pushEvent({ loadCalpoker: true });
      return {
        'setGameConnectionState': {
          stateIdentifier: "starting",
          stateDetail: ["loaded preset files"]
        },
        'setGameIdentity': newGameIdentity
      };
    });
  };

  internalKickIdle(): any {
    let idle_info;
    do {
      idle_info = this.idle();
      if (!idle_info) {
        return idle_info;
      }
      this.rxjsEmitter?.next(idle_info);
    } while (!idle_info.stop);
    return idle_info;
>>>>>>> 1852fe07
  }

  pushEvent(msg: any): any {
    if (this.finished) {
      return;
    }
    this.messageQueue.push(msg);
    return this.kickMessageHandling();
  }

  handleOneMessage(msg: any): any {
    console.log('handleOneMessage', Object.keys(msg));
    if (msg.deliverMessage) {
      return this.internalDeliverMessage(msg.deliverMessage);
    } else if (msg.move) {
      return this.makeMove(msg.move);
    } else if (msg.takeOpponentMove) {
      let data = msg.takeOpponentMove;
      return this.takeOpponentMove(data.moveNumber, data.game_id, data.readable_move_hex);
    } else if (msg.takeGameMessage) {
      let data = msg.takeGameMessage;
      return this.takeGameMessage(data.moveNumber, data.game_id, data.readable_hex);
    } else if (msg.setCardSelections !== undefined) {
      return this.internalSetCardSelections(msg.setCardSelections);
    } else if (msg.startGame) {
      return this.internalStartGame();
    } else if (msg.shutDown) {
      return this.internalShutdown();
    } else if (msg.receivedShutdown) {
      return this.internalReceivedShutdown();
    } else if (msg.takeBlockData) {
      return this.internalTakeBlock(msg.takeBlockData.peak, msg.takeBlockData.block_report);
    }

    console.error("Unknown event:", msg);
    return empty();
  }

  // TODO: Separate CalPoker method from Wasm code
  updateCards(readable: any, result: any) {
    let card_lists = proper_list(readable).map((l: any) => proper_list(l).map((c: any) => proper_list(c).map((v: Uint8Array) => {
      if (v.length > 0) {
        return v[0];
      }
      return 0;
    })));
    console.log('card_lists', card_lists);
    if (this.iStarted) {
      result.setPlayerHand = card_lists[1];
      result.setOpponentHand = card_lists[0];
      this.playerHand = card_lists[1];
      this.opponentHand = card_lists[0];
    } else {
      result.setPlayerHand = card_lists[0];
      result.setOpponentHand = card_lists[1];
      this.playerHand = card_lists[0];
      this.opponentHand = card_lists[1];
    }
  }

  finalOutcome(readable: any, result: any) {
    const outcome = new CalpokerOutcome(
      this.iStarted,
      this.cardSelections,
      this.iStarted ? this.opponentHand : this.playerHand,
      this.iStarted ? this.playerHand : this.opponentHand,
      readable
    );
    result.setOutcome = outcome;
  }

  takeOpponentMove(moveNumber: number, game_id: string, readable_move_hex: string): any {
    const result: any = {
      setMyTurn: true
    };
    console.log('takeOpponentMove', moveNumber, game_id, readable_move_hex);
    let p = decode_sexp_hex(readable_move_hex);
    console.log('readable move', JSON.stringify(p));
    if (moveNumber === 1) {
      this.updateCards(p, result);
    } else if (!this.iStarted && moveNumber === 2) {
      console.warn('finalOutcome:', this.iStarted, moveNumber);
      this.finalOutcome(p, result);
      this.makeMove('80');
    } else if (moveNumber > 1) {
      console.warn('finalOutcome:', this.iStarted, moveNumber);
      this.finalOutcome(p, result);
      console.warn('accept game');
      this.cradle.accept(this.gameIds[0]);
      console.log('did accept', this.iStarted);
      this.gameIds.pop();
    }

    result.setMoveNumber = this.moveNumber;
    return empty().then(() => result);
  }

  takeGameMessage(moveNumber: number, game_id: string, readable_move_hex: string): any {
    const result = { };
    console.log('takeGameMessage', moveNumber, game_id, readable_move_hex);
    let p = decode_sexp_hex(readable_move_hex);
    this.updateCards(p, result);
    return empty().then(() => result);
  }

  kickMessageHandling(): any {
    if (this.messageQueue.length == 0 || this.handlingMessage) {
      return empty();
    }

    const msg = this.messageQueue.shift();

    this.handlingMessage = true;
    let result = null;
    return this.handleOneMessage(msg).then((result: any) => {
<<<<<<< HEAD
      this.rxjsEmitter.next(result);
=======
      this.rxjsEmitter?.next(result);

      this.internalKickIdle();

>>>>>>> 1852fe07
      this.handlingMessage = false;

      return this.kickMessageHandling();
    }).catch((e: any) => {
      console.error(e);
      this.handlingMessage = false;
      throw e;
    });
  }

  createStartCoin(): Promise<string | undefined> {
    const amount = this.cradle.getAmount();
    const identity = this.cradle.getIdentity();
    if (!identity) {
      throw new Error('create start coin with no identity');
    }
    const calpokerHex = this.calpokerHex;
    if (!calpokerHex) {
      throw new Error('create start coin with no calpoker loaded');
    }

    const wc = this.wasmConnection;
    if (!wc) {
      throw new Error('create start coin with no wasm obj?');
    }

    console.log(`create coin spendable by ${identity.puzzle_hash} for ${amount}`);
    return this
      .blockchain
      .do_initial_spend(this.uniqueId, identity.puzzle_hash, amount)
      .then(result =>
    {
        let coin = result.coin;
        if (!coin) {
          throw new Error('tried to create spendable but failed');
        }

        // Handle data conversion back when Coin object was received.
        if (typeof coin !== 'string') {
          const coinset_coin = coin as any;
          const new_coin_string = this.wasmConnection.convert_coinset_to_coin_string(coinset_coin.parentCoinInfo, coinset_coin.puzzleHash, coinset_coin.amount.toString());
          if (!new_coin_string) {
            throw new Error(`Coin could not be converted to coinstring: ${JSON.stringify(coinset_coin)}`);
          }

          coin = new_coin_string;
          return coin;
        }
    });
  }

  setStartCoin(coin: string) {
    this.cradle.opening_coin(coin);
  }

  deliverMessage(msg: string) {
    this.pushEvent({ deliverMessage: msg });
  }

  internalDeliverMessage(msg: string): any {
    if (!this.cradle) {
      this.storedMessages.push(msg);
      return empty();
    }
    console.log('deliver message', msg);
    this.cradle.deliver_message(msg);
    return empty();
  }

  internalStartGame(): any {
    let result: any = {};
    let amount = this.cradle.getAmount();
    let gids = this.cradle.start_games(!this.iStarted, {
      game_type: "63616c706f6b6572",
      timeout: 100,
      amount: amount * 2 / 10,
      my_contribution: amount / 10,
      my_turn: !this.iStarted,
      parameters: "80"
    });
    console.log("gameIds", gids);
    if (gids) {
      gids.forEach((g) => {
        this.gameIds.push(g);
      });
      result.setGameIds = this.gameIds;
    }
    result.setMyTurn = !this.iStarted;
    return empty().then(() => result);
  }

  idle(): any {
    const result: any = {};
    const idle = this.cradle.idle({
      // Local ui callbacks.
      opponent_moved: (game_id, readable_move_hex) => {
        console.error('got opponent move', game_id, readable_move_hex);
        this.messageQueue.push({ takeOpponentMove: { game_id, readable_move_hex, moveNumber: this.moveNumber } });
      },
      game_message: (game_id, readable_hex) => {
        console.error('got opponent msg', game_id, readable_hex);
        this.messageQueue.push({ takeGameMessage: { game_id, readable_hex, moveNumber: this.moveNumber } });
      },
      game_finished: (game_id, amount) => {
        // Signals accept.
        this.gameIds.pop();
        console.log('got accept', this.iStarted);

        this.myTurn = false;
        this.cardSelections = 0;
        this.moveNumber = 0;
        this.playerHand = [];
        this.opponentHand = [];

        result.setCardSelections = 0;
        result.setMoveNumber = 0;
        result.setPlayerHand = [];
        result.setOpponentHand = [];
        result.setOutcome = undefined;
        result.setGameConnectionState = {
          stateIdentifier: "running",
          stateDetail: []
        };

        result.setMyTurn = false;
        this.messageQueue.push({ startGame: true });
      }
    });

    if (!idle || this.finished) {
      return { stop: true }; // TODO msg type (if possible)
    }

    if (idle.finished && !this.finished) {
      console.error('we shut down');
      this.finished = true;
      this.rxjsEmitter.next({
        setGameConnectionState: {
          stateIdentifier: "shutdown",
          stateDetail: []
        },
        outcome: undefined
      });
      this.messageQueue.push({ receivedShutdown: true });  // TODO msg type (if possible)
      return result;
    }

    result.stop = !idle.continue_on;

    result.setError = idle.receive_error;
    console.log('idle1', idle.action_queue);
    if (idle.handshake_done && !this.handshakeDone) {
      console.warn("HANDSHAKE DONE");
      this.handshakeDone = true;
      result.setGameConnectionState = {
        stateIdentifier: "running",
        stateDetail: []
      };
      console.log("starting games", this.iStarted);
      this.pushEvent({ startGame: true });
    }

    console.log('idle2', idle.incoming_messages);
    for (let i = 0; i < idle.outbound_messages.length; i++) {
      console.log('send message to remote');
      this.sendMessage(idle.outbound_messages[i]);
    }

    for (let i = 0; i < idle.outbound_transactions.length; i++) {
      const tx = idle.outbound_transactions[i];
      console.log('send transaction', tx);
      // Compose blob to spend
      let blob = spend_bundle_to_clvm(tx);
      const cvt = (blob: string) => {
        return this.wasmConnection.convert_spend_to_coinset_org(blob);
      };
      this.blockchain.spend(cvt, blob).then(res => {
        console.log('spend res', res);
      });
    }

    return result;
  }

  generateEntropy() {
    let hexDigits = [];
    for (let i = 0; i < 16; i++) {
      hexDigits.push(Math.floor(Math.random() * 16)).toString(16);
    }
    let entropy = this.wasmConnection.sha256bytes(hexDigits.join(""));
    if (!entropy) {
      throw 'tried to make entropy without a wasm connection';
    }
    return entropy;
  }

  isHandshakeDone(): boolean { return this.handshakeDone; }

  makeMove(move: any): any {
    if (!this.handshakeDone || !this.wasmConnection || !this.cradle) {
      // TODO: Let's return more status info here
      return empty();
    }

    if (this.moveNumber === 0) {
      let entropy = this.generateEntropy();
      console.log('move 0 with entropy', entropy);
      this.cradle.make_move_entropy(this.gameIds[0], "80", entropy);
      this.moveNumber += 1;
      return empty().then(() => {
        return {
          setMyTurn: false,
          setMoveNumber: this.moveNumber
        };
      })
    } else if (this.moveNumber === 1) {
      if (popcount(this.cardSelections) != 4) {
        return empty();
      }
      this.moveNumber += 1;
      let entropy = this.generateEntropy();
      const encoded = (this.cardSelections | 0x8100).toString(16);
      this.cradle.make_move_entropy(this.gameIds[0], encoded, entropy);
      return empty().then(() => {
        return {
          setMyTurn: false,
          setMoveNumber: this.moveNumber
        };
      })
    } else if (this.moveNumber === 2) {
      this.moveNumber += 1;
      let entropy = this.generateEntropy();
      this.cradle.make_move_entropy(this.gameIds[0], '80', entropy);
      return empty().then(() => {
        return {
          setMyTurn: false,
          setMoveNumber: this.moveNumber,
          setGameConnectionState: {
            stateIdentifier: "end",
            stateDetail: []
          }
        };
      })
    }

    throw `Don't yet know what to do for move ${this.moveNumber}`;
  }

  //makeMoveImmediate
  internalMakeMove(move: any) {
    this.pushEvent({ move });
  }

  setCardSelections(mask: number) {
    this.pushEvent({ setCardSelections: mask });
  }

  internalSetCardSelections(mask: number): any {
    const result = { setCardSelections: mask };
    this.cardSelections = mask;
    return empty().then(() => result);
  }

  shutDown() {
    this.pushEvent({ shutDown: true });
  }

  internalShutdown() {
    const result: any = {
      setGameConnectionState: {
        stateIdentifier: "shutdown",
        stateDetail: []
      },
      outcome: undefined
    };
    this.cradle.shut_down();
    return empty().then(() => result);
  }

  internalTakeBlock(peak: number, block_report: WatchReport): any {
    console.log('internalTakeBlock', peak, block_report);
    this.cradle.block_data(peak, block_report);
    // console.log('took block', peak);
    return empty();
  }

  internalReceivedShutdown() {
    const result: any = {};
    console.warn('internalReceivedShutdown', this.finished);
    console.warn('setting shutdown state in ui');
    result.setGameConnectionState = {
      stateIdentifier: "shutdown",
      stateDetail: []
    };
    result.outcome = undefined;
    return empty().then(() => result);
  }

  blockNotification(peak: number, blocks: JsCoinSetSpend[] | undefined, block_report: any) {
    if (block_report === undefined) {
      block_report = {
        created_watched: [],
        deleted_watched: [],
        timed_out: []
      };

      if (blocks) {
        for (var b = 0; b < blocks.length; b++) {
          const block = blocks[b];
          const one_report: WatchReport = this.wasmConnection.convert_coinset_org_block_spend_to_watch_report(
            block.coin.parent_coin_info,
            block.coin.puzzle_hash,
            block.coin.amount.toString(),
            block.puzzle_reveal,
            block.solution
          );
          if (one_report) {
            combine_reports(block_report, one_report);
          }
        }
      }
    }
    this.kickSystem(2);
    this.pushEvent({ takeBlockData: {
      peak: peak,
      block_report: block_report
    }});
  }
}<|MERGE_RESOLUTION|>--- conflicted
+++ resolved
@@ -126,24 +126,6 @@
     }
   }
 
-<<<<<<< HEAD
-  haveEvents(): boolean {
-    return this.messageQueue.length > 0;
-  }
-
-  internalKickIdle(): any {
-    this.kickMessageHandling().then((res: any) => {
-      let idle_info;
-      do {
-        idle_info = this.idle();
-        if (!idle_info) {
-          return res;
-        }
-        this.rxjsEmitter.next(idle_info);
-      } while (!idle_info.stop);
-      return res;
-    });
-=======
   loadPresets(presetFiles: string[]) {
     const presetFetches = presetFiles.map((partialUrl) => {
       return this.fetchHex(partialUrl).then((text) => {
@@ -181,7 +163,6 @@
       this.rxjsEmitter?.next(idle_info);
     } while (!idle_info.stop);
     return idle_info;
->>>>>>> 1852fe07
   }
 
   pushEvent(msg: any): any {
@@ -297,14 +278,10 @@
     this.handlingMessage = true;
     let result = null;
     return this.handleOneMessage(msg).then((result: any) => {
-<<<<<<< HEAD
-      this.rxjsEmitter.next(result);
-=======
       this.rxjsEmitter?.next(result);
 
       this.internalKickIdle();
 
->>>>>>> 1852fe07
       this.handlingMessage = false;
 
       return this.kickMessageHandling();
