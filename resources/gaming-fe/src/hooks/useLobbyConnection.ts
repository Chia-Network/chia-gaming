--- conflicted
+++ resolved
@@ -1,32 +1,20 @@
-<<<<<<< HEAD
-import { useState, useEffect, useRef, useCallback } from "react";
+import axios from 'axios';
+import { useState, useEffect, useRef, useCallback } from 'react';
+import io, { Socket } from 'socket.io-client';
+
+import { BLOCKCHAIN_SERVICE_URL } from '../settings';
+import { ExternalBlockchainInterface } from '../types/ChiaGaming';
 import {
-  ChatMessage,
   ChatEnvelope,
   FragmentData,
   GenerateRoomResult,
   Room,
-} from "../types/lobby";
-import { ExternalBlockchainInterface } from "../types/ChiaGaming";
-import { BLOCKCHAIN_SERVICE_URL } from "../settings";
+} from '../types/lobby';
 import {
   getSearchParams,
   getFragmentParams,
   generateOrRetrieveUniqueId,
-} from "../util";
-import io, { Socket } from "socket.io-client";
-import axios from "axios";
-=======
-import axios from 'axios';
-import { useState, useEffect, useRef, useCallback } from 'react';
-import io, { Socket } from 'socket.io-client';
-
-import { BLOCKCHAIN_SERVICE_URL } from '../settings';
-import { ExternalBlockchainInterface } from '../types/ChiaGaming';
-import { ChatEnvelope, FragmentData, GenerateRoomResult, Room } from '../types/lobby';
-import { getSearchParams, getFragmentParams, generateOrRetrieveUniqueId } from '../util';
-
->>>>>>> a15649e2
+} from '../util';
 
 interface Player {
   id: string;
@@ -39,25 +27,14 @@
 export function useLobbySocket(alias: string, walletConnect: boolean) {
   const LOBBY_URL = window.location.origin;
   const params = getSearchParams();
-<<<<<<< HEAD
-  const [uniqueId, setUniqueId] = useState<string>(
-    generateOrRetrieveUniqueId(),
-  );
-=======
   const [uniqueId] = useState<string>(generateOrRetrieveUniqueId());
->>>>>>> a15649e2
   const [players, setPlayers] = useState<Player[]>([]);
   const [rooms, setRooms] = useState<Room[]>([]);
   const [messages, setMessages] = useState<ChatEnvelope[]>([]);
   const [didJoin, setDidJoin] = useState(false);
   const socketRef = useRef<Socket>(undefined);
-<<<<<<< HEAD
-  const [fragment, setFragment] = useState<FragmentData>(getFragmentParams());
-  console.log("fragment retrieved", fragment);
-=======
   const [fragment] = useState<FragmentData>(getFragmentParams());
   console.log('fragment retrieved', fragment);
->>>>>>> a15649e2
 
   const joinRoom = useCallback(
     async (token: string) => {
@@ -65,11 +42,7 @@
         token,
         id: uniqueId,
         alias,
-<<<<<<< HEAD
-        game: "lobby",
-=======
         game: 'lobby',
->>>>>>> a15649e2
         parameters: {},
       });
 
@@ -79,22 +52,15 @@
   );
 
   function tryJoinRoom() {
-<<<<<<< HEAD
-    for (let i = 0; i < rooms.length; i++) {
-      let room = rooms[i];
-      console.log("we have: uniqueId", uniqueId, "params", params);
-      console.log("checking room", room);
-=======
     for (const room of rooms) {
       console.log('we have: uniqueId', uniqueId, 'params', params);
       console.log('checking room', room);
->>>>>>> a15649e2
       if (!room.host) {
-        console.log("either host or joiner missing");
+        console.log('either host or joiner missing');
         continue;
       }
       if (params.token && room.token != params.token) {
-        console.log("room with wrong token wanted", params.token);
+        console.log('room with wrong token wanted', params.token);
         continue;
       }
 
@@ -107,7 +73,7 @@
       }
 
       console.log(
-        "conditions to enter",
+        'conditions to enter',
         room.host === uniqueId,
         room.joiner === uniqueId,
         room.target,
@@ -120,16 +86,12 @@
       ) {
         const iStarted = room.host === uniqueId;
         // This room is inhabited and contains us, redirect.
-        console.log("take us to game", JSON.stringify(room));
+        console.log('take us to game', JSON.stringify(room));
         // This is gross but should work ok.
-        fetch("/lobby/good", {
-          method: "POST",
+        fetch('/lobby/good', {
+          method: 'POST',
           headers: {
-<<<<<<< HEAD
-            "Content-Type": "application/json",
-=======
             'Content-Type': 'application/json',
->>>>>>> a15649e2
           },
           body: JSON.stringify({
             id: uniqueId,
@@ -138,13 +100,9 @@
         })
           .then((res) => res.json())
           .then(() => {
-<<<<<<< HEAD
-            let blockchain = new ExternalBlockchainInterface(
+            const blockchain = new ExternalBlockchainInterface(
               BLOCKCHAIN_SERVICE_URL,
             );
-=======
-            const blockchain = new ExternalBlockchainInterface(BLOCKCHAIN_SERVICE_URL);
->>>>>>> a15649e2
             return blockchain.getOrRequestToken(params.uniqueId);
           })
           .then((walletToken) => {
@@ -164,10 +122,10 @@
     const socket = io(LOBBY_URL);
     socketRef.current = socket;
 
-    socket.emit("join", { id: uniqueId, alias: alias });
-
-    socket.on("lobby_update", (q: Player[]) => setPlayers(q));
-    socket.on("room_update", (r: Room | Room[]) => {
+    socket.emit('join', { id: uniqueId, alias: alias });
+
+    socket.on('lobby_update', (q: Player[]) => setPlayers(q));
+    socket.on('room_update', (r: Room | Room[]) => {
       const updated = Array.isArray(r) ? r : [r];
       // Determine whether we've been connected with someone based on the .host and .joined
       // members of the rooms.
@@ -179,44 +137,32 @@
 
       tryJoinRoom();
     });
-<<<<<<< HEAD
-    socket.on("chat_message", (chatMsg: ChatEnvelope) => {
-=======
     socket.on('chat_message', (chatMsg: ChatEnvelope) => {
->>>>>>> a15649e2
       setMessages((m) => [...m, chatMsg]);
     });
 
     return () => {
-      socket.emit("leave", { id: alias });
+      socket.emit('leave', { id: alias });
       socket.disconnect();
     };
   }, [uniqueId]);
 
   const sendMessage = useCallback(
     (msg: string) => {
-<<<<<<< HEAD
-      socketRef.current?.emit("chat_message", {
+      socketRef.current?.emit('chat_message', {
         alias,
         content: { text: msg, sender: alias },
       });
-=======
-      socketRef.current?.emit('chat_message', { alias, content: { text: msg, sender: alias } });
->>>>>>> a15649e2
     },
     [uniqueId],
   );
 
   const generateRoom = useCallback(
-<<<<<<< HEAD
     async (
       game: string,
       amount: string,
       perGame: string,
     ): Promise<GenerateRoomResult> => {
-=======
-    async (game: string, amount: string, perGame: string): Promise<GenerateRoomResult> => {
->>>>>>> a15649e2
       const { data } = await axios.post(`${LOBBY_URL}/lobby/generate-room`, {
         id: uniqueId,
         alias,
@@ -230,11 +176,7 @@
 
   const setLobbyAlias = useCallback(
     async (id: string, alias: string) => {
-<<<<<<< HEAD
-      console.log("setLobbyAlias", id, alias);
-=======
       console.log('setLobbyAlias', id, alias);
->>>>>>> a15649e2
       const { data } = await axios.post(`${LOBBY_URL}/lobby/change-alias`, {
         id,
         newAlias: alias,
@@ -245,13 +187,8 @@
   );
 
   const leaveRoom = useCallback(
-<<<<<<< HEAD
-    async (token: string) => {
-      console.error("implement leave room");
-=======
     async (_token: string) => {
       console.error('implement leave room');
->>>>>>> a15649e2
     },
     [uniqueId],
   );
