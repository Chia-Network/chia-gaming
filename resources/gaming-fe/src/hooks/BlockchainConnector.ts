import { Subject } from 'rxjs';
<<<<<<< HEAD
import { DoInitialSpendResult, BlockchainInboundAddressResult } from '../types/ChiaGaming';
=======

import { DoInitialSpendResult } from '../types/ChiaGaming';
>>>>>>> 7e6e024a

export interface BlockchainOutboundInitialSpendRequest {
  uniqueId: string;
  target: string;
  amount: number;
}

export interface BlockchainOutboundTransactionRequest {
  blob: string;
  spendObject: any;
}

export type BlockchainOutboundAddressRequest = boolean;

export interface BlockchainOutboundRequest {
  requestId: number;
  initialSpend?: BlockchainOutboundInitialSpendRequest;
  transaction?: BlockchainOutboundTransactionRequest;
  getAddress?: BlockchainOutboundAddressRequest;
}

export interface BlockchainInboundReply {
  responseId: number;
  initialSpend?: DoInitialSpendResult;
  transaction?: string;
  getAddress?: BlockchainInboundAddressResult;
  error?: string;
}

class BlockchainRequestConnector {
  outbound: Subject<BlockchainOutboundRequest>;
  inbound: Subject<BlockchainInboundReply>;

  constructor() {
    this.outbound = new Subject<BlockchainOutboundRequest>();
    this.inbound = new Subject<BlockchainInboundReply>();
  }

  getOutbound() {
    return this.outbound;
  }
  getInbound() {
    return this.inbound;
  }

  requestEmitter(r: BlockchainOutboundRequest) {
    this.outbound.next(r);
  }
  replyEmitter(r: BlockchainInboundReply) {
    this.inbound.next(r);
  }
}

export const blockchainConnector = new BlockchainRequestConnector();<|MERGE_RESOLUTION|>--- conflicted
+++ resolved
@@ -1,10 +1,6 @@
 import { Subject } from 'rxjs';
-<<<<<<< HEAD
+
 import { DoInitialSpendResult, BlockchainInboundAddressResult } from '../types/ChiaGaming';
-=======
-
-import { DoInitialSpendResult } from '../types/ChiaGaming';
->>>>>>> 7e6e024a
 
 export interface BlockchainOutboundInitialSpendRequest {
   uniqueId: string;
