<<<<<<< HEAD
import { Subject } from "rxjs";
import { DoInitialSpendResult } from "../types/ChiaGaming";
=======
import { Subject } from 'rxjs';

import { DoInitialSpendResult } from '../types/ChiaGaming';
>>>>>>> a15649e2

export interface BlockchainOutboundInitialSpendRequest {
  uniqueId: string;
  target: string;
  amount: number;
}

export interface BlockchainOutboundTransactionRequest {
  blob: string;
  spendObject: any;
}

export interface BlockchainOutboundRequest {
  requestId: number;
  initialSpend?: BlockchainOutboundInitialSpendRequest;
  transaction?: BlockchainOutboundTransactionRequest;
}

export interface BlockchainInboundReply {
  responseId: number;
  initialSpend?: DoInitialSpendResult;
  transaction?: string;
  error?: string;
}

class BlockchainRequestConnector {
  outbound: Subject<BlockchainOutboundRequest>;
  inbound: Subject<BlockchainInboundReply>;

  constructor() {
    this.outbound = new Subject<BlockchainOutboundRequest>();
    this.inbound = new Subject<BlockchainInboundReply>();
  }

  getOutbound() {
    return this.outbound;
  }
  getInbound() {
    return this.inbound;
  }

  requestEmitter(r: BlockchainOutboundRequest) {
    this.outbound.next(r);
  }
  replyEmitter(r: BlockchainInboundReply) {
    this.inbound.next(r);
  }
}

export const blockchainConnector = new BlockchainRequestConnector();<|MERGE_RESOLUTION|>--- conflicted
+++ resolved
@@ -1,11 +1,6 @@
-<<<<<<< HEAD
-import { Subject } from "rxjs";
-import { DoInitialSpendResult } from "../types/ChiaGaming";
-=======
 import { Subject } from 'rxjs';
 
 import { DoInitialSpendResult } from '../types/ChiaGaming';
->>>>>>> a15649e2
 
 export interface BlockchainOutboundInitialSpendRequest {
   uniqueId: string;
