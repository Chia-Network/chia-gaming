--- conflicted
+++ resolved
@@ -1,19 +1,13 @@
-<<<<<<< HEAD
-import { Subject, Observable } from 'rxjs';
+import { Subject } from 'rxjs';
 // @ts-ignore
 import bech32 from 'bech32-buffer';
-import { toHexString, toUint8 } from '../util';
-import { ToggleEmitter, ExternalBlockchainInterface, InternalBlockchainInterface, BlockchainReport, WatchReport, SelectionMessage, BlockchainInboundAddressResult } from '../types/ChiaGaming';
-import { blockchainDataEmitter } from './BlockchainInfo';
-import { blockchainConnector, BlockchainOutboundRequest } from './BlockchainConnector';
-=======
-import { Subject } from 'rxjs';
-
->>>>>>> 7e6e024a
+import { toUint8 } from '../util';
+
 import { BLOCKCHAIN_SERVICE_URL } from '../settings';
 import {
   ExternalBlockchainInterface,
   InternalBlockchainInterface,
+  BlockchainInboundAddressResult,
   BlockchainReport,
   WatchReport,
   SelectionMessage,
@@ -76,7 +70,6 @@
 
   startMonitoring(uniqueId: string) {
     console.log('startMonitoring', uniqueId);
-<<<<<<< HEAD
 
     return this.upstream.getOrRequestToken(uniqueId).then(puzzleHash => {
       const address = bech32.encode('xch', toUint8(puzzleHash), 'bech32m');
@@ -85,14 +78,6 @@
       fetch(`${this.baseUrl}/get_peak`, {method: "POST"}).then(res => res.json()).then(peak => {
         this.setNewPeak(peak);
       });
-=======
-    this.upstream.getOrRequestToken(uniqueId).then(() => {
-      fetch(`${this.baseUrl}/get_peak`, { method: 'POST' })
-        .then((res) => res.json())
-        .then((peak) => {
-          this.setNewPeak(peak);
-        });
->>>>>>> 7e6e024a
     });
   }
 
@@ -225,14 +210,9 @@
 export function connectSimulatorBlockchain() {
   blockchainConnector.getOutbound().subscribe({
     next: (evt: BlockchainOutboundRequest) => {
-<<<<<<< HEAD
       let initialSpend = evt.initialSpend;
       let transaction = evt.transaction;
       let getAddress = evt.getAddress;
-=======
-      const initialSpend = evt.initialSpend;
-      const transaction = evt.transaction;
->>>>>>> 7e6e024a
       if (initialSpend) {
         return fakeBlockchainInfo
           .do_initial_spend(
@@ -267,16 +247,10 @@
               error: e.toString(),
             });
           });
-<<<<<<< HEAD
-        }).catch((e: any) => {
-          blockchainConnector.replyEmitter({ responseId: evt.requestId, error: e.toString() });
-        });
       } else if (getAddress) {
         fakeBlockchainInfo.getAddress().then((address) => {
           blockchainConnector.replyEmitter({ responseId: evt.requestId, getAddress: address });
         });
-=======
->>>>>>> 7e6e024a
       } else {
         console.error(`unknown blockchain request type ${JSON.stringify(evt)}`);
         blockchainConnector.replyEmitter({
@@ -284,7 +258,7 @@
           error: `unknown blockchain request type ${JSON.stringify(evt)}`,
         });
       }
-    },
+    }
   });
 }
 
