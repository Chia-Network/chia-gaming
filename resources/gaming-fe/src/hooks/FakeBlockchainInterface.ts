--- conflicted
+++ resolved
@@ -1,49 +1,29 @@
-<<<<<<< HEAD
-import { Subject, Observable } from "rxjs";
+import { Subject } from 'rxjs';
+
+import { BLOCKCHAIN_SERVICE_URL } from '../settings';
 import {
   ToggleEmitter,
-=======
-import { Subject } from 'rxjs';
-
-import { BLOCKCHAIN_SERVICE_URL } from '../settings';
-import {
->>>>>>> a15649e2
   ExternalBlockchainInterface,
   InternalBlockchainInterface,
   BlockchainReport,
   WatchReport,
   SelectionMessage,
-<<<<<<< HEAD
-} from "../types/ChiaGaming";
-import { blockchainDataEmitter } from "./BlockchainInfo";
+} from '../types/ChiaGaming';
+
 import {
   blockchainConnector,
   BlockchainOutboundRequest,
-} from "./BlockchainConnector";
-import { BLOCKCHAIN_SERVICE_URL } from "../settings";
-
-function requestBlockData(forWho: any, block_number: number): Promise<any> {
-  return fetch(`${forWho.baseUrl}/get_block_data?block=${block_number}`, {
-    method: "POST",
-=======
-} from '../types/ChiaGaming';
-
-import { blockchainConnector, BlockchainOutboundRequest } from './BlockchainConnector';
+} from './BlockchainConnector';
 import { blockchainDataEmitter } from './BlockchainInfo';
 
 function requestBlockData(forWho: any, block_number: number): Promise<any> {
   return fetch(`${forWho.baseUrl}/get_block_data?block=${block_number}`, {
     method: 'POST',
->>>>>>> a15649e2
   })
     .then((res) => res.json())
     .then((res) => {
       if (res === null) {
-<<<<<<< HEAD
-        return new Promise((resolve, reject) => {
-=======
         return new Promise((_resolve, _reject) => {
->>>>>>> a15649e2
           setTimeout(() => {
             requestBlockData(forWho, block_number);
           }, 100);
@@ -82,13 +62,9 @@
   }
 
   startMonitoring(uniqueId: string) {
-    console.log("startMonitoring", uniqueId);
+    console.log('startMonitoring', uniqueId);
     this.upstream.getOrRequestToken(uniqueId).then(() => {
-<<<<<<< HEAD
-      fetch(`${this.baseUrl}/get_peak`, { method: "POST" })
-=======
       fetch(`${this.baseUrl}/get_peak`, { method: 'POST' })
->>>>>>> a15649e2
         .then((res) => res.json())
         .then((peak) => {
           this.setNewPeak(peak);
@@ -108,7 +84,7 @@
         }
 
         // Returns the coin string
-        console.log("set opening coin", coin);
+        console.log('set opening coin', coin);
         return { coin, fromPuzzleHash };
       });
     });
@@ -152,11 +128,7 @@
   async internalNextBlock() {
     if (this.at_block > this.max_block) {
       return fetch(`${this.baseUrl}/wait_block`, {
-<<<<<<< HEAD
-        method: "POST",
-=======
         method: 'POST',
->>>>>>> a15649e2
       })
         .then((res) => res.json())
         .then((res) => {
@@ -233,15 +205,11 @@
       const transaction = evt.transaction;
       if (initialSpend) {
         return fakeBlockchainInfo
-<<<<<<< HEAD
           .do_initial_spend(
             initialSpend.uniqueId,
             initialSpend.target,
             initialSpend.amount,
           )
-=======
-          .do_initial_spend(initialSpend.uniqueId, initialSpend.target, initialSpend.amount)
->>>>>>> a15649e2
           .then((result: any) => {
             blockchainConnector.replyEmitter({
               responseId: evt.requestId,
@@ -249,22 +217,14 @@
             });
           })
           .catch((e: any) => {
-<<<<<<< HEAD
             blockchainConnector.replyEmitter({
               responseId: evt.requestId,
               error: e.toString(),
             });
-          });
-      } else if (transaction) {
-        fakeBlockchainInfo
-          .spend((blob: string) => transaction.spendObject, transaction.blob)
-=======
-            blockchainConnector.replyEmitter({ responseId: evt.requestId, error: e.toString() });
           });
       } else if (transaction) {
         fakeBlockchainInfo
           .spend((_blob: string) => transaction.spendObject, transaction.blob)
->>>>>>> a15649e2
           .then((response: any) => {
             blockchainConnector.replyEmitter({
               responseId: evt.requestId,
@@ -272,14 +232,10 @@
             });
           })
           .catch((e: any) => {
-<<<<<<< HEAD
             blockchainConnector.replyEmitter({
               responseId: evt.requestId,
               error: e.toString(),
             });
-=======
-            blockchainConnector.replyEmitter({ responseId: evt.requestId, error: e.toString() });
->>>>>>> a15649e2
           });
       } else {
         console.error(`unknown blockchain request type ${JSON.stringify(evt)}`);
