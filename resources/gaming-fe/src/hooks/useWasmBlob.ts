import { useState, useEffect, useCallback } from 'react';
import { v4 as uuidv4 } from 'uuid';
<<<<<<< HEAD

=======
import {
  WasmStateInit,
  doInternalLoadWasm,
  fetchHex,
  storeInitArgs,
  loadCalpoker,
} from './WasmStateInit';
>>>>>>> ec8a23b9
import {
  GameConnectionState,
  CalpokerOutcome,
  BlockchainInboundAddressResult,
  BlockchainReport,
  OutcomeLogLine,
  handValueToDescription,
  RngId,
} from '../types/ChiaGaming';
import { getSearchParams, empty, getRandomInt, getEvenHexString } from '../util';
import { ChildFrameBlockchainInterface } from './ChildFrameBlockchainInterface';
import { configGameObject, getBlobSingleton, initStarted, setInitStarted } from './blobSingleton';

let blobSingleton: any = null;

<<<<<<< HEAD
function getBlobSingleton(
  blockchain: InternalBlockchainInterface,
  lobbyUrl: string,
  uniqueId: string,
  amount: number,
  perGameAmount: number,
  iStarted: boolean,
) {
  if (blobSingleton) {
    return blobSingleton;
  }

  const deliverMessage = (msg: string) => {
    blobSingleton?.deliverMessage(msg);
  };
  const peercon = useGameSocket(lobbyUrl, deliverMessage, () => {
    blobSingleton?.kickSystem(2);
  }, getSearchParams());

  const doInternalLoadWasm = async () => {
    const fetchUrl = '/chia_gaming_wasm_bg.wasm';
    return fetch(fetchUrl)
      .then((wasm) => wasm.blob())
      .then((blob) => {
        return blob.arrayBuffer();
      });
  };

  async function fetchHex(fetchUrl: string): Promise<string> {
    return fetch(fetchUrl).then((wasm) => wasm.text());
  }

  blobSingleton = new WasmBlobWrapper(
    blockchain,
    uniqueId,
    amount,
    perGameAmount,
    iStarted,
    doInternalLoadWasm,
    fetchHex,
    peercon,
  );

  setupBlockchainConnection(uniqueId);

  return blobSingleton;
}

=======
>>>>>>> ec8a23b9
export function useWasmBlob(lobbyUrl: string, uniqueId: string) {
  const [realPublicKey] = useState<string | undefined>(undefined);
  const [gameIdentity] = useState<any | undefined>(undefined);
  const [uniqueWalletConnectionId] = useState(uuidv4());
  const [balance, setBalance] = useState<number | undefined>(undefined);
  const [ourShare, setOurShare] = useState<number | undefined>(undefined);
  const [theirShare, setTheirShare] = useState<number | undefined>(undefined);
  const [gameConnectionState, setGameConnectionState] =
    useState<GameConnectionState>({
      stateIdentifier: 'starting',
      stateDetail: ['before handshake'],
    });

  const searchParams = getSearchParams();
  const iStarted = searchParams.iStarted !== 'false';
  const playerNumber = iStarted ? 1 : 2;
  const [log, setLog] = useState<OutcomeLogLine[]>([]);
  const [addressData, setAddressData] =
    useState<BlockchainInboundAddressResult>({
      address: '',
      puzzleHash: '',
    });
  const [playerHand, setPlayerHand] = useState<number[][]>([]);
  const [opponentHand, setOpponentHand] = useState<number[][]>([]);
  const [outcome, setOutcome] = useState<CalpokerOutcome | undefined>(
    undefined,
  );
  const [lastOutcome, setLastOutcome] = useState<CalpokerOutcome | undefined>(
    undefined,
  );
  const [isPlayerTurn, setMyTurn] = useState<boolean>(false);
  const [moveNumber, setMoveNumber] = useState<number>(0);
  const [error, setRealError] = useState<string | undefined>(undefined);
  const [cardSelections, setOurCardSelections] = useState<number>(0);
  const [wasmStateInit, setWasmStateInit] = useState<WasmStateInit>(
    new WasmStateInit(doInternalLoadWasm, fetchHex),
  );
  const amount = parseInt(searchParams.amount);

  let perGameAmount = amount / 10;
  try {
    perGameAmount = parseInt(searchParams.perGame);
  } catch (e) {
    // not ok if perGame wasn't empty.
    if (searchParams.perGame) {
      throw e;
    }
  }
  const setError = (e: any) => {
    if (e !== undefined && error === undefined) {
      setRealError(e);
    }
  };

  const blockchain = new ChildFrameBlockchainInterface();

  const gameObject = uniqueId
    ? getBlobSingleton(
        blockchain,
        lobbyUrl,
        uniqueId,
        amount,
        perGameAmount,
        iStarted,
      )
    : null;

  const setCardSelections = useCallback(
    (mask: number) => {
      gameObject?.setCardSelections(mask);
    },
    [gameObject],
  );

  const stopPlaying = useCallback(() => {
    gameObject?.shutDown();
  }, [gameObject]);

  useEffect(() => {
    const subscription = blockchain.getObservable().subscribe({
      next: (e: BlockchainReport) => {
        gameObject?.blockNotification(e.peak, e.block, e.report);
      },
    });

    return () => {
      subscription.unsubscribe();
    };
  });

  const handleMakeMove = useCallback((move: any) => {
    gameObject?.makeMove(move);
  }, []);

  (window as any).loadWasm = useCallback((chia_gaming_init: any, cg: any) => {
    console.log('start loading wasm', gameObject);
    gameObject?.loadWasm(chia_gaming_init, cg);
  }, []);

  const recognizeOutcome = (outcome: CalpokerOutcome | undefined) => {
    setOutcome(outcome);
    if (outcome) {
      const myCards = !iStarted ? outcome.alice_used_cards : outcome.bob_used_cards;
      const myValue = !iStarted
        ? outcome.alice_hand_value
        : outcome.bob_hand_value;
      const theirCards = !iStarted ? outcome.bob_used_cards : outcome.alice_used_cards;
      const theirValue = !iStarted
        ? outcome.bob_hand_value
        : outcome.alice_hand_value;
      let newLogObject = {
        topLineOutcome: outcome.my_win_outcome,
        myHandDescription: handValueToDescription(myValue, myCards),
        opponentHandDescription: handValueToDescription(theirValue, theirCards),
        myHand: myCards,
        opponentHand: theirCards,
        myStartHand: playerHand,
        opponentStartHand: opponentHand,
        myPicks: iStarted ? outcome.alice_discards : outcome.bob_discards,
        opponentPicks: iStarted ? outcome.bob_discards : outcome.alice_discards
      };
      setLog([newLogObject, ...log]);
    }
  };

  const settable: any = {
    setGameConnectionState: setGameConnectionState,
    setPlayerHand: setPlayerHand,
    setOpponentHand: setOpponentHand,
    setMyTurn: setMyTurn,
    setMoveNumber: setMoveNumber,
    setError: setError,
    setCardSelections: setOurCardSelections,
    setOutcome: recognizeOutcome,
    setAddressData: setAddressData,
    setOurShare: setOurShare,
    setTheirShare: setTheirShare,
    setLastOutcome: setLastOutcome,
  };

  function setState(state: any): void {
    if (state.setMyTurn !== undefined) {
      console.log('state.setMyTurn:', state);
    }
    const keys = Object.keys(state);
    keys.forEach((k) => {
      if (settable[k]) {
        // console.warn(k, state[k]);
        settable[k](state[k]);
      }
    });
  }

  useEffect(() => {
    const subscription = gameObject.getObservable().subscribe({
      next: (state: any) => setState(state)
    });

    if (initStarted) {
      return () => {
        subscription.unsubscribe();
      };
    } else {
      setInitStarted(true);
    }

    // pass wasmconnection into wasmblobwrapper
    empty().then(async () => {
      let calpokerHex = await loadCalpoker(fetchHex);
      await configGameObject(gameObject, iStarted, wasmStateInit, calpokerHex, blockchain, uniqueId, amount);
    });

    return () => {
      subscription.unsubscribe();
    }
  });


  // Called once at an arbitrary time.
  (window as any).loadWasm = useCallback((chia_gaming_init: any, cg: any) => {
    console.log(
      'Wasm init: storing chia_gaming_init=',
      chia_gaming_init,
      'and cg=',
      cg,
    );
    storeInitArgs(chia_gaming_init, cg);
  }, []);

  return {
    error,
    addressData,
    amount,
    ourShare,
    theirShare,
    log,
    gameIdentity,
    gameConnectionState,
    uniqueWalletConnectionId,
    realPublicKey,
    isPlayerTurn,
    iStarted,
    playerNumber,
    handleMakeMove,
    playerHand,
    opponentHand,
    moveNumber,
    cardSelections,
    setCardSelections,
    stopPlaying,
    outcome,
    lastOutcome,
  };
}<|MERGE_RESOLUTION|>--- conflicted
+++ resolved
@@ -1,8 +1,5 @@
 import { useState, useEffect, useCallback } from 'react';
 import { v4 as uuidv4 } from 'uuid';
-<<<<<<< HEAD
-
-=======
 import {
   WasmStateInit,
   doInternalLoadWasm,
@@ -10,7 +7,6 @@
   storeInitArgs,
   loadCalpoker,
 } from './WasmStateInit';
->>>>>>> ec8a23b9
 import {
   GameConnectionState,
   CalpokerOutcome,
@@ -26,57 +22,6 @@
 
 let blobSingleton: any = null;
 
-<<<<<<< HEAD
-function getBlobSingleton(
-  blockchain: InternalBlockchainInterface,
-  lobbyUrl: string,
-  uniqueId: string,
-  amount: number,
-  perGameAmount: number,
-  iStarted: boolean,
-) {
-  if (blobSingleton) {
-    return blobSingleton;
-  }
-
-  const deliverMessage = (msg: string) => {
-    blobSingleton?.deliverMessage(msg);
-  };
-  const peercon = useGameSocket(lobbyUrl, deliverMessage, () => {
-    blobSingleton?.kickSystem(2);
-  }, getSearchParams());
-
-  const doInternalLoadWasm = async () => {
-    const fetchUrl = '/chia_gaming_wasm_bg.wasm';
-    return fetch(fetchUrl)
-      .then((wasm) => wasm.blob())
-      .then((blob) => {
-        return blob.arrayBuffer();
-      });
-  };
-
-  async function fetchHex(fetchUrl: string): Promise<string> {
-    return fetch(fetchUrl).then((wasm) => wasm.text());
-  }
-
-  blobSingleton = new WasmBlobWrapper(
-    blockchain,
-    uniqueId,
-    amount,
-    perGameAmount,
-    iStarted,
-    doInternalLoadWasm,
-    fetchHex,
-    peercon,
-  );
-
-  setupBlockchainConnection(uniqueId);
-
-  return blobSingleton;
-}
-
-=======
->>>>>>> ec8a23b9
 export function useWasmBlob(lobbyUrl: string, uniqueId: string) {
   const [realPublicKey] = useState<string | undefined>(undefined);
   const [gameIdentity] = useState<any | undefined>(undefined);
