<<<<<<< HEAD
import { useState, useEffect, useRef, useCallback } from 'react';
import { WasmConnection, GameCradleConfig, IChiaIdentity, GameConnectionState, ExternalBlockchainInterface, ChiaGame, CalpokerOutcome, InternalBlockchainInterface, BlockchainReport, suitNames, OutcomeLogLine, handValueToDescription } from '../types/ChiaGaming';
import useGameSocket from './useGameSocket';
import { getSearchParams, spend_bundle_to_clvm, decode_sexp_hex, proper_list, popcount } from '../util';
import { useInterval } from '../useInterval';
=======
import { useState, useEffect, useCallback } from 'react';
>>>>>>> c001e811
import { v4 as uuidv4 } from 'uuid';

import { GAME_SERVICE_URL } from '../settings';
import {
  GameConnectionState,
  CalpokerOutcome,
  InternalBlockchainInterface,
  BlockchainReport,
} from '../types/ChiaGaming';
import { getSearchParams } from '../util';

import { blockchainConnector } from './BlockchainConnector';
import { blockchainDataEmitter } from './BlockchainInfo';
import { ChildFrameBlockchainInterface } from './ChildFrameBlockchainInterface';
import { PARENT_FRAME_BLOCKCHAIN_ID, parentFrameBlockchainInfo } from './ParentFrameBlockchainInfo';
import { WasmBlobWrapper } from './WasmBlobWrapper';
import useGameSocket from './useGameSocket';


let blobSingleton: any = null;

function getBlobSingleton(
  blockchain: InternalBlockchainInterface,
  lobbyUrl: string,
  uniqueId: string,
  amount: number,
  perGameAmount: number,
  iStarted: boolean,
) {
  if (blobSingleton) {
    return blobSingleton;
  }

  const deliverMessage = (msg: string) => {
    blobSingleton?.deliverMessage(msg);
  };
  const peercon = useGameSocket(lobbyUrl, deliverMessage, () => {
    blobSingleton?.kickSystem(2);
  });

  const doInternalLoadWasm = async () => {
    const fetchUrl = GAME_SERVICE_URL + '/chia_gaming_wasm_bg.wasm';
    return fetch(fetchUrl)
      .then((wasm) => wasm.blob())
      .then((blob) => {
        return blob.arrayBuffer();
      });
  };

  async function fetchHex(fetchUrl: string): Promise<string> {
    return fetch(fetchUrl).then((wasm) => wasm.text());
  }

  blobSingleton = new WasmBlobWrapper(
    blockchain,
    uniqueId,
    amount,
    perGameAmount,
    iStarted,
    doInternalLoadWasm,
    fetchHex,
    peercon,
  );

  // This lives in the child frame.
  // We'll connect the required signals.
  window.addEventListener('message', (evt: any) => {
    const key = evt.message ? 'message' : 'data';
    const data = evt[key];
    if (data.blockchain_reply) {
      if (evt.origin != window.location.origin) {
        throw new Error(`wrong origin for child event: ${JSON.stringify(evt)}`);
      }
      blockchainConnector.getInbound().next(data.blockchain_reply);
    }

    if (data.blockchain_info) {
      if (evt.origin != window.location.origin) {
        throw new Error(`wrong origin for child event: ${JSON.stringify(evt)}`);
      }
      parentFrameBlockchainInfo.next(data.blockchain_info);
    }
  });

  blockchainConnector.getOutbound().subscribe({
    next: (evt: any) => {
      window.parent.postMessage(
        {
          blockchain_request: evt,
        },
        window.location.origin,
      );
    },
  });
  blockchainDataEmitter.select({
    selection: PARENT_FRAME_BLOCKCHAIN_ID,
    uniqueId,
  });

  return blobSingleton;
}

export function useWasmBlob(lobbyUrl: string, uniqueId: string) {
  const [realPublicKey] = useState<string | undefined>(undefined);
  const [gameIdentity] = useState<any | undefined>(undefined);
  const [uniqueWalletConnectionId] = useState(uuidv4());
  const [gameConnectionState, setGameConnectionState] = useState<GameConnectionState>({
    stateIdentifier: 'starting',
    stateDetail: ['before handshake'],
  });

  const searchParams = getSearchParams();
  const iStarted = searchParams.iStarted !== 'false';
  const playerNumber = iStarted ? 1 : 2;
  const [log, setLog] = useState<OutcomeLogLine[]>([]);
  const [playerHand, setPlayerHand] = useState<number[][]>([]);
  const [opponentHand, setOpponentHand] = useState<number[][]>([]);
  const [outcome, setOutcome] = useState<CalpokerOutcome | undefined>(undefined);
  const [isPlayerTurn, setMyTurn] = useState<boolean>(false);
  const [moveNumber, setMoveNumber] = useState<number>(0);
  const [error, setRealError] = useState<string | undefined>(undefined);
  const [cardSelections, setOurCardSelections] = useState<number>(0);
  const amount = parseInt(searchParams.amount);
  let perGameAmount = amount / 10;
  try {
    perGameAmount = parseInt(searchParams.perGame);
  } catch (e) {
    // not ok if perGame wasn't empty.
    if (searchParams.perGame) {
      throw e;
    }
  }
  const setError = (e: any) => {
    if (e !== undefined && error === undefined) {
      setRealError(e);
    }
  };

  const blockchain = new ChildFrameBlockchainInterface();

  const gameObject = uniqueId
    ? getBlobSingleton(blockchain, lobbyUrl, uniqueId, amount, perGameAmount, iStarted)
    : null;

  const setCardSelections = useCallback((mask: number) => {
    gameObject?.setCardSelections(mask);
  }, [gameObject]);
  
  const stopPlaying = useCallback(() => {
    gameObject?.shutDown();
  }, [gameObject]);

  useEffect(() => {
    const subscription = blockchain.getObservable().subscribe({
      next: (e: BlockchainReport) => {
        gameObject?.blockNotification(e.peak, e.block, e.report);
      },
    });

    return () => {
      subscription.unsubscribe();
    };
  });

  const handleMakeMove = useCallback((move: any) => {
    gameObject?.makeMove(move);
  }, []);

  (window as any).loadWasm = useCallback((chia_gaming_init: any, cg: any) => {
    console.log('start loading wasm', gameObject);
    gameObject?.loadWasm(chia_gaming_init, cg);
  }, []);

  const recognizeOutcome = (outcome: CalpokerOutcome | undefined) => {
    setOutcome(outcome);
    if (outcome) {
      const myCards = iStarted ? outcome.alice_cards : outcome.bob_cards;
      const myValue = iStarted ? outcome.alice_hand_value : outcome.bob_hand_value;
      const theirCards = iStarted ? outcome.bob_cards : outcome.alice_cards;
      const theirValue = iStarted ? outcome.bob_hand_value : outcome.alice_hand_value;
      let newLogObject = {
        topLineOutcome: outcome.my_win_outcome,
        myHandDescription: handValueToDescription(myValue, myCards),
        opponentHandDescription: handValueToDescription(theirValue, theirCards),
        myHand: myCards,
        opponentHand: theirCards
      };
      setLog([...log, newLogObject]);
    }
  };

  const settable: any = {
<<<<<<< HEAD
    'setGameConnectionState': setGameConnectionState,
    'setPlayerHand': setPlayerHand,
    'setOpponentHand': setOpponentHand,
    'setMyTurn': setMyTurn,
    'setMoveNumber': setMoveNumber,
    'setError': setError,
    'setCardSelections': setOurCardSelections,
    'setOutcome': recognizeOutcome
=======
    setGameConnectionState: setGameConnectionState,
    setPlayerHand: setPlayerHand,
    setOpponentHand: setOpponentHand,
    setMyTurn: setMyTurn,
    setMoveNumber: setMoveNumber,
    setError: setError,
    setCardSelections: setOurCardSelections,
    setOutcome: setOutcome,
>>>>>>> c001e811
  };

  useEffect(() => {
    if (!gameObject) {
      return;
    }

<<<<<<< HEAD
    let subscription = gameObject.getObservable().subscribe({next: (state: any) => {
      const keys = Object.keys(state);
      keys.forEach((k) => {
        if (settable[k]) {
          console.warn(k, state[k]);
          settable[k](state[k]);
        }
      });
    }});

    return(() => {
      subscription.unsubscribe();
=======
    const subscription = gameObject.getObservable().subscribe({
      next: (state: any) => {
        const keys = Object.keys(state);
        keys.forEach((k) => {
          if (settable[k]) {
            console.warn(k, state[k]);
            settable[k](state[k]);
          }
        });
      },
>>>>>>> c001e811
    });
    return () => {
      subscription.unsubscribe();
    };
  });

  return {
    error,
    log,
    gameIdentity,
    gameConnectionState,
    uniqueWalletConnectionId,
    realPublicKey,
    isPlayerTurn,
    iStarted,
    playerNumber,
    handleMakeMove,
    playerHand,
    opponentHand,
    moveNumber,
    cardSelections,
    setCardSelections,
    stopPlaying,
    outcome,
  };
}<|MERGE_RESOLUTION|>--- conflicted
+++ resolved
@@ -1,12 +1,4 @@
-<<<<<<< HEAD
-import { useState, useEffect, useRef, useCallback } from 'react';
-import { WasmConnection, GameCradleConfig, IChiaIdentity, GameConnectionState, ExternalBlockchainInterface, ChiaGame, CalpokerOutcome, InternalBlockchainInterface, BlockchainReport, suitNames, OutcomeLogLine, handValueToDescription } from '../types/ChiaGaming';
-import useGameSocket from './useGameSocket';
-import { getSearchParams, spend_bundle_to_clvm, decode_sexp_hex, proper_list, popcount } from '../util';
-import { useInterval } from '../useInterval';
-=======
 import { useState, useEffect, useCallback } from 'react';
->>>>>>> c001e811
 import { v4 as uuidv4 } from 'uuid';
 
 import { GAME_SERVICE_URL } from '../settings';
@@ -15,16 +7,20 @@
   CalpokerOutcome,
   InternalBlockchainInterface,
   BlockchainReport,
+  OutcomeLogLine,
+  handValueToDescription,
 } from '../types/ChiaGaming';
 import { getSearchParams } from '../util';
 
 import { blockchainConnector } from './BlockchainConnector';
 import { blockchainDataEmitter } from './BlockchainInfo';
 import { ChildFrameBlockchainInterface } from './ChildFrameBlockchainInterface';
-import { PARENT_FRAME_BLOCKCHAIN_ID, parentFrameBlockchainInfo } from './ParentFrameBlockchainInfo';
+import {
+  PARENT_FRAME_BLOCKCHAIN_ID,
+  parentFrameBlockchainInfo,
+} from './ParentFrameBlockchainInfo';
 import { WasmBlobWrapper } from './WasmBlobWrapper';
 import useGameSocket from './useGameSocket';
-
 
 let blobSingleton: any = null;
 
@@ -113,10 +109,11 @@
   const [realPublicKey] = useState<string | undefined>(undefined);
   const [gameIdentity] = useState<any | undefined>(undefined);
   const [uniqueWalletConnectionId] = useState(uuidv4());
-  const [gameConnectionState, setGameConnectionState] = useState<GameConnectionState>({
-    stateIdentifier: 'starting',
-    stateDetail: ['before handshake'],
-  });
+  const [gameConnectionState, setGameConnectionState] =
+    useState<GameConnectionState>({
+      stateIdentifier: 'starting',
+      stateDetail: ['before handshake'],
+    });
 
   const searchParams = getSearchParams();
   const iStarted = searchParams.iStarted !== 'false';
@@ -124,7 +121,9 @@
   const [log, setLog] = useState<OutcomeLogLine[]>([]);
   const [playerHand, setPlayerHand] = useState<number[][]>([]);
   const [opponentHand, setOpponentHand] = useState<number[][]>([]);
-  const [outcome, setOutcome] = useState<CalpokerOutcome | undefined>(undefined);
+  const [outcome, setOutcome] = useState<CalpokerOutcome | undefined>(
+    undefined,
+  );
   const [isPlayerTurn, setMyTurn] = useState<boolean>(false);
   const [moveNumber, setMoveNumber] = useState<number>(0);
   const [error, setRealError] = useState<string | undefined>(undefined);
@@ -148,13 +147,23 @@
   const blockchain = new ChildFrameBlockchainInterface();
 
   const gameObject = uniqueId
-    ? getBlobSingleton(blockchain, lobbyUrl, uniqueId, amount, perGameAmount, iStarted)
+    ? getBlobSingleton(
+        blockchain,
+        lobbyUrl,
+        uniqueId,
+        amount,
+        perGameAmount,
+        iStarted,
+      )
     : null;
 
-  const setCardSelections = useCallback((mask: number) => {
-    gameObject?.setCardSelections(mask);
-  }, [gameObject]);
-  
+  const setCardSelections = useCallback(
+    (mask: number) => {
+      gameObject?.setCardSelections(mask);
+    },
+    [gameObject],
+  );
+
   const stopPlaying = useCallback(() => {
     gameObject?.shutDown();
   }, [gameObject]);
@@ -184,31 +193,25 @@
     setOutcome(outcome);
     if (outcome) {
       const myCards = iStarted ? outcome.alice_cards : outcome.bob_cards;
-      const myValue = iStarted ? outcome.alice_hand_value : outcome.bob_hand_value;
+      const myValue = iStarted
+        ? outcome.alice_hand_value
+        : outcome.bob_hand_value;
       const theirCards = iStarted ? outcome.bob_cards : outcome.alice_cards;
-      const theirValue = iStarted ? outcome.bob_hand_value : outcome.alice_hand_value;
+      const theirValue = iStarted
+        ? outcome.bob_hand_value
+        : outcome.alice_hand_value;
       let newLogObject = {
         topLineOutcome: outcome.my_win_outcome,
         myHandDescription: handValueToDescription(myValue, myCards),
         opponentHandDescription: handValueToDescription(theirValue, theirCards),
         myHand: myCards,
-        opponentHand: theirCards
+        opponentHand: theirCards,
       };
       setLog([...log, newLogObject]);
     }
   };
 
   const settable: any = {
-<<<<<<< HEAD
-    'setGameConnectionState': setGameConnectionState,
-    'setPlayerHand': setPlayerHand,
-    'setOpponentHand': setOpponentHand,
-    'setMyTurn': setMyTurn,
-    'setMoveNumber': setMoveNumber,
-    'setError': setError,
-    'setCardSelections': setOurCardSelections,
-    'setOutcome': recognizeOutcome
-=======
     setGameConnectionState: setGameConnectionState,
     setPlayerHand: setPlayerHand,
     setOpponentHand: setOpponentHand,
@@ -216,8 +219,7 @@
     setMoveNumber: setMoveNumber,
     setError: setError,
     setCardSelections: setOurCardSelections,
-    setOutcome: setOutcome,
->>>>>>> c001e811
+    setOutcome: recognizeOutcome,
   };
 
   useEffect(() => {
@@ -225,20 +227,6 @@
       return;
     }
 
-<<<<<<< HEAD
-    let subscription = gameObject.getObservable().subscribe({next: (state: any) => {
-      const keys = Object.keys(state);
-      keys.forEach((k) => {
-        if (settable[k]) {
-          console.warn(k, state[k]);
-          settable[k](state[k]);
-        }
-      });
-    }});
-
-    return(() => {
-      subscription.unsubscribe();
-=======
     const subscription = gameObject.getObservable().subscribe({
       next: (state: any) => {
         const keys = Object.keys(state);
@@ -249,7 +237,6 @@
           }
         });
       },
->>>>>>> c001e811
     });
     return () => {
       subscription.unsubscribe();
