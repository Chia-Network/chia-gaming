import { useState, useEffect, useRef, useCallback } from 'react';
<<<<<<< HEAD
import { WasmConnection, GameCradleConfig, IChiaIdentity, GameConnectionState, ExternalBlockchainInterface, ChiaGame, CalpokerOutcome, InternalBlockchainInterface, BlockchainReport, BlockchainInboundAddressResult } from '../types/ChiaGaming';
=======
import { WasmConnection, GameCradleConfig, IChiaIdentity, GameConnectionState, ExternalBlockchainInterface, ChiaGame, CalpokerOutcome, InternalBlockchainInterface, BlockchainReport, suitNames, OutcomeLogLine, handValueToDescription } from '../types/ChiaGaming';
>>>>>>> c59bb9cc
import useGameSocket from './useGameSocket';
import { getSearchParams, spend_bundle_to_clvm, decode_sexp_hex, proper_list, popcount } from '../util';
import { useInterval } from '../useInterval';
import { v4 as uuidv4 } from 'uuid';
import { WasmBlobWrapper } from './WasmBlobWrapper';
import { BlockchainOutboundRequest } from './BlockchainConnector';
import { connectSimulatorBlockchain } from './FakeBlockchainInterface';
import { ChildFrameBlockchainInterface } from './ChildFrameBlockchainInterface';
import { blockchainDataEmitter } from './BlockchainInfo';
import { blockchainConnector } from './BlockchainConnector';
import { PARENT_FRAME_BLOCKCHAIN_ID, parentFrameBlockchainInfo } from './ParentFrameBlockchainInfo';
import { BLOCKCHAIN_SERVICE_URL, GAME_SERVICE_URL } from '../settings';

let blobSingleton: any = null;

function getBlobSingleton(blockchain: InternalBlockchainInterface, lobbyUrl: string, uniqueId: string, amount: number, perGameAmount: number, iStarted: boolean) {
  if (blobSingleton) {
    return blobSingleton;
  }

  const deliverMessage = (msg: string) => {
    blobSingleton?.deliverMessage(msg);
  };
  const peercon = useGameSocket(lobbyUrl, deliverMessage, () => {
    blobSingleton?.kickSystem(2);
  });

  const doInternalLoadWasm = async () => {
    const fetchUrl = GAME_SERVICE_URL + '/chia_gaming_wasm_bg.wasm';
    return fetch(fetchUrl).then(wasm => wasm.blob()).then(blob => {
      return blob.arrayBuffer();
    });
  };

  async function fetchHex(fetchUrl: string): Promise<string> {
    return fetch(fetchUrl).then(wasm => wasm.text());
  }

  blobSingleton = new WasmBlobWrapper(
    blockchain,
    uniqueId,
    amount,
    perGameAmount,
    iStarted,
    doInternalLoadWasm,
    fetchHex,
    peercon
  );

  // This lives in the child frame.
  // We'll connect the required signals.
  window.addEventListener('message', (evt: any) => {
    const key = evt.message ? 'message' : 'data';
    let data = evt[key];
    if (data.blockchain_reply) {
      if (evt.origin != window.location.origin) {
        throw new Error(`wrong origin for child event: ${JSON.stringify(evt)}`);
      }
      blockchainConnector.getInbound().next(data.blockchain_reply);
    }

    if (data.blockchain_info) {
      if (evt.origin != window.location.origin) {
        throw new Error(`wrong origin for child event: ${JSON.stringify(evt)}`);
      }
      parentFrameBlockchainInfo.next(data.blockchain_info);
    }
  });

  blockchainConnector.getOutbound().subscribe({
    next: (evt: any) => {
      window.parent.postMessage({
        blockchain_request: evt
      }, window.location.origin);
    }
  });
  blockchainDataEmitter.select({
    selection: PARENT_FRAME_BLOCKCHAIN_ID,
    uniqueId
  });

  return blobSingleton;
}

export function useWasmBlob(lobbyUrl: string, uniqueId: string) {
  const [realPublicKey, setRealPublicKey] = useState<string | undefined>(undefined);
  const [gameIdentity, setGameIdentity] = useState<any | undefined>(undefined);
  const [uniqueWalletConnectionId, setUniqueWalletConnectionId] = useState(uuidv4());
  const [gameStartCoin, setGameStartCoin] = useState<string | undefined>(undefined);
  const [gameConnectionState, setGameConnectionState] = useState<GameConnectionState>({ stateIdentifier: "starting", stateDetail: ["before handshake"] });
  const [handshakeDone, setHandshakeDone] = useState<boolean>(false);

  const searchParams = getSearchParams();
  const token = searchParams.token;
  const iStarted = searchParams.iStarted !== 'false';
  const playerNumber = iStarted ? 1 : 2;
<<<<<<< HEAD
  const [log, setLog] = useState<string[]>([]);
  const [addressData, setAddressData] = useState<BlockchainInboundAddressResult>({
    address: '', puzzleHash: ''
  });
=======
  const [log, setLog] = useState<OutcomeLogLine[]>([]);
>>>>>>> c59bb9cc
  const [playerHand, setPlayerHand] = useState<number[][]>([]);
  const [opponentHand, setOpponentHand] = useState<number[][]>([]);
  const [outcome, setOutcome] = useState<CalpokerOutcome | undefined>(undefined);
  const [finalPlayerHand, setFinalPlayerHand] = useState<string[]>([]);
  const [isPlayerTurn, setMyTurn] = useState<boolean>(false);
  const [gameIds, setGameIds] = useState<string[]>([]);
  const [moveNumber, setMoveNumber] = useState<number>(0);
  const [error, setRealError] = useState<string | undefined>(undefined);
  const [cardSelections, setOurCardSelections] = useState<number>(0);
  const amount = parseInt(searchParams.amount);
  let perGameAmount = amount / 10;
  try {
    perGameAmount = parseInt(searchParams.perGame);
  } catch (e) {
    // not ok if perGame wasn't empty.
    if (searchParams.perGame) {
      throw e;
    }
  }
  const setError = (e: any) => {
    if (e !== undefined && error === undefined) {
      setRealError(e);
    }
  };

  let setCardSelections = useCallback((mask: number) => {
    gameObject?.setCardSelections(mask);
  }, []);
  let messageSender = useCallback((msg: string) => {
    console.error('send message with no sender defined', msg);
  }, []);
  let stopPlaying = useCallback(() => {
    gameObject?.shutDown();
  }, []);

  const blockchain = new ChildFrameBlockchainInterface();

  const gameObject = uniqueId ?
    getBlobSingleton(
      blockchain,
      lobbyUrl,
      uniqueId,
      amount,
      perGameAmount,
      iStarted
    ) :
    null;

  useEffect(() => {
    let subscription = blockchain.getObservable().subscribe({
      next: (e: BlockchainReport) => {
        gameObject?.blockNotification(e.peak, e.block, e.report);
      }
    });

    return () => {
      subscription.unsubscribe();
    }
  });

  const handleMakeMove = useCallback((move: any) => {
    gameObject?.makeMove(move);
  }, []);

  (window as any).loadWasm = useCallback((chia_gaming_init: any, cg: any) => {
    console.log('start loading wasm', gameObject);
    gameObject?.loadWasm(chia_gaming_init, cg);
  }, []);

<<<<<<< HEAD
  const recognizeOutcome = (outcome: CalpokerOutcome) => {
    setOutcome(outcome);
    if (outcome) {
      setLog([...log, outcome?.my_win_outcome]);
=======
  const recognizeOutcome = (outcome: CalpokerOutcome | undefined) => {
    setOutcome(outcome);
    if (outcome) {
      const myCards = iStarted ? outcome.alice_cards : outcome.bob_cards;
      const myValue = iStarted ? outcome.alice_hand_value : outcome.bob_hand_value;
      const theirCards = iStarted ? outcome.bob_cards : outcome.alice_cards;
      const theirValue = iStarted ? outcome.bob_hand_value : outcome.alice_hand_value;
      let newLogObject = {
        topLineOutcome: outcome.my_win_outcome,
        myHandDescription: handValueToDescription(myValue, myCards),
        opponentHandDescription: handValueToDescription(theirValue, theirCards),
        myHand: myCards,
        opponentHand: theirCards
      };
      setLog([...log, newLogObject]);
>>>>>>> c59bb9cc
    }
  };

  const settable: any = {
    'setGameConnectionState': setGameConnectionState,
    'setPlayerHand': setPlayerHand,
    'setOpponentHand': setOpponentHand,
    'setMyTurn': setMyTurn,
    'setMoveNumber': setMoveNumber,
    'setError': setError,
    'setCardSelections': setOurCardSelections,
<<<<<<< HEAD
    'setOutcome': recognizeOutcome,
    'setAddressData': setAddressData
=======
    'setOutcome': recognizeOutcome
>>>>>>> c59bb9cc
  };

  useEffect(() => {
    if (!gameObject) {
      return;
    }

    let subscription = gameObject.getObservable().subscribe({next: (state: any) => {
      const keys = Object.keys(state);
      keys.forEach((k) => {
        if (settable[k]) {
          console.warn(k, state[k]);
          settable[k](state[k]);
        }
      });
    }});

    return(() => {
      subscription.unsubscribe();
    });
  });

  return {
    error,
<<<<<<< HEAD
    addressData,
=======
>>>>>>> c59bb9cc
    log,
    gameIdentity,
    gameConnectionState,
    uniqueWalletConnectionId,
    realPublicKey,
    isPlayerTurn,
    iStarted,
    playerNumber,
    handleMakeMove,
    playerHand,
    opponentHand,
    moveNumber,
    cardSelections,
    setCardSelections,
    stopPlaying,
    outcome
  };
}<|MERGE_RESOLUTION|>--- conflicted
+++ resolved
@@ -1,9 +1,5 @@
 import { useState, useEffect, useRef, useCallback } from 'react';
-<<<<<<< HEAD
-import { WasmConnection, GameCradleConfig, IChiaIdentity, GameConnectionState, ExternalBlockchainInterface, ChiaGame, CalpokerOutcome, InternalBlockchainInterface, BlockchainReport, BlockchainInboundAddressResult } from '../types/ChiaGaming';
-=======
-import { WasmConnection, GameCradleConfig, IChiaIdentity, GameConnectionState, ExternalBlockchainInterface, ChiaGame, CalpokerOutcome, InternalBlockchainInterface, BlockchainReport, suitNames, OutcomeLogLine, handValueToDescription } from '../types/ChiaGaming';
->>>>>>> c59bb9cc
+import { WasmConnection, GameCradleConfig, IChiaIdentity, GameConnectionState, ExternalBlockchainInterface, ChiaGame, CalpokerOutcome, InternalBlockchainInterface, BlockchainReport, suitNames, OutcomeLogLine, handValueToDescription, BlockchainInboundAddressResult } from '../types/ChiaGaming';
 import useGameSocket from './useGameSocket';
 import { getSearchParams, spend_bundle_to_clvm, decode_sexp_hex, proper_list, popcount } from '../util';
 import { useInterval } from '../useInterval';
@@ -100,14 +96,10 @@
   const token = searchParams.token;
   const iStarted = searchParams.iStarted !== 'false';
   const playerNumber = iStarted ? 1 : 2;
-<<<<<<< HEAD
-  const [log, setLog] = useState<string[]>([]);
+  const [log, setLog] = useState<OutcomeLogLine[]>([]);
   const [addressData, setAddressData] = useState<BlockchainInboundAddressResult>({
     address: '', puzzleHash: ''
   });
-=======
-  const [log, setLog] = useState<OutcomeLogLine[]>([]);
->>>>>>> c59bb9cc
   const [playerHand, setPlayerHand] = useState<number[][]>([]);
   const [opponentHand, setOpponentHand] = useState<number[][]>([]);
   const [outcome, setOutcome] = useState<CalpokerOutcome | undefined>(undefined);
@@ -177,12 +169,6 @@
     gameObject?.loadWasm(chia_gaming_init, cg);
   }, []);
 
-<<<<<<< HEAD
-  const recognizeOutcome = (outcome: CalpokerOutcome) => {
-    setOutcome(outcome);
-    if (outcome) {
-      setLog([...log, outcome?.my_win_outcome]);
-=======
   const recognizeOutcome = (outcome: CalpokerOutcome | undefined) => {
     setOutcome(outcome);
     if (outcome) {
@@ -198,7 +184,6 @@
         opponentHand: theirCards
       };
       setLog([...log, newLogObject]);
->>>>>>> c59bb9cc
     }
   };
 
@@ -210,12 +195,8 @@
     'setMoveNumber': setMoveNumber,
     'setError': setError,
     'setCardSelections': setOurCardSelections,
-<<<<<<< HEAD
     'setOutcome': recognizeOutcome,
     'setAddressData': setAddressData
-=======
-    'setOutcome': recognizeOutcome
->>>>>>> c59bb9cc
   };
 
   useEffect(() => {
@@ -240,10 +221,7 @@
 
   return {
     error,
-<<<<<<< HEAD
     addressData,
-=======
->>>>>>> c59bb9cc
     log,
     gameIdentity,
     gameConnectionState,
