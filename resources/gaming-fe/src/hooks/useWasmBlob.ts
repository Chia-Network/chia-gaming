--- conflicted
+++ resolved
@@ -203,11 +203,8 @@
     setCardSelections: setOurCardSelections,
     setOutcome: recognizeOutcome,
     setAddressData: setAddressData,
-<<<<<<< HEAD
     setOurShare: setOurShare,
     setTheirShare: setTheirShare
-=======
->>>>>>> 1b657276
   };
 
   useEffect(() => {
