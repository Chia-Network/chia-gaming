import bech32 from 'bech32-buffer';
import ReconnectingWebSocket from 'reconnecting-websocket';
<<<<<<< HEAD
import { CoinOutput, WatchReport, BlockchainReport, SelectionMessage, BlockchainInboundAddressResult } from '../types/ChiaGaming';
import { blockchainDataEmitter } from './BlockchainInfo';
import { blockchainConnector, BlockchainOutboundRequest } from './BlockchainConnector';
import { generateOrRetrieveUniqueId, empty, toHexString, toUint8 } from '../util';
=======
import { Subject } from 'rxjs';

>>>>>>> 7e6e024a
import { rpc } from '../hooks/JsonRpcContext';
import { BlockchainReport, SelectionMessage } from '../types/ChiaGaming';
import { toHexString, toUint8 } from '../util';

import {
  blockchainConnector,
  BlockchainOutboundRequest,
} from './BlockchainConnector';
import { blockchainDataEmitter } from './BlockchainInfo';

function wsUrl(baseurl: string) {
  const url_with_new_method = baseurl.replace('http', 'ws');
  return `${url_with_new_method}/ws`;
}

const PUSH_TX_RETRY_TO_LET_UNCOFIRMED_TRANSACTIONS_BE_CONFIRMED = 30000;

export class RealBlockchainInterface {
  baseUrl: string;
  addressData: BlockchainInboundAddressResult;
  fingerprint?: string;
  walletId: number;
  requestId: number;
  requests: any;
  peak: number;
  at_block: number;
  handlingEvent: boolean;
  incomingEvents: any[];
  publicKey?: string;
  observable: Subject<BlockchainReport>;
  ws: any | undefined;

  constructor(baseUrl: string) {
    this.baseUrl = baseUrl;
    this.addressData = { address: '', puzzleHash: '' };
    this.walletId = 1;
    this.requestId = 1;
    this.requests = {};
    this.handlingEvent = false;
    this.peak = 0;
    this.at_block = 0;
    this.incomingEvents = [];
    this.observable = new Subject();
  }

  async getAddress() { return this.addressData; }

  startMonitoring() {
    if (this.ws) {
      return;
    }

    this.ws = new ReconnectingWebSocket(wsUrl(this.baseUrl));
    this.ws?.addEventListener('message', (m: any) => {
      const json = JSON.parse(m.data);
      console.log('coinset json', json);
      if (json.type === 'peak') {
        this.peak = json.data.height;
        this.pushEvent({ checkPeak: true });
      }
    });
  }

  getObservable() {
    return this.observable;
  }

  does_initial_spend() {
    return (target: string, amt: number) => {
      const targetXch = bech32.encode('xch', toUint8(target), 'bech32m');
      return this.push_request({
        method: 'create_spendable',
        target,
        targetXch,
        amt,
      });
    };
  }

  set_puzzle_hash(_puzzleHash: string) {
    // TODO: Implement puzzle hash setting
  }

  async internalRetrieveBlock(height: number) {
    console.log('full node: retrieve block', height);
    const br_height = await fetch(
      `${this.baseUrl}/get_block_record_by_height`,
      {
        method: 'POST',
        headers: {
          'Content-Type': 'application/json',
          Accept: 'application/json',
        },
        body: JSON.stringify({ height }),
      },
    ).then((r) => r.json());
    console.log('br_height', br_height);
    this.at_block = br_height.block_record.height + 1;
    const header_hash = br_height.block_record.header_hash;
    const br_spends = await fetch(`${this.baseUrl}/get_block_spends`, {
      method: 'POST',
      headers: {
        'Content-Type': 'application/json',
        Accept: 'application/json',
      },
      body: JSON.stringify({
        header_hash: header_hash,
      }),
    }).then((r) => r.json());
    console.log('br_spends', br_spends.block_spends);
    this.observable.next({
      peak: this.at_block,
      block: br_spends.block_spends,
      report: undefined,
    });
  }

  async internalCheckPeak() {
    if (this.at_block === 0) {
      this.at_block = this.peak;
    }
    if (this.at_block < this.peak) {
      this.pushEvent({ retrieveBlock: this.at_block });
    }
  }

  async handleEvent(evt: any) {
    if (evt.checkPeak) {
      await this.internalCheckPeak();
      return;
    } else if (evt.retrieveBlock) {
      await this.internalRetrieveBlock(evt.retrieveBlock);
      return;
    }

    console.error('useFullNode: unhandled event', evt);
  }

  async kickEvent() {
    console.log('full node: kickEvent');
    while (this.incomingEvents.length) {
      console.log('incoming events', this.incomingEvents.length);
      this.handlingEvent = true;
      try {
        const event = this.incomingEvents.shift();
        console.log('full node: do event', event);
        await this.handleEvent(event);
      } catch (e) {
        console.log('incoming event failed', e);
      } finally {
        this.handlingEvent = false;
      }
    }
  }

  async pushEvent(evt: any) {
    this.incomingEvents.push(evt);
    if (!this.handlingEvent) {
      await this.kickEvent();
    }
  }

  async push_request(req: any): Promise<any> {
    console.log('blockchain: push message to parent', req);
    const requestId = this.requestId++;
    req.requestId = requestId;
    window.parent.postMessage(req, '*');
    let promise_complete, promise_reject;
    const p = new Promise((comp, rej) => {
      promise_complete = comp;
      promise_reject = rej;
    });
    this.requests[requestId] = {
      complete: promise_complete,
      reject: promise_reject,
      requestId: requestId,
    };
    return p;
  }

  async spend(spend: any): Promise<string> {
    console.log('push_tx', spend);
    return await fetch(`${this.baseUrl}/push_tx`, {
      method: 'POST',
      headers: {
        'Content-Type': 'application/json',
        Accept: 'application/json',
      },
      body: JSON.stringify({ spend_bundle: spend }),
    })
      .then((r) => r.json())
      .then((r) => {
        if (r.error && r.error.indexOf('UNKNOWN_UNSPENT') != -1) {
          console.log('unknown unspent, retry in 60 seconds');
          return new Promise((resolve, reject) => {
            setTimeout(() => {
              this.spend(spend)
                .then((r) => resolve(r))
                .catch(reject);
            }, 60000);
          });
        }

        return r;
      });
  }
}

export const realBlockchainInfo: RealBlockchainInterface =
  new RealBlockchainInterface('https://api.coinset.org');

export const REAL_BLOCKCHAIN_ID = blockchainDataEmitter.addUpstream(
  realBlockchainInfo.getObservable(),
);

export function connectRealBlockchain(baseUrl: string) {
  blockchainConnector.getOutbound().subscribe({
    next: async (evt: BlockchainOutboundRequest) => {
<<<<<<< HEAD
      let initialSpend = evt.initialSpend;
      let transaction = evt.transaction;
      let getAddress = evt.getAddress;
=======
      const initialSpend = evt.initialSpend;
      const transaction = evt.transaction;
>>>>>>> 7e6e024a
      if (initialSpend) {
        try {
          const currentAddress = await rpc.getCurrentAddress({
            walletId: 1,
          });
          console.log('currentAddress', currentAddress);
          const fromPuzzleHash = toHexString(
            bech32.decode(currentAddress).data as any,
          );
          const result = await rpc.sendTransaction({
            walletId: 1, // XXX
            amount: initialSpend.amount,
            fee: 0,
            address: bech32.encode(
              'xch',
              toUint8(initialSpend.target),
              'bech32m',
            ),
            waitForConfirmation: false,
          });

          let resultCoin = undefined;
<<<<<<< HEAD
          console.log('full spend result', result);
          if (result.transaction) {
            result.transaction.additions.forEach((c) => {
              console.log('look at coin', initialSpend.target, c);
              if (c.puzzleHash == '0x' + initialSpend.target && c.amount.toString() == initialSpend.amount.toString()) {
                resultCoin = c;
              }
            });
          } else {
            resultCoin = (result as any).coin;
          }
=======
          result.transaction.additions.forEach((c) => {
            console.log('look at coin', initialSpend.target, c);
            if (
              c.puzzleHash == '0x' + initialSpend.target &&
              c.amount.toString() == initialSpend.amount.toString()
            ) {
              resultCoin = c;
            }
          });
>>>>>>> 7e6e024a

          if (!resultCoin) {
            blockchainConnector.replyEmitter({
              responseId: evt.requestId,
              error: `no corresponding coin created in ${JSON.stringify(result)}`,
            });
            return;
          }

          blockchainConnector.replyEmitter({
            responseId: evt.requestId,
            initialSpend: { coin: resultCoin as any, fromPuzzleHash },
          });
        } catch (e: any) {
          console.log('catch from rpc', evt, ':', e);
          blockchainConnector.replyEmitter({
            responseId: evt.requestId,
            error: JSON.stringify(e),
          });
        }
      } else if (transaction) {
        while (true) {
          const r = await fetch(`${baseUrl}/push_tx`, {
            method: 'POST',
            headers: {
              'Content-Type': 'application/json',
              Accept: 'application/json',
            },
            body: JSON.stringify({ spend_bundle: transaction.spendObject }),
          });
          const j = await r.json();

          // Return if the result was not unknown unspent, in which case we
          // retry.
          if (!j.error || j.error.indexOf('UNKNOWN_UNSPENT') === -1) {
            const result = {
              responseId: evt.requestId,
              transaction: Object.assign({}, j),
            };
            blockchainConnector.replyEmitter(result);
            return;
          }

          // Wait a while to try the request again.
          await new Promise((resolve, _reject) => {
            setTimeout(
              resolve,
              PUSH_TX_RETRY_TO_LET_UNCOFIRMED_TRANSACTIONS_BE_CONFIRMED,
            );
          });
        }
      } else if (getAddress) {
        rpc.getCurrentAddress({
          walletId: 1
        }).then((address) => {
          console.log('currentAddress', address);
          const puzzleHash = toHexString(bech32.decode(address).data as any);
          const addressData = { address, puzzleHash };

          blockchainConnector.replyEmitter({ responseId: evt.requestId, getAddress: addressData });
        });
      } else {
        console.error(`unknown blockchain request type ${JSON.stringify(evt)}`);
        blockchainConnector.replyEmitter({
          responseId: evt.requestId,
          error: `unknown blockchain request type ${JSON.stringify(evt)}`,
        });
      }
    },
  });
}

blockchainDataEmitter.getSelectionObservable().subscribe({
  next: (e: SelectionMessage) => {
    if (e.selection == REAL_BLOCKCHAIN_ID) {
      console.log('real blockchain selected');
      realBlockchainInfo.startMonitoring();
    }
  },
});<|MERGE_RESOLUTION|>--- conflicted
+++ resolved
@@ -1,16 +1,13 @@
 import bech32 from 'bech32-buffer';
 import ReconnectingWebSocket from 'reconnecting-websocket';
-<<<<<<< HEAD
-import { CoinOutput, WatchReport, BlockchainReport, SelectionMessage, BlockchainInboundAddressResult } from '../types/ChiaGaming';
-import { blockchainDataEmitter } from './BlockchainInfo';
-import { blockchainConnector, BlockchainOutboundRequest } from './BlockchainConnector';
-import { generateOrRetrieveUniqueId, empty, toHexString, toUint8 } from '../util';
-=======
 import { Subject } from 'rxjs';
 
->>>>>>> 7e6e024a
 import { rpc } from '../hooks/JsonRpcContext';
-import { BlockchainReport, SelectionMessage } from '../types/ChiaGaming';
+import {
+  BlockchainReport,
+  SelectionMessage,
+  BlockchainInboundAddressResult
+} from '../types/ChiaGaming';
 import { toHexString, toUint8 } from '../util';
 
 import {
@@ -227,14 +224,9 @@
 export function connectRealBlockchain(baseUrl: string) {
   blockchainConnector.getOutbound().subscribe({
     next: async (evt: BlockchainOutboundRequest) => {
-<<<<<<< HEAD
       let initialSpend = evt.initialSpend;
       let transaction = evt.transaction;
       let getAddress = evt.getAddress;
-=======
-      const initialSpend = evt.initialSpend;
-      const transaction = evt.transaction;
->>>>>>> 7e6e024a
       if (initialSpend) {
         try {
           const currentAddress = await rpc.getCurrentAddress({
@@ -257,7 +249,6 @@
           });
 
           let resultCoin = undefined;
-<<<<<<< HEAD
           console.log('full spend result', result);
           if (result.transaction) {
             result.transaction.additions.forEach((c) => {
@@ -269,17 +260,6 @@
           } else {
             resultCoin = (result as any).coin;
           }
-=======
-          result.transaction.additions.forEach((c) => {
-            console.log('look at coin', initialSpend.target, c);
-            if (
-              c.puzzleHash == '0x' + initialSpend.target &&
-              c.amount.toString() == initialSpend.amount.toString()
-            ) {
-              resultCoin = c;
-            }
-          });
->>>>>>> 7e6e024a
 
           if (!resultCoin) {
             blockchainConnector.replyEmitter({
