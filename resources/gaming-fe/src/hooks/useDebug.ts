import { useState } from 'react';
//import io, { Socket } from "socket.io-client";

//export type GameState = "idle" | "searching" | "playing";

interface UseDebugReturn {
  wcInfo: string;
  setWcInfo: (value: string) => void;
}

const useDebug = (): UseDebugReturn => {
<<<<<<< HEAD
  const [wcInfo, setWcInfo] = useState<string>("");
=======
  const [wcInfo, setWcInfo] = useState<string>('');
>>>>>>> a15649e2
  return { wcInfo, setWcInfo };
};

export default useDebug;<|MERGE_RESOLUTION|>--- conflicted
+++ resolved
@@ -9,11 +9,7 @@
 }
 
 const useDebug = (): UseDebugReturn => {
-<<<<<<< HEAD
-  const [wcInfo, setWcInfo] = useState<string>("");
-=======
   const [wcInfo, setWcInfo] = useState<string>('');
->>>>>>> a15649e2
   return { wcInfo, setWcInfo };
 };
 
