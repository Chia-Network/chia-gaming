<<<<<<< HEAD
import { v4 as uuidv4 } from "uuid";
import { AppError, ErrorCodes } from "../types/errors";
import { Player, GameType } from "../types/lobby";
import { savePlayer, getPlayer } from "../db";
=======
import { v4 as uuidv4 } from 'uuid';

import { getPlayer } from '../db';
import { AppError, ErrorCodes } from '../types/errors';
import { GameType } from '../types/lobby';
>>>>>>> a15649e2

interface PlayerStats {
  id: string;
  playerId: string;
  gameType: GameType;
  gamesPlayed: number;
  gamesWon: number;
  totalWinnings: number;
  highestWin: number;
  winStreak: number;
  currentStreak: number;
  lastPlayed: Date;
}

interface Achievement {
  id: string;
  playerId: string;
  name: string;
  description: string;
  unlockedAt: Date;
  gameType: GameType;
  rarity: "common" | "uncommon" | "rare" | "epic" | "legendary";
}

export class PlayerStatsService {
  private static instance: PlayerStatsService;
  private playerStats: Map<string, PlayerStats>;
  private achievements: Map<string, Achievement[]>;

  private constructor() {
    this.playerStats = new Map();
    this.achievements = new Map();
  }

  public static getInstance(): PlayerStatsService {
    if (!PlayerStatsService.instance) {
      PlayerStatsService.instance = new PlayerStatsService();
    }
    return PlayerStatsService.instance;
  }

  public async getPlayerStats(
    playerId: string,
    gameType: GameType,
  ): Promise<PlayerStats> {
    const key = `${playerId}-${gameType}`;
    let stats = this.playerStats.get(key);

    if (!stats) {
      const player = await getPlayer(playerId);
      if (!player) {
<<<<<<< HEAD
        throw new AppError(
          ErrorCodes.LOBBY.PLAYER_NOT_FOUND,
          "Player not found",
          404,
        );
=======
        throw new AppError(ErrorCodes.LOBBY.PLAYER_NOT_FOUND, 'Player not found', 404);
>>>>>>> a15649e2
      }

      stats = {
        id: uuidv4(),
        playerId,
        gameType,
        gamesPlayed: 0,
        gamesWon: 0,
        totalWinnings: 0,
        highestWin: 0,
        winStreak: 0,
        currentStreak: 0,
        lastPlayed: new Date(),
      };

      this.playerStats.set(key, stats);
    }

    return stats;
  }

  public async updatePlayerStats(
    playerId: string,
    gameType: GameType,
    won: boolean,
    winnings: number,
  ): Promise<PlayerStats> {
    const stats = await this.getPlayerStats(playerId, gameType);

    stats.gamesPlayed++;
    if (won) {
      stats.gamesWon++;
      stats.totalWinnings += winnings;
      stats.highestWin = Math.max(stats.highestWin, winnings);
      stats.currentStreak++;
      stats.winStreak = Math.max(stats.winStreak, stats.currentStreak);
    } else {
      stats.currentStreak = 0;
    }

    stats.lastPlayed = new Date();
    this.playerStats.set(`${playerId}-${gameType}`, stats);

    await this.checkAchievements(playerId, gameType, stats);
    return stats;
  }

  public async getPlayerAchievements(playerId: string): Promise<Achievement[]> {
    let achievements = this.achievements.get(playerId);
    if (!achievements) {
      achievements = [];
      this.achievements.set(playerId, achievements);
    }
    return achievements;
  }

<<<<<<< HEAD
  private async checkAchievements(
    playerId: string,
    gameType: GameType,
    stats: PlayerStats,
  ): Promise<void> {
=======
  private async checkAchievements(playerId: string, gameType: GameType, stats: PlayerStats): Promise<void> {
>>>>>>> a15649e2
    const achievements = await this.getPlayerAchievements(playerId);
    const newAchievements: Achievement[] = [];

    if (stats.gamesPlayed === 1) {
      newAchievements.push(
<<<<<<< HEAD
        this.createAchievement(
          playerId,
          "First Game",
          "Played your first game",
          gameType,
          "common",
        ),
=======
        this.createAchievement(playerId, 'First Game', 'Played your first game', gameType, 'common'),
>>>>>>> a15649e2
      );
    }

    if (stats.gamesWon === 1) {
      newAchievements.push(
<<<<<<< HEAD
        this.createAchievement(
          playerId,
          "First Victory",
          "Won your first game",
          gameType,
          "common",
        ),
=======
        this.createAchievement(playerId, 'First Victory', 'Won your first game', gameType, 'common'),
>>>>>>> a15649e2
      );
    }

    if (stats.winStreak >= 3) {
      newAchievements.push(
<<<<<<< HEAD
        this.createAchievement(
          playerId,
          "Hot Streak",
          "Won 3 games in a row",
          gameType,
          "uncommon",
        ),
=======
        this.createAchievement(playerId, 'Hot Streak', 'Won 3 games in a row', gameType, 'uncommon'),
>>>>>>> a15649e2
      );
    }

    if (stats.winStreak >= 5) {
<<<<<<< HEAD
      newAchievements.push(
        this.createAchievement(
          playerId,
          "Unstoppable",
          "Won 5 games in a row",
          gameType,
          "rare",
        ),
      );
=======
      newAchievements.push(this.createAchievement(playerId, 'Unstoppable', 'Won 5 games in a row', gameType, 'rare'));
>>>>>>> a15649e2
    }

    if (stats.totalWinnings >= 1000) {
      newAchievements.push(
<<<<<<< HEAD
        this.createAchievement(
          playerId,
          "High Roller",
          "Won 1000 or more in total",
          gameType,
          "epic",
        ),
=======
        this.createAchievement(playerId, 'High Roller', 'Won 1000 or more in total', gameType, 'epic'),
>>>>>>> a15649e2
      );
    }

    if (stats.highestWin >= 500) {
      newAchievements.push(
<<<<<<< HEAD
        this.createAchievement(
          playerId,
          "Big Winner",
          "Won 500 or more in a single game",
          gameType,
          "legendary",
        ),
=======
        this.createAchievement(playerId, 'Big Winner', 'Won 500 or more in a single game', gameType, 'legendary'),
>>>>>>> a15649e2
      );
    }

    for (const achievement of newAchievements) {
      if (!achievements.some((a) => a.name === achievement.name)) {
        achievements.push(achievement);
      }
    }

    this.achievements.set(playerId, achievements);
  }

  private createAchievement(
    playerId: string,
    name: string,
    description: string,
    gameType: GameType,
<<<<<<< HEAD
    rarity: Achievement["rarity"],
=======
    rarity: Achievement['rarity'],
>>>>>>> a15649e2
  ): Achievement {
    return {
      id: uuidv4(),
      playerId,
      name,
      description,
      unlockedAt: new Date(),
      gameType,
      rarity,
    };
  }

<<<<<<< HEAD
  public async getLeaderboard(
    gameType: GameType,
    limit: number = 10,
  ): Promise<PlayerStats[]> {
=======
  public async getLeaderboard(gameType: GameType, limit = 10): Promise<PlayerStats[]> {
>>>>>>> a15649e2
    const stats = Array.from(this.playerStats.values())
      .filter((s) => s.gameType === gameType)
      .sort((a, b) => {
        const aWinRate = a.gamesPlayed > 0 ? a.gamesWon / a.gamesPlayed : 0;
        const bWinRate = b.gamesPlayed > 0 ? b.gamesWon / b.gamesPlayed : 0;

        if (b.totalWinnings !== a.totalWinnings) {
          return b.totalWinnings - a.totalWinnings;
        }
        return bWinRate - aWinRate;
      })
      .slice(0, limit);

    return stats;
  }

  public async getPlayerRank(
    playerId: string,
    gameType: GameType,
  ): Promise<number> {
    const allStats = Array.from(this.playerStats.values())
      .filter((s) => s.gameType === gameType)
      .sort((a, b) => b.totalWinnings - a.totalWinnings);

<<<<<<< HEAD
    const playerStats = await this.getPlayerStats(playerId, gameType);
=======
>>>>>>> a15649e2
    const rank = allStats.findIndex((s) => s.playerId === playerId) + 1;

    return rank || allStats.length + 1;
  }
}<|MERGE_RESOLUTION|>--- conflicted
+++ resolved
@@ -1,15 +1,8 @@
-<<<<<<< HEAD
-import { v4 as uuidv4 } from "uuid";
-import { AppError, ErrorCodes } from "../types/errors";
-import { Player, GameType } from "../types/lobby";
-import { savePlayer, getPlayer } from "../db";
-=======
 import { v4 as uuidv4 } from 'uuid';
 
 import { getPlayer } from '../db';
 import { AppError, ErrorCodes } from '../types/errors';
 import { GameType } from '../types/lobby';
->>>>>>> a15649e2
 
 interface PlayerStats {
   id: string;
@@ -31,7 +24,7 @@
   description: string;
   unlockedAt: Date;
   gameType: GameType;
-  rarity: "common" | "uncommon" | "rare" | "epic" | "legendary";
+  rarity: 'common' | 'uncommon' | 'rare' | 'epic' | 'legendary';
 }
 
 export class PlayerStatsService {
@@ -61,15 +54,11 @@
     if (!stats) {
       const player = await getPlayer(playerId);
       if (!player) {
-<<<<<<< HEAD
         throw new AppError(
           ErrorCodes.LOBBY.PLAYER_NOT_FOUND,
-          "Player not found",
+          'Player not found',
           404,
         );
-=======
-        throw new AppError(ErrorCodes.LOBBY.PLAYER_NOT_FOUND, 'Player not found', 404);
->>>>>>> a15649e2
       }
 
       stats = {
@@ -126,111 +115,83 @@
     return achievements;
   }
 
-<<<<<<< HEAD
   private async checkAchievements(
     playerId: string,
     gameType: GameType,
     stats: PlayerStats,
   ): Promise<void> {
-=======
-  private async checkAchievements(playerId: string, gameType: GameType, stats: PlayerStats): Promise<void> {
->>>>>>> a15649e2
     const achievements = await this.getPlayerAchievements(playerId);
     const newAchievements: Achievement[] = [];
 
     if (stats.gamesPlayed === 1) {
       newAchievements.push(
-<<<<<<< HEAD
-        this.createAchievement(
-          playerId,
-          "First Game",
-          "Played your first game",
-          gameType,
-          "common",
-        ),
-=======
-        this.createAchievement(playerId, 'First Game', 'Played your first game', gameType, 'common'),
->>>>>>> a15649e2
+        this.createAchievement(
+          playerId,
+          'First Game',
+          'Played your first game',
+          gameType,
+          'common',
+        ),
       );
     }
 
     if (stats.gamesWon === 1) {
       newAchievements.push(
-<<<<<<< HEAD
-        this.createAchievement(
-          playerId,
-          "First Victory",
-          "Won your first game",
-          gameType,
-          "common",
-        ),
-=======
-        this.createAchievement(playerId, 'First Victory', 'Won your first game', gameType, 'common'),
->>>>>>> a15649e2
+        this.createAchievement(
+          playerId,
+          'First Victory',
+          'Won your first game',
+          gameType,
+          'common',
+        ),
       );
     }
 
     if (stats.winStreak >= 3) {
       newAchievements.push(
-<<<<<<< HEAD
-        this.createAchievement(
-          playerId,
-          "Hot Streak",
-          "Won 3 games in a row",
-          gameType,
-          "uncommon",
-        ),
-=======
-        this.createAchievement(playerId, 'Hot Streak', 'Won 3 games in a row', gameType, 'uncommon'),
->>>>>>> a15649e2
+        this.createAchievement(
+          playerId,
+          'Hot Streak',
+          'Won 3 games in a row',
+          gameType,
+          'uncommon',
+        ),
       );
     }
 
     if (stats.winStreak >= 5) {
-<<<<<<< HEAD
-      newAchievements.push(
-        this.createAchievement(
-          playerId,
-          "Unstoppable",
-          "Won 5 games in a row",
-          gameType,
-          "rare",
-        ),
-      );
-=======
-      newAchievements.push(this.createAchievement(playerId, 'Unstoppable', 'Won 5 games in a row', gameType, 'rare'));
->>>>>>> a15649e2
+      newAchievements.push(
+        this.createAchievement(
+          playerId,
+          'Unstoppable',
+          'Won 5 games in a row',
+          gameType,
+          'rare',
+        ),
+      );
     }
 
     if (stats.totalWinnings >= 1000) {
       newAchievements.push(
-<<<<<<< HEAD
-        this.createAchievement(
-          playerId,
-          "High Roller",
-          "Won 1000 or more in total",
-          gameType,
-          "epic",
-        ),
-=======
-        this.createAchievement(playerId, 'High Roller', 'Won 1000 or more in total', gameType, 'epic'),
->>>>>>> a15649e2
+        this.createAchievement(
+          playerId,
+          'High Roller',
+          'Won 1000 or more in total',
+          gameType,
+          'epic',
+        ),
       );
     }
 
     if (stats.highestWin >= 500) {
       newAchievements.push(
-<<<<<<< HEAD
-        this.createAchievement(
-          playerId,
-          "Big Winner",
-          "Won 500 or more in a single game",
-          gameType,
-          "legendary",
-        ),
-=======
-        this.createAchievement(playerId, 'Big Winner', 'Won 500 or more in a single game', gameType, 'legendary'),
->>>>>>> a15649e2
+        this.createAchievement(
+          playerId,
+          'Big Winner',
+          'Won 500 or more in a single game',
+          gameType,
+          'legendary',
+        ),
       );
     }
 
@@ -248,11 +209,7 @@
     name: string,
     description: string,
     gameType: GameType,
-<<<<<<< HEAD
-    rarity: Achievement["rarity"],
-=======
     rarity: Achievement['rarity'],
->>>>>>> a15649e2
   ): Achievement {
     return {
       id: uuidv4(),
@@ -265,14 +222,10 @@
     };
   }
 
-<<<<<<< HEAD
   public async getLeaderboard(
     gameType: GameType,
-    limit: number = 10,
+    limit = 10,
   ): Promise<PlayerStats[]> {
-=======
-  public async getLeaderboard(gameType: GameType, limit = 10): Promise<PlayerStats[]> {
->>>>>>> a15649e2
     const stats = Array.from(this.playerStats.values())
       .filter((s) => s.gameType === gameType)
       .sort((a, b) => {
@@ -297,10 +250,6 @@
       .filter((s) => s.gameType === gameType)
       .sort((a, b) => b.totalWinnings - a.totalWinnings);
 
-<<<<<<< HEAD
-    const playerStats = await this.getPlayerStats(playerId, gameType);
-=======
->>>>>>> a15649e2
     const rank = allStats.findIndex((s) => s.playerId === playerId) + 1;
 
     return rank || allStats.length + 1;
