import { AppError, ErrorCodes } from "../types/errors";
import { GameType } from "../types/lobby";

interface GameConfig {
  id: string;
  gameType: GameType;
  name: string;
  description: string;
  minPlayers: number;
  maxPlayers: number;
  startingStack: number;
  blinds: {
    small: number;
    big: number;
  };
  timeLimits: {
    action: number;
    turn: number;
    round: number;
  };
  rules: Record<string, any>;
  isActive: boolean;
  createdAt: Date;
  updatedAt: Date;
}

interface PlayerSettings {
  playerId: string;
  gameType: GameType;
  settings: {
    soundEnabled: boolean;
    musicEnabled: boolean;
    chatEnabled: boolean;
    autoMuck: boolean;
    showTimer: boolean;
    showPotOdds: boolean;
    showHandStrength: boolean;
    theme: "light" | "dark" | "system";
    language: string;
    timeZone: string;
  };
  lastUpdated: Date;
}

export class GameConfigService {
  private static instance: GameConfigService;
  private gameConfigs: Map<string, GameConfig>;
  private playerSettings: Map<string, PlayerSettings>;
  private readonly defaultConfigs: Partial<GameConfig>[] = [
    // currently all placeholders
    {
      gameType: "california_poker",
      name: "California Poker",
      description: "",
      minPlayers: 2,
      maxPlayers: 9,
      startingStack: 1000,
      blinds: {
        small: 5,
        big: 10,
      },
      timeLimits: {
        action: 30,
        turn: 60,
        round: 300,
      },
      rules: {
        allowStraddle: true,
        allowRunItTwice: true,
        allowInsurance: true,
      },
    },
    {
      gameType: "krunk",
      name: "Krunk",
      description: "",
      minPlayers: 2,
      maxPlayers: 8,
      startingStack: 500,
      timeLimits: {
        action: 20,
        turn: 60,
        round: 180,
      },
      rules: {
        wordLength: 5,
        maxHints: 3,
        pointsPerGuess: 10,
      },
    },
    {
      gameType: "exotic_poker",
      name: "Exotic Poker",
      description: "",
      minPlayers: 2,
      maxPlayers: 6,
      startingStack: 2000,
      blinds: {
        small: 10,
        big: 20,
      },
      timeLimits: {
        action: 25,
        turn: 45,
        round: 240,
      },
      rules: {
        wildCards: true,
        specialHands: true,
        allowSplitting: true,
      },
    },
  ];

  private constructor() {
    this.gameConfigs = new Map();
    this.playerSettings = new Map();
    this.initializeConfigs();
  }

  private initializeConfigs(): void {
    this.defaultConfigs.forEach((config) => {
      if (config.gameType) {
        this.createGameConfig({
          ...config,
          id: config.gameType,
          isActive: true,
          createdAt: new Date(),
          updatedAt: new Date(),
        } as GameConfig);
      }
    });
  }

  public static getInstance(): GameConfigService {
    if (!GameConfigService.instance) {
      GameConfigService.instance = new GameConfigService();
    }
    return GameConfigService.instance;
  }

  public createGameConfig(config: GameConfig): void {
    this.gameConfigs.set(config.id, config);
  }

  public getGameConfig(gameType: GameType): GameConfig {
    const config = this.gameConfigs.get(gameType);
    if (!config) {
      throw new AppError(
        ErrorCodes.SYSTEM.NOT_FOUND,
        "Game configuration not found",
        404,
      );
    }
    return config;
  }

  public updateGameConfig(
    gameType: GameType,
    updates: Partial<GameConfig>,
  ): void {
    const config = this.getGameConfig(gameType);
    const updatedConfig: GameConfig = {
      ...config,
      ...updates,
      updatedAt: new Date(),
    };
    this.gameConfigs.set(gameType, updatedConfig);
  }

  public getAllGameConfigs(): GameConfig[] {
    return Array.from(this.gameConfigs.values());
  }

  public getActiveGameConfigs(): GameConfig[] {
<<<<<<< HEAD
    return Array.from(this.gameConfigs.values()).filter(
      (config) => config.isActive,
    );
=======
    return Array.from(this.gameConfigs.values()).filter((config) => config.isActive);
>>>>>>> a15649e2
  }

  public getPlayerSettings(
    playerId: string,
    gameType: GameType,
  ): PlayerSettings {
    const key = `${playerId}-${gameType}`;
    const settings = this.playerSettings.get(key);
    if (!settings) {
      return {
        playerId,
        gameType,
        settings: {
          soundEnabled: true,
          musicEnabled: true,
          chatEnabled: true,
          autoMuck: true,
          showTimer: true,
          showPotOdds: true,
          showHandStrength: true,
<<<<<<< HEAD
          theme: "system",
          language: "en",
          timeZone: "UTC",
=======
          theme: 'system',
          language: 'en',
          timeZone: 'UTC',
>>>>>>> a15649e2
        },
        lastUpdated: new Date(),
      };
    }
    return settings;
  }

  public updatePlayerSettings(
    playerId: string,
    gameType: GameType,
<<<<<<< HEAD
    updates: Partial<PlayerSettings["settings"]>,
=======
    updates: Partial<PlayerSettings['settings']>,
>>>>>>> a15649e2
  ): void {
    const key = `${playerId}-${gameType}`;
    const currentSettings = this.getPlayerSettings(playerId, gameType);
    const updatedSettings: PlayerSettings = {
      ...currentSettings,
      settings: {
        ...currentSettings.settings,
        ...updates,
      },
      lastUpdated: new Date(),
    };
    this.playerSettings.set(key, updatedSettings);
  }

  public resetPlayerSettings(playerId: string, gameType: GameType): void {
    const key = `${playerId}-${gameType}`;
    this.playerSettings.delete(key);
  }

  public getGameRules(gameType: GameType): any {
    const config = this.getGameConfig(gameType);
    return config.rules;
  }

  public updateGameRules(gameType: GameType, rules: any): void {
    const config = this.getGameConfig(gameType);
    this.updateGameConfig(gameType, {
      ...config,
      rules: {
        ...config.rules,
        ...rules,
      },
    });
  }

  public getTimeLimits(gameType: GameType): GameConfig["timeLimits"] {
    const config = this.getGameConfig(gameType);
    return config.timeLimits;
  }

<<<<<<< HEAD
  public updateTimeLimits(
    gameType: GameType,
    timeLimits: Partial<GameConfig["timeLimits"]>,
  ): void {
=======
  public updateTimeLimits(gameType: GameType, timeLimits: Partial<GameConfig['timeLimits']>): void {
>>>>>>> a15649e2
    const config = this.getGameConfig(gameType);
    this.updateGameConfig(gameType, {
      ...config,
      timeLimits: {
        ...config.timeLimits,
        ...timeLimits,
      },
    });
  }

  public getBlinds(gameType: GameType): GameConfig["blinds"] {
    const config = this.getGameConfig(gameType);
    return config.blinds;
  }

<<<<<<< HEAD
  public updateBlinds(
    gameType: GameType,
    blinds: Partial<GameConfig["blinds"]>,
  ): void {
=======
  public updateBlinds(gameType: GameType, blinds: Partial<GameConfig['blinds']>): void {
>>>>>>> a15649e2
    const config = this.getGameConfig(gameType);
    this.updateGameConfig(gameType, {
      ...config,
      blinds: {
        ...config.blinds,
        ...blinds,
      },
    });
  }

  public toggleGameActive(gameType: GameType): void {
    const config = this.getGameConfig(gameType);
    this.updateGameConfig(gameType, {
      ...config,
      isActive: !config.isActive,
    });
  }

  public cleanupOldSettings(): void {
    const cutoffDate = new Date();
    cutoffDate.setDate(cutoffDate.getDate() - 30);

    for (const [key, settings] of this.playerSettings.entries()) {
      if (settings.lastUpdated < cutoffDate) {
        this.playerSettings.delete(key);
      }
    }
  }
}<|MERGE_RESOLUTION|>--- conflicted
+++ resolved
@@ -1,5 +1,5 @@
-import { AppError, ErrorCodes } from "../types/errors";
-import { GameType } from "../types/lobby";
+import { AppError, ErrorCodes } from '../types/errors';
+import { GameType } from '../types/lobby';
 
 interface GameConfig {
   id: string;
@@ -35,7 +35,7 @@
     showTimer: boolean;
     showPotOdds: boolean;
     showHandStrength: boolean;
-    theme: "light" | "dark" | "system";
+    theme: 'light' | 'dark' | 'system';
     language: string;
     timeZone: string;
   };
@@ -49,9 +49,9 @@
   private readonly defaultConfigs: Partial<GameConfig>[] = [
     // currently all placeholders
     {
-      gameType: "california_poker",
-      name: "California Poker",
-      description: "",
+      gameType: 'california_poker',
+      name: 'California Poker',
+      description: '',
       minPlayers: 2,
       maxPlayers: 9,
       startingStack: 1000,
@@ -71,9 +71,9 @@
       },
     },
     {
-      gameType: "krunk",
-      name: "Krunk",
-      description: "",
+      gameType: 'krunk',
+      name: 'Krunk',
+      description: '',
       minPlayers: 2,
       maxPlayers: 8,
       startingStack: 500,
@@ -89,9 +89,9 @@
       },
     },
     {
-      gameType: "exotic_poker",
-      name: "Exotic Poker",
-      description: "",
+      gameType: 'exotic_poker',
+      name: 'Exotic Poker',
+      description: '',
       minPlayers: 2,
       maxPlayers: 6,
       startingStack: 2000,
@@ -148,7 +148,7 @@
     if (!config) {
       throw new AppError(
         ErrorCodes.SYSTEM.NOT_FOUND,
-        "Game configuration not found",
+        'Game configuration not found',
         404,
       );
     }
@@ -173,13 +173,9 @@
   }
 
   public getActiveGameConfigs(): GameConfig[] {
-<<<<<<< HEAD
     return Array.from(this.gameConfigs.values()).filter(
       (config) => config.isActive,
     );
-=======
-    return Array.from(this.gameConfigs.values()).filter((config) => config.isActive);
->>>>>>> a15649e2
   }
 
   public getPlayerSettings(
@@ -200,15 +196,9 @@
           showTimer: true,
           showPotOdds: true,
           showHandStrength: true,
-<<<<<<< HEAD
-          theme: "system",
-          language: "en",
-          timeZone: "UTC",
-=======
           theme: 'system',
           language: 'en',
           timeZone: 'UTC',
->>>>>>> a15649e2
         },
         lastUpdated: new Date(),
       };
@@ -219,11 +209,7 @@
   public updatePlayerSettings(
     playerId: string,
     gameType: GameType,
-<<<<<<< HEAD
-    updates: Partial<PlayerSettings["settings"]>,
-=======
     updates: Partial<PlayerSettings['settings']>,
->>>>>>> a15649e2
   ): void {
     const key = `${playerId}-${gameType}`;
     const currentSettings = this.getPlayerSettings(playerId, gameType);
@@ -259,19 +245,15 @@
     });
   }
 
-  public getTimeLimits(gameType: GameType): GameConfig["timeLimits"] {
+  public getTimeLimits(gameType: GameType): GameConfig['timeLimits'] {
     const config = this.getGameConfig(gameType);
     return config.timeLimits;
   }
 
-<<<<<<< HEAD
   public updateTimeLimits(
     gameType: GameType,
-    timeLimits: Partial<GameConfig["timeLimits"]>,
+    timeLimits: Partial<GameConfig['timeLimits']>,
   ): void {
-=======
-  public updateTimeLimits(gameType: GameType, timeLimits: Partial<GameConfig['timeLimits']>): void {
->>>>>>> a15649e2
     const config = this.getGameConfig(gameType);
     this.updateGameConfig(gameType, {
       ...config,
@@ -282,19 +264,15 @@
     });
   }
 
-  public getBlinds(gameType: GameType): GameConfig["blinds"] {
+  public getBlinds(gameType: GameType): GameConfig['blinds'] {
     const config = this.getGameConfig(gameType);
     return config.blinds;
   }
 
-<<<<<<< HEAD
   public updateBlinds(
     gameType: GameType,
-    blinds: Partial<GameConfig["blinds"]>,
+    blinds: Partial<GameConfig['blinds']>,
   ): void {
-=======
-  public updateBlinds(gameType: GameType, blinds: Partial<GameConfig['blinds']>): void {
->>>>>>> a15649e2
     const config = this.getGameConfig(gameType);
     this.updateGameConfig(gameType, {
       ...config,
