--- conflicted
+++ resolved
@@ -1,14 +1,5 @@
 import { deposit_file } from '../../../node-pkg/chia_gaming_wasm.js';
 import WholeWasmObject from '../../../node-pkg/chia_gaming_wasm.js';
-<<<<<<< HEAD
-=======
-import {
-  InternalBlockchainInterface,
-  PeerConnectionResult,
-  BlockchainReport,
-} from '../../types/ChiaGaming';
-import { BLOCKCHAIN_SERVICE_URL } from '../../settings';
->>>>>>> 6f6cd6a7
 import {
   InternalBlockchainInterface,
   PeerConnectionResult,
@@ -19,13 +10,7 @@
 import { BLOCKCHAIN_SERVICE_URL } from '../../settings';
 import { FAKE_BLOCKCHAIN_ID } from '../../hooks/FakeBlockchainInterface';
 import { blockchainDataEmitter } from '../../hooks/BlockchainInfo';
-<<<<<<< HEAD
-=======
-import {
-  blockchainConnector,
-  BlockchainOutboundRequest,
-} from '../../hooks/BlockchainConnector';
->>>>>>> 6f6cd6a7
+
 import { ChildFrameBlockchainInterface } from '../../hooks/ChildFrameBlockchainInterface';
 import {
   WasmBlobWrapper,
@@ -209,20 +194,11 @@
     return new ArrayBuffer(0);
   };
   // Ensure that each user has a wallet.
-<<<<<<< HEAD
   console.log(
     'calling fetch(POST,',
     BLOCKCHAIN_SERVICE_URL,
     '/register?name=',
-=======
-  await fetch(`${BLOCKCHAIN_SERVICE_URL}/register?name=${uniqueId}`, {
-    method: 'POST',
-  });
-  let wbw = new WasmBlobWrapper(
-    blockchainInterface,
->>>>>>> 6f6cd6a7
     uniqueId,
-    ')',
   );
   await fetch(`${BLOCKCHAIN_SERVICE_URL}/register?name=${uniqueId}`, {
     method: 'POST',
@@ -357,7 +333,6 @@
             }
         }
     };
-<<<<<<< HEAD
     const rngId = wasmConnection.create_rng("0");
     const gameInitParams = {
         wasmConnection,
@@ -487,29 +462,6 @@
     cradle2,
   );
 };
-=======
-    let wasm_blob1 = await initWasmBlobWrapper(
-      blockchainInterface,
-      'a11ce000',
-      true,
-      peer_conn1,
-    );
-    cradle1.set_blob(wasm_blob1);
-
-    const cradle2 = new WasmBlobWrapperAdapter();
-    let peer_conn2 = {
-      sendMessage: (message: string) => {
-        cradle2.add_outbound_message(message);
-      },
-    };
-    let wasm_blob2 = await initWasmBlobWrapper(
-      blockchainInterface,
-      'b0b77777',
-      false,
-      peer_conn2,
-    );
-    cradle2.set_blob(wasm_blob2);
->>>>>>> 6f6cd6a7
 
 // @ts-ignore
 test('load_wasm', load_wasm_test, 17 * 1000);