--- conflicted
+++ resolved
@@ -1,10 +1,5 @@
 export function to_hex_string(byteArray: Array<number>) {
   return Array.from(byteArray, function (byte: number) {
-<<<<<<< HEAD
-    return ("0" + (byte & 0xff).toString(16)).slice(-2);
-  }).join("");
-=======
     return ('0' + (byte & 0xff).toString(16)).slice(-2);
   }).join('');
->>>>>>> a15649e2
 }