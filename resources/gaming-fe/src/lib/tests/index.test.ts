import {
  init,
  config_scaffold,
  create_game_cradle,
  deliver_message,
  deposit_file,
  opening_coin,
  idle,
  chia_identity,
  Spend,
  CoinSpend,
  SpendBundle,
  IChiaIdentity,
  IdleCallbacks,
  IdleResult,
} from '../../../node-pkg/chia_gaming_wasm.js';

import * as fs from 'fs';
import { resolve } from 'path';
import * as assert from 'assert';

function rooted(name: string) {
  return resolve(__dirname, '../../../../..', name);
}

function preset_file(name: string) {
  deposit_file(name, fs.readFileSync(rooted(name), 'utf8'));
}

class ChiaGame {
  waiting_messages: Array<string>;
  private_key: string;
  cradle: number;
  have_potato: boolean;

  constructor(
    env: any,
    seed: string,
    identity: IChiaIdentity,
    have_potato: boolean,
    my_contribution: number,
    their_contribution: number,
  ) {
    this.waiting_messages = [];
    this.private_key = identity.private_key;
    this.have_potato = have_potato;
    this.cradle = create_game_cradle({
      seed: seed,
      game_types: env.game_types,
      identity: identity.private_key,
      have_potato: have_potato,
      my_contribution: { amt: my_contribution },
      their_contribution: { amt: their_contribution },
      channel_timeout: env.timeout,
      unroll_timeout: env.unroll_timeout,
      reward_puzzle_hash: identity.puzzle_hash,
    });
    console.log(`constructed ${have_potato}`);
  }

  deliver_message(msg: string) {
    deliver_message(this.cradle, msg);
  }

  opening_coin(coin_string: string) {
    opening_coin(this.cradle, coin_string);
  }

  quiet(): boolean {
    return this.waiting_messages.length === 0;
  }

  outbound_messages(): Array<string> {
    let w = this.waiting_messages;
    this.waiting_messages = [];
    return w;
  }

  idle(callbacks: IdleCallbacks): IdleResult {
    let result = idle(this.cradle, callbacks);
    console.log('idle', result);
    this.waiting_messages = this.waiting_messages.concat(result.outbound_messages);
    return result;
  }
}

function all_quiet(cradles: Array<ChiaGame>) {
  for (let c = 0; c < 2; c++) {
    if (!cradles[c].quiet()) {
      return false;
    }
  }
  return true;
}

function empty_callbacks(): IdleCallbacks {
  return <IdleCallbacks>{};
}

function action_with_messages(cradle1: ChiaGame, cradle2: ChiaGame) {
  let cradles = [cradle1, cradle2];

  for (let c = 0; c < 2; c++) {
    cradles[c].idle(empty_callbacks());
  }

  while (!all_quiet(cradles)) {
    for (let c = 0; c < 2; c++) {
      let outbound = cradles[c].outbound_messages();
      for (let i = 0; i < outbound.length; i++) {
        console.log(`delivering message from cradle ${i}: ${outbound[i]}`);
        cradles[c ^ 1].deliver_message(outbound[i]);
      }
    }

    for (let c = 0; c < 2; c++) {
      cradles[c].idle(empty_callbacks());
    }
  }
}

it('loads', async () => {
<<<<<<< HEAD
    init();
    preset_file("clsp/unroll/unroll_meta_puzzle.hex");
    preset_file("clsp/unroll/unroll_puzzle_state_channel_unrolling.hex");
    preset_file("clsp/referee/onchain/referee.hex");
    preset_file("clsp/referee/onchain/referee-v1.hex");
    let identity1 = chia_identity('test1');
    let identity2 = chia_identity('test2');
    console.log(identity1, identity2);

    let calpoker_hex = fs.readFileSync(rooted('clsp/games/calpoker-v0/calpoker_include_calpoker_factory.hex'),'utf8');
    let env = {
        game_types: {
            "calpoker": {
                version: 0,
                hex: calpoker_hex
            }
        },
        timeout: 99,
        unroll_timeout: 5
    };

    let fake_coin1 = identity1.puzzle_hash + identity1.puzzle_hash + '64';
    let fake_coin2 = identity2.puzzle_hash + identity2.puzzle_hash + '64';

    const cradle1 = new ChiaGame(env, "3579", identity1, true, 100, 100);
    const cradle2 = new ChiaGame(env, "3589", identity2, false, 100, 100);

    cradle1.opening_coin(fake_coin1);
    cradle2.opening_coin(fake_coin2);

    action_with_messages(cradle1, cradle2);
=======
  init();
  preset_file('resources/p2_delegated_puzzle_or_hidden_puzzle.clsp.hex');
  preset_file('clsp/unroll/unroll_meta_puzzle.hex');
  preset_file('clsp/unroll/unroll_puzzle_state_channel_unrolling.hex');
  preset_file('clsp/referee/onchain/referee.hex');
  preset_file('clsp/referee/onchain/referee-v1.hex');
  let identity1 = chia_identity('test1');
  let identity2 = chia_identity('test2');
  console.log(identity1, identity2);

  let calpoker_hex = fs.readFileSync(rooted('clsp/games/calpoker-v0/calpoker_include_calpoker_factory.hex'), 'utf8');
  let env = {
    game_types: {
      calpoker: {
        version: 0,
        hex: calpoker_hex,
      },
    },
    timeout: 99,
    unroll_timeout: 5,
  };

  let fake_coin1 = identity1.puzzle_hash + identity1.puzzle_hash + '64';
  let fake_coin2 = identity2.puzzle_hash + identity2.puzzle_hash + '64';

  const cradle1 = new ChiaGame(env, '3579', identity1, true, 100, 100);
  const cradle2 = new ChiaGame(env, '3589', identity2, false, 100, 100);

  cradle1.opening_coin(fake_coin1);
  cradle2.opening_coin(fake_coin2);

  action_with_messages(cradle1, cradle2);
>>>>>>> 9dcc9b2f
});<|MERGE_RESOLUTION|>--- conflicted
+++ resolved
@@ -120,41 +120,7 @@
 }
 
 it('loads', async () => {
-<<<<<<< HEAD
-    init();
-    preset_file("clsp/unroll/unroll_meta_puzzle.hex");
-    preset_file("clsp/unroll/unroll_puzzle_state_channel_unrolling.hex");
-    preset_file("clsp/referee/onchain/referee.hex");
-    preset_file("clsp/referee/onchain/referee-v1.hex");
-    let identity1 = chia_identity('test1');
-    let identity2 = chia_identity('test2');
-    console.log(identity1, identity2);
-
-    let calpoker_hex = fs.readFileSync(rooted('clsp/games/calpoker-v0/calpoker_include_calpoker_factory.hex'),'utf8');
-    let env = {
-        game_types: {
-            "calpoker": {
-                version: 0,
-                hex: calpoker_hex
-            }
-        },
-        timeout: 99,
-        unroll_timeout: 5
-    };
-
-    let fake_coin1 = identity1.puzzle_hash + identity1.puzzle_hash + '64';
-    let fake_coin2 = identity2.puzzle_hash + identity2.puzzle_hash + '64';
-
-    const cradle1 = new ChiaGame(env, "3579", identity1, true, 100, 100);
-    const cradle2 = new ChiaGame(env, "3589", identity2, false, 100, 100);
-
-    cradle1.opening_coin(fake_coin1);
-    cradle2.opening_coin(fake_coin2);
-
-    action_with_messages(cradle1, cradle2);
-=======
   init();
-  preset_file('resources/p2_delegated_puzzle_or_hidden_puzzle.clsp.hex');
   preset_file('clsp/unroll/unroll_meta_puzzle.hex');
   preset_file('clsp/unroll/unroll_puzzle_state_channel_unrolling.hex');
   preset_file('clsp/referee/onchain/referee.hex');
@@ -185,5 +151,4 @@
   cradle2.opening_coin(fake_coin2);
 
   action_with_messages(cradle1, cradle2);
->>>>>>> 9dcc9b2f
 });