--- conflicted
+++ resolved
@@ -9,12 +9,7 @@
     "build": "./node_modules/.bin/tsc --project . && ./node_modules/.bin/esbuild dist/index.js --bundle --outfile=dist/index-rollup.js && ./node_modules/.bin/esbuild dist/server.js --platform=node --bundle --outfile=dist/server-rollup.cjs && ./node_modules/.bin/esbuild dist/lobby.js --platform=node --bundle --outfile=dist/lobby-rollup.cjs",
     "start": "node dist/server-rollup.cjs",
     "dev": "ts-node-dev --respawn src/server.ts",
-<<<<<<< HEAD
-    "test": "./node_modules/typescript/bin/tsc -p tstestconfig.json --noEmit && node node_modules/.bin/jest --no-color --no-interactive --no-status --useStderr",
-    "lint": "eslint . --ext .ts",
-    "format": "prettier --write \"src/**/*.ts\""
-=======
-    "test": "./node_modules/typescript/bin/tsc -p tsconfig.json --noEmit && node --experimental-require-module node_modules/.bin/jest --useStderr",
+    "test": "./node_modules/typescript/bin/tsc -p tsconfig.json --noEmit && node node_modules/.bin/jest --no-color --no-interactive --no-status --useStderr",
     "lint": "eslint src/ --ext .ts,.tsx,.js,.jsx,.mjs",
     "lint:fix": "eslint src/ --ext .ts,.tsx,.js,.jsx,.mjs --fix",
     "lint:check": "eslint src/ --ext .ts,.tsx,.js,.jsx,.mjs --max-warnings 0",
@@ -24,7 +19,6 @@
     "pre-commit": "npm run format && npm run lint:errors-only",
     "pre-commit-safe": "npm run format || true",
     "lint:report": "npm run lint:errors-only || echo 'Linting found issues but not blocking commit. Run npm run lint:fix to auto-fix many issues.'"
->>>>>>> a15649e2
   },
   "dependencies": {
     "@emotion/react": "^11.14.0",
