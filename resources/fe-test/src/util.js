--- conflicted
+++ resolved
@@ -34,46 +34,33 @@
   }
 }
 
-<<<<<<< HEAD
 /// waitAriaDisabledState:
 ///     pass desired_state="enabled" to wait for an element to become enabled.
 ///     pass desired_state != "enabled" to wait for an element to become disabled.
 async function waitAriaDisabledState(driver, element, desired_state) {
-    const actions = driver.actions({async: true});
-    for (let i = 0; i < WAIT_ITERATIONS; i++) {
-        const shouldExit = await element.getAttribute("aria-disabled");
-        if (desired_state == "enabled") {
-            if (shouldExit.toString() !== "true") {
-                return;
-            }
-        } else {
-            if (shouldExit.toString() == "true") {
-                return;
-            }
-        }
-        await actions.pause(HALF_SECOND).perform();
-=======
-async function waitAriaEnabled(driver, element) {
   const actions = driver.actions({ async: true });
   for (let i = 0; i < WAIT_ITERATIONS; i++) {
     const shouldExit = await element.getAttribute("aria-disabled");
-    if (shouldExit.toString() !== "true") {
-      return;
->>>>>>> 6f6cd6a7
+    if (desired_state == "enabled") {
+      if (shouldExit.toString() !== "true") {
+        return;
+      }
+    } else {
+      if (shouldExit.toString() == "true") {
+        return;
+      }
     }
-
     await actions.pause(HALF_SECOND).perform();
   }
-
   throw new Error("failed to wait for enabled element");
 }
 
 async function waitAriaEnabled(driver, element) {
-    return await waitAriaDisabledState(driver, element, "enabled");
+  return await waitAriaDisabledState(driver, element, "enabled");
 }
 
 async function waitAriaDisabled(driver, element) {
-    return await waitAriaDisabledState(driver, element, "disabled");
+  return await waitAriaDisabledState(driver, element, "disabled");
 }
 
 async function selectSimulator(driver) {
@@ -132,20 +119,6 @@
 }
 
 module.exports = {
-<<<<<<< HEAD
-    wait,
-    byExactText,
-    byAttribute,
-    byElementAndAttribute,
-    sendEnter,
-    waitEnabled,
-    selectSimulator,
-    waitAriaEnabled,
-    waitAriaDisabled,
-    waitForNonError,
-    sendControlChar,
-    sendControlA,
-=======
   wait,
   byExactText,
   byAttribute,
@@ -154,8 +127,8 @@
   waitEnabled,
   selectSimulator,
   waitAriaEnabled,
+  waitAriaDisabled,
   waitForNonError,
   sendControlChar,
   sendControlA,
->>>>>>> 6f6cd6a7
 };