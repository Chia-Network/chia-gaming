// Require modules used in the logic below
const jasmine = require("jasmine");
const fs = require("fs");
const os = require("os");
const { spawn } = require("node:child_process");
const {
  Builder,
  Browser,
  By,
  Key,
  WebDriver,
  until,
} = require("selenium-webdriver");
const chrome = require("selenium-webdriver/chrome");
const firefox = require("selenium-webdriver/firefox");
const {
  wait,
  byExactText,
  byAttribute,
  byElementAndAttribute,
  sendEnter,
  waitAriaEnabled,
  waitAriaDisabled,
  selectSimulator,
  waitForNonError,
  sendControlA,
  retrieveAddress,
  getBalance,
} = require("./util.js");

// Other browser
const geckodriver = require("geckodriver");

function makeFirefox() {
  const options1 = new firefox.Options();
  if (process.env.FIREFOX_HEADLESS) {
    options1.addArguments("-headless");
  }
  if (process.env.FIREFOX) {
    options1.setBinary(process.env.FIREFOX);
  }
  const driver = new Builder()
    .forBrowser(Browser.FIREFOX)
    .setFirefoxOptions(options1)
    .build();

  return driver;
}

function makeChrome() {
  const options1 = new chrome.Options();
  options1.addArguments("--remote-debugging-port=9222");

  // You can use a remote Selenium Hub, but we are not doing that here
  require("chromedriver");
  const driver = new Builder()
    .forBrowser(Browser.CHROME)
    .setChromeOptions(options1)
    .build();

  return driver;
}

const driver1 = makeChrome();
const driver2 = makeFirefox();

afterAll(() => {
  if (driver1) {
    driver1.close();
  }
  if (driver2) {
    driver2.close();
  }
});

async function clickMakeMove(driver, who) {
  console.log(`click make move ${who}`);
  const makeMoveButton = await waitForNonError(
    driver,
    () =>
      driver.wait(until.elementLocated(byAttribute("aria-label", "make-move"))),
    (elt) => waitAriaEnabled(driver, elt),
    1.0,
  );
  await makeMoveButton.click();
  // The 'make move' button should become 'aria-label' disabled after pressing it
  // Get the button again, in case the DOM has refreshed
  await waitForNonError(
    driver,
    () =>
      driver.wait(until.elementLocated(byAttribute("aria-label", "make-move"))),
    (elt) => waitAriaDisabled(driver, elt),
    1.0,
  );
}

async function firefox_start_and_first_move(selectWallet, driver, baseUrl) {
  console.log("firefox start", baseUrl, driver);
  await driver.get(baseUrl);

  await selectWallet(driver);

  await driver.wait(until.elementLocated(byAttribute("id", "subframe")));

  await driver.switchTo().frame("subframe");

  console.log("Wait for handshake on bob side");
  await driver.wait(
    until.elementLocated(byAttribute("aria-label", "waiting-state")),
  );

  console.log("Wait for the make move button");
  await clickMakeMove(driver, "bob");

  console.log("Bob passing back to alice");
  return driver;
}

<<<<<<< HEAD
async function getCardText(driver, card) {
  const rawText = await card.getAttribute('innerText');
  return rawText.split(/[ \t\r\n]/)[0];
}

async function clickFourCards(driver, who, picks) {
  await driver.wait(until.elementLocated(byAttribute("aria-label", `card-true-0`)));
  const resultCards = [];

  for (let i = 0; i < 8; i++) {
    const card = await driver.wait(until.elementLocated(byAttribute("aria-label", `card-true-${i}`)));

    resultCards.push(await getCardText(driver, card));
  }

  for (let i = 0; i < 8; i++) {
    if (picks & (1 << i)) {
      await wait(driver, 1.0);
      const card = await driver.wait(until.elementLocated(byAttribute("aria-label", `card-true-${i}`)));
      console.log(`click card ${who} ${i}`);
      await card.click();
    }
=======
async function clickFourCards(driver, who) {
  await driver.wait(
    until.elementLocated(byAttribute("aria-label", `card-true-0`)),
  );
  for (let i = 0; i < 4; i++) {
    await wait(driver, 1.0);
    console.log(`click card ${who} ${i}`);
    const card = await driver.wait(
      until.elementLocated(byAttribute("aria-label", `card-true-${i}`)),
    );
    await card.click();
>>>>>>> 1b657276
  }

  console.log(`make move (${who})`);
  await wait(driver, 1.0);
  await clickMakeMove(driver, who);

  return resultCards;
}

async function firefox_press_button_second_game(driver) {
  await clickMakeMove(driver, "bob");
}

async function gotShutdown(driver) {
  await driver.wait(
    until.elementLocated(byExactText("Cal Poker - shutdown succeeded")),
  );
}

async function initiateGame(driver, gameTotal, eachHand) {
  console.log("waiting for generate button");
  let generateRoomButton = await driver.wait(
    until.elementLocated(byAttribute("aria-label", "generate-room")),
  );
  await generateRoomButton.click();

  let gameId = await driver.wait(
    until.elementLocated(byAttribute("aria-label", "game-id", "//input")),
    1000,
  );
  let wager = await driver.wait(
    until.elementLocated(byAttribute("aria-label", "game-wager", "//input")),
    1000,
  );
  let perHand = await driver.wait(
    until.elementLocated(byAttribute("aria-label", "per-hand", "//input")),
    1000,
  );

  await gameId.sendKeys("calpoker");
  await wager.sendKeys("200");

  // If each hand is specified, also set it.
  if (eachHand) {
    await perHand.click();
    await sendControlA(driver);
    await perHand.sendKeys(eachHand.toString());
  }

  let createButton = await driver.wait(
    until.elementLocated(byExactText("Create")),
    1000,
  );
  console.log("click create");
  await createButton.click();

  console.log("focus alert");
  await driver.wait(until.alertIsPresent());
  let alert = await waitForNonError(
    driver,
    () => driver.switchTo().alert(),
    () => {},
    1.0,
  );
  await alert.accept();

  await wait(driver, 1.0);

  // Check that we got a url.
  let partnerUrlSpan = await driver.wait(
    until.elementLocated(byAttribute("aria-label", "partner-target-url")),
  );
  console.log("partner url", partnerUrlSpan);
  let partnerUrl = await partnerUrlSpan.getAttribute("innerText");
  console.log("partner url text", partnerUrl);
  expect(partnerUrl.substr(0, 4)).toBe("http");

  return partnerUrl;
}

async function prepareBrowser(driver) {
  await driver.switchTo().defaultContent();
  await driver.switchTo().parentFrame();
  await driver.get("about:blank");
}

function stripCards(cards) {
  return cards.map((c) => c.replace('+', ''));
}

async function getCards(driver, label) {
  const hand = await driver.wait(until.elementLocated(byAttribute("aria-label", label)));
  const text = await hand.getAttribute('innerText');
  return text.split(/[ \t\r\n]/);
}

async function verifyCardsWithLog(driver, cards) {
  const gameLogHeadingTitle = await driver.wait(until.elementLocated(byAttribute("aria-label", "game-log-heading")));
  console.log('gonna click the game log heading');
  await gameLogHeadingTitle.click();

  console.log('gonna find our hand in the most recent log entry');
  const rawCardList = await getCards(driver, "my-start-hand-0");
  const theirRawList = await getCards(driver, "opponent-start-hand-0");
  const myUsedList = await getCards(driver, "my-used-hand-0");
  const theirUsedList = await getCards(driver, "opponent-used-hand-0");
  const cardList = stripCards(rawCardList);
  const theirList = stripCards(theirRawList);

  function rawCardsToGiven(rawCardList) {
    const givenCards = {};

    stripCards(rawCardList.filter((c) => c.indexOf('+') != -1)).forEach((c) => {
      givenCards[c] = true;
    });

    return givenCards;
  }

  function countUses(collection, list) {
    let count = 0;
    list.forEach((c) => { if (collection[c]) { count++; } });
    return count;
  }

  const givenCards = rawCardsToGiven(rawCardList);
  const theirGivenCards = rawCardsToGiven(theirRawList);

  if (cardList.toString() !== cards.toString()) {
    throw new Error("Log doesn't show the cards we knew we had.");
  }

  // None of the cards in givenCards should appear in my used list.
  myUsedList.forEach((c) => {
    if (givenCards[c]) { throw new Error("We used a card we gave away"); }
  });

  // None of the cards in theirGivenCards should appear their used list.
  theirUsedList.forEach((c) => {
    if (theirGivenCards[c]) { throw new Error("Opponent used a card they gave away"); }
  });

  // At least one of their given cards should appear in my used list.
  let myUsesOfTheirCards = countUses(theirGivenCards, myUsedList);
  if (myUsesOfTheirCards == 0) {
    throw new Error("We didn't use any cards given by opponent.");
  }

  let theirUsesOfMyCards = countUses(givenCards, theirUsedList);
  if (theirUsesOfMyCards == 0) {
    throw new Error("They didn't use any cards given by us.");
  }
}

// Define a category of tests using test framework, in this case Jasmine
describe("Out of money test", function () {
  const baseUrl = "http://localhost:3000";
  const driver = driver1;
  const ffdriver = driver2;

  async function testOneGameEconomicResult(selectWallet) {
    // Load the login page
    await driver.get(baseUrl);

    await selectWallet(driver);

    await wait(driver, 5.0);

    await driver.switchTo().frame("subframe");

    const partnerUrl = await initiateGame(driver, 200);

    // Spawn second browser.
    console.log("second browser start");
    await firefox_start_and_first_move(selectWallet, ffdriver, partnerUrl);

    console.log("wait for alice make move button");
    await clickMakeMove(driver, "alice");

<<<<<<< HEAD
    await clickFourCards(ffdriver, 'bob', 0xaa);

    console.log('selecting alice cards');
    await clickFourCards(driver, 'alice', 0x55);
=======
    await clickFourCards(ffdriver, "bob");

    console.log("selecting alice cards");
    await clickFourCards(driver, "alice");
>>>>>>> 1b657276

    console.log("stop the game");
    let stopButton = await waitForNonError(
      driver,
      () =>
        driver.wait(
          until.elementLocated(byAttribute("aria-label", "stop-playing")),
        ),
      (elt) => waitAriaEnabled(driver, elt),
      1.0,
    );
    await stopButton.click();

    console.log("awaiting shutdown");

    await gotShutdown(ffdriver);
    await gotShutdown(driver);
  }

  async function testTwoGamesAndShutdown(selectWallet) {
    // Load the login page
    await driver.get(baseUrl);

    await selectWallet(driver);

    await wait(driver, 5.0);

    // Test chat loopback
    // let chatEntry = await driver.wait(until.elementLocated(byElementAndAttribute("input", "id", "«r0»")));
    // await chatEntry.sendKeys("test?");
    // let chatButton = await driver.wait(until.elementLocated(byExactText("Send")));
    // chatButton.click();

    // await wait(1.0);

    // let chatFound = await driver.wait(until.elementLocated(byExactText("test?")));
    // expect(!!chatFound).toBe(true);

    // Try generating a room.

    await driver.switchTo().frame("subframe");

    const partnerUrl = await initiateGame(driver, 200);

    // Spawn second browser.
    console.log("second browser start");
    await firefox_start_and_first_move(selectWallet, ffdriver, partnerUrl);

    const address1 = await retrieveAddress(driver);
    const preBalance1 = await getBalance(driver, address1.puzzleHash);
    const address2 = await retrieveAddress(ffdriver);
    const preBalance2 = await getBalance(ffdriver, address2.puzzleHash);

    console.log("wait for alice make move button");
    await clickMakeMove(driver, "alice");

<<<<<<< HEAD
    let allBobCards = await clickFourCards(ffdriver, 'bob', 0xaa);

    console.log('selecting alice cards');
    let allAliceCards = await clickFourCards(driver, 'alice', 0x55);

    // Hit the title for the expanded view
    console.log('bob cards', allBobCards);
    console.log('alice cards', allAliceCards);
=======
    await clickFourCards(ffdriver, "bob");

    console.log("selecting alice cards");
    await clickFourCards(driver, "alice");
>>>>>>> 1b657276

    console.log("first game complete");
    await firefox_press_button_second_game(ffdriver);

<<<<<<< HEAD
    console.log('check alice cards');
    await verifyCardsWithLog(driver, allAliceCards);

    console.log('check bob cards');
    await verifyCardsWithLog(ffdriver, allBobCards);

    console.log('alice random number (2)');
    await clickMakeMove(driver, 'alice');

    await clickFourCards(ffdriver, 'bob', 0xaa);

    console.log('selecting alice cards (2)');
    await clickFourCards(driver, 'alice', 0x55);
=======
    console.log("alice random number (2)");
    await clickMakeMove(driver, "alice");

    await clickFourCards(ffdriver, "bob");

    console.log("selecting alice cards (2)");
    await clickFourCards(driver, "alice");
>>>>>>> 1b657276

    console.log("stop the game");
    let stopButton = await waitForNonError(
      driver,
      () =>
        driver.wait(
          until.elementLocated(byAttribute("aria-label", "stop-playing")),
        ),
      (elt) => waitAriaEnabled(driver, elt),
      1.0,
    );
    await stopButton.click();

    const logEntries = [];
    let expectedPost1 = preBalance1 + 200;
    let expectedPost2 = preBalance2 + 200;
    const outcomeToAddition = { lose: -10, win: 10, tie: 0 };

    console.log("searching for outcome");
    for (let i = 0; i < 2; i++) {
      const logEntryMe = await driver.wait(
        until.elementLocated(byAttribute("aria-label", `log-entry-me-${i}`)),
      );
      const logEntryOpponent = await driver.wait(
        until.elementLocated(
          byAttribute("aria-label", `log-entry-opponent-${i}`),
        ),
      );
      const outcomeMe = await logEntryMe.getAttribute("innerText");
      const outcomeOpponent = await logEntryOpponent.getAttribute("innerText");
      const addition =
        outcomeMe.indexOf("WINNER") != -1
          ? 10
          : outcomeOpponent.indexOf("WINNER") != -1
            ? -10
            : 0;
      expectedPost1 += addition;
      expectedPost2 -= addition;
    }

    console.log("awaiting shutdown");
    await gotShutdown(ffdriver);
    await gotShutdown(driver);

    console.log("terminating");

    const postBalance1 = await getBalance(driver, address1.puzzleHash);
    const postBalance2 = await getBalance(ffdriver, address2.puzzleHash);

    console.log("balance1", preBalance1, postBalance1);
    console.log("balance2", preBalance2, postBalance2);

    if (postBalance1 != expectedPost1 || postBalance2 != expectedPost2) {
      throw new Error("Failed expected balance check");
    }
<<<<<<< HEAD

    await wait(driver, 30.0);
}
=======
  }
>>>>>>> 1b657276

  async function testRunOutOfMoney(selectWallet) {
    // Load the login page
    console.log("driver.get", baseUrl, driver);
    await driver.get(baseUrl);

    await selectSimulator(driver);

    await wait(driver, 5.0);

    await driver.switchTo().frame("subframe");

    const partnerUrl = await initiateGame(driver, 200, 300);

    // Spawn second browser.
    console.log("second browser start");
    await firefox_start_and_first_move(selectWallet, ffdriver, partnerUrl);

    console.log("wait for alice make move button");
    await clickMakeMove(driver, "alice");

<<<<<<< HEAD
    console.log('selecting bob cards');
    await clickFourCards(ffdriver, 'bob', 0xaa);

    console.log('selecting alice cards');
    await clickFourCards(driver, 'alice', 0x55);
=======
    console.log("selectin bob cards");
    await clickFourCards(ffdriver, "bob");

    console.log("selecting alice cards");
    await clickFourCards(driver, "alice");
>>>>>>> 1b657276

    console.warn("get ff shutdown");
    await gotShutdown(ffdriver);
    console.warn("get chrome shutdown");
    await gotShutdown(driver);

    await wait(driver, 5.0);
  }

  it(
    "starts",
    async function () {
      // Terminate early if we didn't get the browsers we wanted.
      expect(!!driver1 && !!driver2).toBe(true);

<<<<<<< HEAD
    await prepareBrowser(driver1);
    await prepareBrowser(driver2);
=======
      await testTwoGamesAndShutdown(selectSimulator);

      return;
>>>>>>> 1b657276

      await prepareBrowser(driver1);
      await prepareBrowser(driver2);

      await testRunOutOfMoney(selectSimulator);

      await prepareBrowser(driver1);
      await prepareBrowser(driver2);

      await testTwoGamesAndShutdown(selectWalletConnect);
    },
    1 * 60 * 60 * 1000,
  );
});<|MERGE_RESOLUTION|>--- conflicted
+++ resolved
@@ -22,6 +22,7 @@
   waitAriaEnabled,
   waitAriaDisabled,
   selectSimulator,
+  selectWalletConnect,
   waitForNonError,
   sendControlA,
   retrieveAddress,
@@ -116,7 +117,6 @@
   return driver;
 }
 
-<<<<<<< HEAD
 async function getCardText(driver, card) {
   const rawText = await card.getAttribute('innerText');
   return rawText.split(/[ \t\r\n]/)[0];
@@ -139,19 +139,6 @@
       console.log(`click card ${who} ${i}`);
       await card.click();
     }
-=======
-async function clickFourCards(driver, who) {
-  await driver.wait(
-    until.elementLocated(byAttribute("aria-label", `card-true-0`)),
-  );
-  for (let i = 0; i < 4; i++) {
-    await wait(driver, 1.0);
-    console.log(`click card ${who} ${i}`);
-    const card = await driver.wait(
-      until.elementLocated(byAttribute("aria-label", `card-true-${i}`)),
-    );
-    await card.click();
->>>>>>> 1b657276
   }
 
   console.log(`make move (${who})`);
@@ -331,17 +318,10 @@
     console.log("wait for alice make move button");
     await clickMakeMove(driver, "alice");
 
-<<<<<<< HEAD
     await clickFourCards(ffdriver, 'bob', 0xaa);
 
     console.log('selecting alice cards');
     await clickFourCards(driver, 'alice', 0x55);
-=======
-    await clickFourCards(ffdriver, "bob");
-
-    console.log("selecting alice cards");
-    await clickFourCards(driver, "alice");
->>>>>>> 1b657276
 
     console.log("stop the game");
     let stopButton = await waitForNonError(
@@ -398,7 +378,6 @@
     console.log("wait for alice make move button");
     await clickMakeMove(driver, "alice");
 
-<<<<<<< HEAD
     let allBobCards = await clickFourCards(ffdriver, 'bob', 0xaa);
 
     console.log('selecting alice cards');
@@ -407,17 +386,10 @@
     // Hit the title for the expanded view
     console.log('bob cards', allBobCards);
     console.log('alice cards', allAliceCards);
-=======
-    await clickFourCards(ffdriver, "bob");
-
-    console.log("selecting alice cards");
-    await clickFourCards(driver, "alice");
->>>>>>> 1b657276
 
     console.log("first game complete");
     await firefox_press_button_second_game(ffdriver);
 
-<<<<<<< HEAD
     console.log('check alice cards');
     await verifyCardsWithLog(driver, allAliceCards);
 
@@ -431,15 +403,6 @@
 
     console.log('selecting alice cards (2)');
     await clickFourCards(driver, 'alice', 0x55);
-=======
-    console.log("alice random number (2)");
-    await clickMakeMove(driver, "alice");
-
-    await clickFourCards(ffdriver, "bob");
-
-    console.log("selecting alice cards (2)");
-    await clickFourCards(driver, "alice");
->>>>>>> 1b657276
 
     console.log("stop the game");
     let stopButton = await waitForNonError(
@@ -495,13 +458,7 @@
     if (postBalance1 != expectedPost1 || postBalance2 != expectedPost2) {
       throw new Error("Failed expected balance check");
     }
-<<<<<<< HEAD
-
-    await wait(driver, 30.0);
-}
-=======
-  }
->>>>>>> 1b657276
+  }
 
   async function testRunOutOfMoney(selectWallet) {
     // Load the login page
@@ -523,19 +480,11 @@
     console.log("wait for alice make move button");
     await clickMakeMove(driver, "alice");
 
-<<<<<<< HEAD
     console.log('selecting bob cards');
     await clickFourCards(ffdriver, 'bob', 0xaa);
 
     console.log('selecting alice cards');
     await clickFourCards(driver, 'alice', 0x55);
-=======
-    console.log("selectin bob cards");
-    await clickFourCards(ffdriver, "bob");
-
-    console.log("selecting alice cards");
-    await clickFourCards(driver, "alice");
->>>>>>> 1b657276
 
     console.warn("get ff shutdown");
     await gotShutdown(ffdriver);
@@ -551,14 +500,7 @@
       // Terminate early if we didn't get the browsers we wanted.
       expect(!!driver1 && !!driver2).toBe(true);
 
-<<<<<<< HEAD
-    await prepareBrowser(driver1);
-    await prepareBrowser(driver2);
-=======
       await testTwoGamesAndShutdown(selectSimulator);
-
-      return;
->>>>>>> 1b657276
 
       await prepareBrowser(driver1);
       await prepareBrowser(driver2);
