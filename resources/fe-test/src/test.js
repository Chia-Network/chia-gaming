--- conflicted
+++ resolved
@@ -1,14 +1,4 @@
 // Require modules used in the logic below
-<<<<<<< HEAD
-const jasmine = require('jasmine');
-const fs = require('fs');
-const os = require('os');
-const { spawn } = require('node:child_process');
-const {Builder, Browser, By, Key, WebDriver, until} = require('selenium-webdriver');
-const chrome = require('selenium-webdriver/chrome');
-const firefox = require('selenium-webdriver/firefox');
-const {wait, byExactText, byAttribute, byElementAndAttribute, sendEnter, waitAriaEnabled, selectSimulator, selectWalletConnect, waitForNonError, sendControlA, getAddress, getBalance, retrieveAddress} = require('./util.js');
-=======
 const jasmine = require("jasmine");
 const fs = require("fs");
 const os = require("os");
@@ -34,7 +24,6 @@
   waitForNonError,
   sendControlA,
 } = require("./util.js");
->>>>>>> 032e4a7a
 
 // Other browser
 const geckodriver = require("geckodriver");
@@ -276,7 +265,6 @@
     const partnerUrl = await initiateGame(driver, 200);
 
     // Spawn second browser.
-<<<<<<< HEAD
     console.log('second browser start');
     await firefox_start_and_first_move(selectWallet, ffdriver, partnerUrl);
 
@@ -284,10 +272,6 @@
     const preBalance1 = await getBalance(driver, address1.puzzleHash);
     const address2 = await retrieveAddress(ffdriver);
     const preBalance2 = await getBalance(ffdriver, address2.puzzleHash);
-=======
-    console.log("second browser start");
-    await firefox_start_and_first_move(ffdriver, partnerUrl);
->>>>>>> 032e4a7a
 
     console.log("wait for alice make move button");
     await clickMakeMove(driver, "alice");
@@ -320,7 +304,6 @@
     );
     await stopButton.click();
 
-<<<<<<< HEAD
     const logEntries = [];
     let expectedPost1 = preBalance1 + 200;
     let expectedPost2 = preBalance2 + 200;
@@ -342,14 +325,6 @@
     await gotShutdown(driver);
 
     console.log('terminating');
-=======
-    console.log("awaiting shutdown");
-    await gotShutdown(ffdriver);
-    await gotShutdown(driver);
-
-    console.log("terminating");
-  }
->>>>>>> 032e4a7a
 
     const postBalance1 = await getBalance(driver, address1.puzzleHash);
     const postBalance2 = await getBalance(ffdriver, address2.puzzleHash);
@@ -376,13 +351,8 @@
     const partnerUrl = await initiateGame(driver, 200, 300);
 
     // Spawn second browser.
-<<<<<<< HEAD
     console.log('second browser start');
     await firefox_start_and_first_move(selectWallet, ffdriver, partnerUrl);
-=======
-    console.log("second browser start");
-    await firefox_start_and_first_move(ffdriver, partnerUrl);
->>>>>>> 032e4a7a
 
     console.log("wait for alice make move button");
     await clickMakeMove(driver, "alice");
@@ -407,18 +377,13 @@
       // Terminate early if we didn't get the browsers we wanted.
       expect(!!driver1 && !!driver2).toBe(true);
 
-<<<<<<< HEAD
     await testTwoGamesAndShutdown(selectSimulator);
 
     return;
-=======
-      await testTwoGamesAndShutdown();
->>>>>>> 032e4a7a
 
       await prepareBrowser(driver1);
       await prepareBrowser(driver2);
 
-<<<<<<< HEAD
     await testRunOutOfMoney(selectSimulator);
 
     await prepareBrowser(driver1);
@@ -427,10 +392,4 @@
     await testTwoGamesAndShutdown(selectWalletConnect);
 
   }, 1 * 60 * 60 * 1000);
-=======
-      await testRunOutOfMoney();
-    },
-    1 * 60 * 60 * 1000,
-  );
->>>>>>> 032e4a7a
 });