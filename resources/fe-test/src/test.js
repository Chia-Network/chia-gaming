// Require modules used in the logic below
<<<<<<< HEAD
const jasmine = require('jasmine');
const fs = require('fs');
const os = require('os');
const { spawn } = require('node:child_process');
const {Builder, Browser, By, Key, WebDriver, until} = require('selenium-webdriver');
const chrome = require('selenium-webdriver/chrome');
const firefox = require('selenium-webdriver/firefox');
const {wait, byExactText, byAttribute, byElementAndAttribute, sendEnter, waitAriaEnabled, waitAriaDisabled, selectSimulator, waitForNonError, sendControlA} = require('./util.js');
=======
const jasmine = require("jasmine");
const fs = require("fs");
const os = require("os");
const { spawn } = require("node:child_process");
const {
  Builder,
  Browser,
  By,
  Key,
  WebDriver,
  until,
} = require("selenium-webdriver");
const chrome = require("selenium-webdriver/chrome");
const firefox = require("selenium-webdriver/firefox");
const {
  wait,
  byExactText,
  byAttribute,
  byElementAndAttribute,
  sendEnter,
  waitAriaEnabled,
  selectSimulator,
  waitForNonError,
  sendControlA,
} = require("./util.js");
>>>>>>> 6f6cd6a7

// Other browser
const geckodriver = require("geckodriver");

function makeFirefox() {
  const options1 = new firefox.Options();
  if (process.env.FIREFOX_HEADLESS) {
    options1.addArguments("-headless");
  }
  if (process.env.FIREFOX) {
    options1.setBinary(process.env.FIREFOX);
  }
  const driver = new Builder()
    .forBrowser(Browser.FIREFOX)
    .setFirefoxOptions(options1)
    .build();

  return driver;
}

function makeChrome() {
  const options1 = new chrome.Options();
  options1.addArguments("--remote-debugging-port=9222");

  // You can use a remote Selenium Hub, but we are not doing that here
  require("chromedriver");
  const driver = new Builder()
    .forBrowser(Browser.CHROME)
    .setChromeOptions(options1)
    .build();

  return driver;
}

const driver1 = makeChrome();
const driver2 = makeFirefox();

afterAll(() => {
  if (driver1) {
    driver1.close();
  }
  if (driver2) {
    driver2.close();
  }
});

async function clickMakeMove(driver, who) {
<<<<<<< HEAD
    console.log(`click make move ${who}`);
    const makeMoveButton = await waitForNonError(driver, () => driver.wait(until.elementLocated(byAttribute("aria-label", "make-move"))), (elt) => waitAriaEnabled(driver, elt), 1.0);
    await makeMoveButton.click();
    // The 'make move' button should become 'aria-label' disabled after pressing it
    // Get the button again, in case the DOM has refreshed
    await waitForNonError(driver,
        () => driver.wait(until.elementLocated(byAttribute("aria-label", "make-move"))),
        (elt) => waitAriaDisabled(driver, elt),
        1.0);
=======
  console.log(`click make move ${who}`);
  const makeMoveButton = await waitForNonError(
    driver,
    () =>
      driver.wait(until.elementLocated(byAttribute("aria-label", "make-move"))),
    (elt) => waitAriaEnabled(driver, elt),
    1.0,
  );
  await makeMoveButton.click();
>>>>>>> 6f6cd6a7
}

async function firefox_start_and_first_move(driver, baseUrl) {
  await driver.get(baseUrl);

  await selectSimulator(driver);

  await driver.wait(until.elementLocated(byAttribute("id", "subframe")));

  await driver.switchTo().frame("subframe");

  console.log("Wait for handshake on bob side");
  await driver.wait(
    until.elementLocated(byAttribute("aria-label", "waiting-state")),
  );

  console.log("Wait for the make move button");
  await clickMakeMove(driver, "bob");

  console.log("Bob passing back to alice");
  return driver;
}

async function clickFourCards(driver, who) {
  await driver.wait(
    until.elementLocated(byAttribute("aria-label", `card-true-0`)),
  );
  for (let i = 0; i < 4; i++) {
    await wait(driver, 1.0);
    console.log(`click card ${who} ${i}`);
    const card = await driver.wait(
      until.elementLocated(byAttribute("aria-label", `card-true-${i}`)),
    );
    await card.click();
  }

  console.log(`make move (${who})`);
  await wait(driver, 1.0);
  await clickMakeMove(driver, who);
}

async function firefox_press_button_second_game(driver) {
  await clickMakeMove(driver, "bob");
}

async function gotShutdown(driver) {
  await driver.wait(
    until.elementLocated(byExactText("Cal Poker - shutdown succeeded")),
  );
}

async function initiateGame(driver, gameTotal, eachHand) {
  console.log("waiting for generate button");
  let generateRoomButton = await driver.wait(
    until.elementLocated(byAttribute("aria-label", "generate-room")),
  );
  await generateRoomButton.click();

  let gameId = await driver.wait(
    until.elementLocated(byAttribute("aria-label", "game-id", "//input")),
    1000,
  );
  let wager = await driver.wait(
    until.elementLocated(byAttribute("aria-label", "game-wager", "//input")),
    1000,
  );
  let perHand = await driver.wait(
    until.elementLocated(byAttribute("aria-label", "per-hand", "//input")),
    1000,
  );

  await gameId.sendKeys("calpoker");
  await wager.sendKeys("200");

  // If each hand is specified, also set it.
  if (eachHand) {
    await perHand.click();
    await sendControlA(driver);
    await perHand.sendKeys(eachHand.toString());
  }

  let createButton = await driver.wait(
    until.elementLocated(byExactText("Create")),
    1000,
  );
  console.log("click create");
  await createButton.click();

  console.log("focus alert");
  await driver.wait(until.alertIsPresent());
  let alert = await waitForNonError(
    driver,
    () => driver.switchTo().alert(),
    () => {},
    1.0,
  );
  await alert.accept();

  await wait(driver, 1.0);

  // Check that we got a url.
  let partnerUrlSpan = await driver.wait(
    until.elementLocated(byAttribute("aria-label", "partner-target-url")),
  );
  console.log("partner url", partnerUrlSpan);
  let partnerUrl = await partnerUrlSpan.getAttribute("innerText");
  console.log("partner url text", partnerUrl);
  expect(partnerUrl.substr(0, 4)).toBe("http");

  return partnerUrl;
}

async function prepareBrowser(driver) {
  await driver.switchTo().defaultContent();
  await driver.switchTo().parentFrame();
  await driver.get("about:blank");
}

// Define a category of tests using test framework, in this case Jasmine
describe("Out of money test", function () {
  const baseUrl = "http://localhost:3000";
  const driver = driver1;
  const ffdriver = driver2;

  async function testTwoGamesAndShutdown() {
    // Load the login page
    await driver.get(baseUrl);

    await selectSimulator(driver);

    await wait(driver, 5.0);

    // Test chat loopback
    // let chatEntry = await driver.wait(until.elementLocated(byElementAndAttribute("input", "id", "«r0»")));
    // await chatEntry.sendKeys("test?");
    // let chatButton = await driver.wait(until.elementLocated(byExactText("Send")));
    // chatButton.click();

    // await wait(1.0);

    // let chatFound = await driver.wait(until.elementLocated(byExactText("test?")));
    // expect(!!chatFound).toBe(true);

    // Try generating a room.

    await driver.switchTo().frame("subframe");

    const partnerUrl = await initiateGame(driver, 200);

    // Spawn second browser.
    console.log("second browser start");
    await firefox_start_and_first_move(ffdriver, partnerUrl);

    console.log("wait for alice make move button");
    await clickMakeMove(driver, "alice");

    await clickFourCards(ffdriver, "bob");

    console.log("selecting alice cards");
    await clickFourCards(driver, "alice");

    console.log("first game complete");
    await firefox_press_button_second_game(ffdriver);

    console.log("alice random number (2)");
    await clickMakeMove(driver, "alice");

    await clickFourCards(ffdriver, "bob");

    console.log("selecting alice cards (2)");
    await clickFourCards(driver, "alice");

    console.log("stop the game");
    let stopButton = await waitForNonError(
      driver,
      () =>
        driver.wait(
          until.elementLocated(byAttribute("aria-label", "stop-playing")),
        ),
      (elt) => waitAriaEnabled(driver, elt),
      1.0,
    );
    await stopButton.click();

    console.log("awaiting shutdown");
    await gotShutdown(ffdriver);
    await gotShutdown(driver);

    console.log("terminating");
  }

  async function testRunOutOfMoney() {
    // Load the login page
    await driver.get(baseUrl);

    await selectSimulator(driver);

    await wait(driver, 5.0);

    await driver.switchTo().frame("subframe");

    const partnerUrl = await initiateGame(driver, 200, 300);

    // Spawn second browser.
    console.log("second browser start");
    await firefox_start_and_first_move(ffdriver, partnerUrl);

    console.log("wait for alice make move button");
    await clickMakeMove(driver, "alice");

    console.log("selectin bob cards");
    await clickFourCards(ffdriver, "bob");

    console.log("selecting alice cards");
    await clickFourCards(driver, "alice");

    console.warn("get ff shutdown");
    await gotShutdown(ffdriver);
    console.warn("get chrome shutdown");
    await gotShutdown(driver);

    await wait(driver, 5.0);
  }

  it(
    "starts",
    async function () {
      // Terminate early if we didn't get the browsers we wanted.
      expect(!!driver1 && !!driver2).toBe(true);

      await testTwoGamesAndShutdown();

      await prepareBrowser(driver1);
      await prepareBrowser(driver2);

      await testRunOutOfMoney();
    },
    1 * 60 * 60 * 1000,
  );
});<|MERGE_RESOLUTION|>--- conflicted
+++ resolved
@@ -1,14 +1,5 @@
 // Require modules used in the logic below
-<<<<<<< HEAD
-const jasmine = require('jasmine');
-const fs = require('fs');
-const os = require('os');
-const { spawn } = require('node:child_process');
-const {Builder, Browser, By, Key, WebDriver, until} = require('selenium-webdriver');
-const chrome = require('selenium-webdriver/chrome');
-const firefox = require('selenium-webdriver/firefox');
-const {wait, byExactText, byAttribute, byElementAndAttribute, sendEnter, waitAriaEnabled, waitAriaDisabled, selectSimulator, waitForNonError, sendControlA} = require('./util.js');
-=======
+
 const jasmine = require("jasmine");
 const fs = require("fs");
 const os = require("os");
@@ -27,14 +18,12 @@
   wait,
   byExactText,
   byAttribute,
-  byElementAndAttribute,
-  sendEnter,
   waitAriaEnabled,
+  waitAriaDisabled,
   selectSimulator,
   waitForNonError,
   sendControlA,
 } = require("./util.js");
->>>>>>> 6f6cd6a7
 
 // Other browser
 const geckodriver = require("geckodriver");
@@ -82,17 +71,6 @@
 });
 
 async function clickMakeMove(driver, who) {
-<<<<<<< HEAD
-    console.log(`click make move ${who}`);
-    const makeMoveButton = await waitForNonError(driver, () => driver.wait(until.elementLocated(byAttribute("aria-label", "make-move"))), (elt) => waitAriaEnabled(driver, elt), 1.0);
-    await makeMoveButton.click();
-    // The 'make move' button should become 'aria-label' disabled after pressing it
-    // Get the button again, in case the DOM has refreshed
-    await waitForNonError(driver,
-        () => driver.wait(until.elementLocated(byAttribute("aria-label", "make-move"))),
-        (elt) => waitAriaDisabled(driver, elt),
-        1.0);
-=======
   console.log(`click make move ${who}`);
   const makeMoveButton = await waitForNonError(
     driver,
@@ -102,7 +80,15 @@
     1.0,
   );
   await makeMoveButton.click();
->>>>>>> 6f6cd6a7
+  // The 'make move' button should become 'aria-label disabled' after pressing it
+  // Get the button again, in case the DOM has refreshed.
+  await waitForNonError(
+    driver,
+    () =>
+      driver.wait(until.elementLocated(byAttribute("aria-label", "make-move"))),
+    (elt) => waitAriaDisabled(driver, elt),
+    1.0,
+  );
 }
 
 async function firefox_start_and_first_move(driver, baseUrl) {
