--- conflicted
+++ resolved
@@ -6,11 +6,7 @@
 const {Builder, Browser, By, Key, WebDriver, until} = require('selenium-webdriver');
 const chrome = require('selenium-webdriver/chrome');
 const firefox = require('selenium-webdriver/firefox');
-<<<<<<< HEAD
-const {wait, byExactText, byAttribute, byElementAndAttribute, sendEnter, waitAriaEnabled, selectSimulator, selectWalletConnect, waitForNonError} = require('./util.js');
-=======
-const {wait, byExactText, byAttribute, byElementAndAttribute, sendEnter, waitAriaEnabled, selectSimulator, waitForNonError, sendControlA} = require('./util.js');
->>>>>>> 296b8c90
+const {wait, byExactText, byAttribute, byElementAndAttribute, sendEnter, waitAriaEnabled, selectSimulator, selectWalletConnect, waitForNonError, sendControlA} = require('./util.js');
 
 // Other browser
 const geckodriver = require('geckodriver');
@@ -60,6 +56,7 @@
 }
 
 async function firefox_start_and_first_move(selectWallet, driver, baseUrl) {
+  console.log('firefox start', baseUrl, driver);
   await driver.get(baseUrl);
 
   await selectWallet(driver);
@@ -151,9 +148,8 @@
   const baseUrl = "http://localhost:3000";
   const driver = driver1;
   const ffdriver = driver2;
-  const selectWallet = selectWalletConnect;
-
-  async function testTwoGamesAndShutdown() {
+
+  async function testTwoGamesAndShutdown(selectWallet) {
     // Load the login page
     await driver.get(baseUrl);
 
@@ -180,7 +176,7 @@
 
     // Spawn second browser.
     console.log('second browser start');
-      await firefox_start_and_first_move(selectWallet, ffdriver, partnerUrl);
+    await firefox_start_and_first_move(selectWallet, ffdriver, partnerUrl);
 
     console.log('wait for alice make move button');
     await clickMakeMove(driver, 'alice');
@@ -212,8 +208,9 @@
     console.log('terminating');
   }
 
-  async function testRunOutOfMoney() {
+  async function testRunOutOfMoney(selectWallet) {
     // Load the login page
+    console.log('driver.get', baseUrl, driver);
     await driver.get(baseUrl);
 
     await selectSimulator(driver);
@@ -226,7 +223,7 @@
 
     // Spawn second browser.
     console.log('second browser start');
-    await firefox_start_and_first_move(ffdriver, partnerUrl);
+    await firefox_start_and_first_move(selectWallet, ffdriver, partnerUrl);
 
     console.log('wait for alice make move button');
     await clickMakeMove(driver, 'alice');
@@ -249,11 +246,13 @@
     // Terminate early if we didn't get the browsers we wanted.
     expect(!!driver1 && !!driver2).toBe(true);
 
-    await testTwoGamesAndShutdown();
+    await testTwoGamesAndShutdown(selectSimulator);
 
     await prepareBrowser(driver1);
     await prepareBrowser(driver2);
 
-    await testRunOutOfMoney();
+    await testRunOutOfMoney(selectSimulator);
+
+    await testTwoGamesAndShutdown(selectWalletConnect);
   }, 1 * 60 * 60 * 1000);
 });