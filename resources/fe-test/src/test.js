--- conflicted
+++ resolved
@@ -1,5 +1,4 @@
 // Require modules used in the logic below
-
 const jasmine = require("jasmine");
 const fs = require("fs");
 const os = require("os");
@@ -85,15 +84,10 @@
 
   console.log('have enabled, clicking button');
   await makeMoveButton.click();
-<<<<<<< HEAD
-  // The 'make move' button should become 'aria-label disabled' after pressing it
-  // Get the button again, in case the DOM has refreshed.
-=======
   console.log('button clicked, waiting for disabled');
 
   // The 'make move' button should become 'aria-label' disabled after pressing it
   // Get the button again, in case the DOM has refreshed
->>>>>>> 97348379
   await waitForNonError(
     driver,
     () =>
