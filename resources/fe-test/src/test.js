--- conflicted
+++ resolved
@@ -56,6 +56,7 @@
 async function firefox_start_and_first_move(driver, baseUrl) {
   await driver.get(baseUrl);
 
+  console.log('bob click join');
   let join_button = await driver.wait(until.elementLocated(byExactText("Join")));
   await join_button.click();
 
@@ -116,6 +117,8 @@
     // expect(!!chatFound).toBe(true);
 
     // Try generating a room.
+    await wait(driver, 5.0);
+
     console.log('waiting for generate button');
     let generateRoomButton = await driver.wait(until.elementLocated(byAttribute("aria-label", "generate-room")));
     await generateRoomButton.click();
@@ -127,14 +130,8 @@
     await wager.sendKeys("200");
 
     let createButton = await driver.wait(until.elementLocated(byExactText("Create")), 1000);
-<<<<<<< HEAD
-    await createButton.click();
-      console.log("BEFORE WAIT 20 sec ...");
-    await wait(driver, 20.0);
-=======
     console.log('click create');
       await createButton.click();
->>>>>>> 6a6b7765
 
     console.log('focus alert');
     await driver.wait(until.alertIsPresent());
@@ -155,66 +152,26 @@
     await firefox_start_and_first_move(ffdriver, partnerUrl);
 
     console.log('wait for alice make move button');
-<<<<<<< HEAD
-    let makeMoveButton = await driver.wait(until.elementLocated(byAttribute("aria-label", "make-move")));
-    // Player1 and Player2 are in the game.
-    await waitAriaEnabled(driver, makeMoveButton);
-    await makeMoveButton.click();
-=======
     await clickMakeMove(driver, 'alice');
->>>>>>> 6a6b7765
 
     await clickFourCards(ffdriver, 'bob');
 
     console.log('selecting alice cards');
-<<<<<<< HEAD
-    let myCards = await getPlayerCards(driver, true);
-    for (var i = 0; i < 4; i++) {
-      myCards[i].click();
-    }
-
-    makeMoveButton = await driver.wait(until.elementLocated(byAttribute("aria-label", "make-move")));
-    await waitAriaEnabled(driver, makeMoveButton);
-    await makeMoveButton.click();
-=======
     await clickFourCards(driver, 'alice');
->>>>>>> 6a6b7765
 
     console.log('first game complete');
     await firefox_press_button_second_game(ffdriver);
 
     console.log('alice random number (2)');
-<<<<<<< HEAD
-    makeMoveButton = await driver.wait(until.elementLocated(byAttribute("aria-label", "make-move")));
-    await waitAriaEnabled(driver, makeMoveButton);
-    await makeMoveButton.click();
-=======
     await clickMakeMove(driver, 'alice');
->>>>>>> 6a6b7765
 
     await clickFourCards(ffdriver, 'bob');
 
     console.log('selecting alice cards (2)');
-<<<<<<< HEAD
-    myCards = await getPlayerCards(driver, true);
-    for (var i = 0; i < 4; i++) {
-      myCards[i].click();
-    }
-
-    console.log('alice make move (2)');
-    makeMoveButton = await driver.wait(until.elementLocated(byAttribute("aria-label", "make-move")));
-    await waitAriaEnabled(driver, makeMoveButton);
-    await makeMoveButton.click();
-
-    console.log('stop the game');
-    let stopButton = await waitForNonError(driver, () => driver.wait(until.elementLocated(byAttribute("aria-label", "stop-playing"))), (elt) => waitAriaEnabled(driver, elt), 1.0);
-
-=======
     await clickFourCards(driver, 'alice');
 
     console.log('stop the game');
     let stopButton = await waitForNonError(driver, () => driver.wait(until.elementLocated(byAttribute("aria-label", "stop-playing"))), (elt) => waitAriaEnabled(driver, elt), 1.0);
->>>>>>> 6a6b7765
     await stopButton.click();
 
     console.log('awaiting shutdown');
