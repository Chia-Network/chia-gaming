#!/bin/bash

set -x
set -e

yarn install --dev

<<<<<<< HEAD
docker kill chia-gaming-sim || true
docker rm chia-gaming-sim || true
docker run --name chia-gaming-sim --network=host -t chia-gaming-test &

echo 'waiting for service alive .'
/bin/bash ./wait-for-it.sh -t 90 -h localhost -p 3000
echo 'waiting for service alive ..'
/bin/bash ./wait-for-it.sh -t 90 -h localhost -p 3001
echo 'waiting for service alive ...'
/bin/bash ./wait-for-it.sh -t 90 -h localhost -p 5800
=======
docker kill chia-gaming-test || true
docker rm chia-gaming-test || true
docker run --name chia-gaming-test -p 127.0.0.1:3000:3000 -p 127.0.0.1:3001:3001 -p 127.0.0.1:3002:3002 -p 127.0.0.1:5800:5800  -t chia-gaming-test /bin/bash -c "/app/test_env.sh --coinset http://localhost:3002" &

if [ -z "$FIREFOX" ]; then
  case $(uname) in
  Darwin)
    export FIREFOX=/Applications/Firefox.app/Contents/MacOS
    ;;
  *)
    echo "Please set env var 'FIREFOX'";;
  esac
else
  echo "Using env var FIREFOX=${FIREFOX}"
fi

wait_for_port() {
  url="$1"
  curl --connect-timeout 5 \
    --max-time 10 \
    --retry 10 \
    --retry-delay 0 \
    --retry-max-time 40 \
    --retry-all-errors \
    ${url}
}

wait_for_port http://localhost:3000
wait_for_port http://localhost:3001

# Enable coinset url rewriting
curl --retry 5 --retry-delay 1 --retry-all-errors -H "Content-Type: text/plain" -d http://localhost:3002 http://localhost:3000/coinset
>>>>>>> 1b257e03

echo 'running tests'
STATUS=1
if ./node_modules/.bin/jest ; then
    STATUS=0
else
    STATUS=1
fi

echo 'cleaning up'
docker kill chia-gaming-sim
docker rm chia-gaming-sim

exit ${STATUS}<|MERGE_RESOLUTION|>--- conflicted
+++ resolved
@@ -5,21 +5,9 @@
 
 yarn install --dev
 
-<<<<<<< HEAD
 docker kill chia-gaming-sim || true
 docker rm chia-gaming-sim || true
-docker run --name chia-gaming-sim --network=host -t chia-gaming-test &
-
-echo 'waiting for service alive .'
-/bin/bash ./wait-for-it.sh -t 90 -h localhost -p 3000
-echo 'waiting for service alive ..'
-/bin/bash ./wait-for-it.sh -t 90 -h localhost -p 3001
-echo 'waiting for service alive ...'
-/bin/bash ./wait-for-it.sh -t 90 -h localhost -p 5800
-=======
-docker kill chia-gaming-test || true
-docker rm chia-gaming-test || true
-docker run --name chia-gaming-test -p 127.0.0.1:3000:3000 -p 127.0.0.1:3001:3001 -p 127.0.0.1:3002:3002 -p 127.0.0.1:5800:5800  -t chia-gaming-test /bin/bash -c "/app/test_env.sh --coinset http://localhost:3002" &
+docker run --name chia-gaming-sim -p 127.0.0.1:3000:3000 -p 127.0.0.1:3001:3001 -p 127.0.0.1:3002:3002 -p 127.0.0.1:5800:5800  -t chia-gaming-sim /bin/bash -c "/app/test_env.sh --coinset http://localhost:3002" &
 
 if [ -z "$FIREFOX" ]; then
   case $(uname) in
@@ -49,7 +37,6 @@
 
 # Enable coinset url rewriting
 curl --retry 5 --retry-delay 1 --retry-all-errors -H "Content-Type: text/plain" -d http://localhost:3002 http://localhost:3000/coinset
->>>>>>> 1b257e03
 
 echo 'running tests'
 STATUS=1
