use js_sys::{Array, JsString, Object};

use std::cell::RefCell;
use std::collections::{BTreeMap, HashMap};
use std::rc::Rc;
use std::sync::atomic::{AtomicI32, Ordering};

use hex::FromHexError;
use log::debug;

use rand::{Rng, SeedableRng};
use rand_chacha::ChaCha8Rng;
use serde::{Deserialize, Serialize};
use wasm_logger;

use wasm_bindgen::prelude::*;

use chia_gaming::channel_handler::types::ReadableMove;
use chia_gaming::common::standard_coin::{puzzle_hash_for_pk, wasm_deposit_file, ChiaIdentity};
use chia_gaming::common::types;
use chia_gaming::common::types::{
<<<<<<< HEAD
    Aggsig, AllocEncoder, Amount, CoinCondition, CoinID, CoinSpend, CoinString, CoinsetCoin, CoinsetSpendRecord, CoinsetSpendBundle, GameID, Hash, IntoErr, PrivateKey, Program,
    PublicKey, PuzzleHash, Sha256Input, Spend, SpendBundle, Timeout, chia_dialect, map_m, convert_coinset_org_spend_to_spend
=======
    chia_dialect, Aggsig, AllocEncoder, Amount, CoinCondition, CoinID, CoinSpend, CoinString,
    GameID, Hash, IntoErr, PrivateKey, Program, PublicKey, PuzzleHash, Sha256Input, Spend,
    SpendBundle, Timeout,
>>>>>>> e8c42191
};
use chia_gaming::peer_container::{
    GameCradle, IdleResult, SynchronousGameCradle, SynchronousGameCradleConfig, WatchReport,
};
use chia_gaming::potato_handler::types::{GameFactory, GameStart, GameType, ToLocalUI};
use chia_gaming::shutdown::BasicShutdownConditions;

#[cfg(target_arch = "wasm32")]
use lol_alloc::{FreeListAllocator, LockedAllocator};

use clvmr::run_program;

#[cfg(target_arch = "wasm32")]
#[global_allocator]
static ALLOCATOR: LockedAllocator<FreeListAllocator> =
    LockedAllocator::new(FreeListAllocator::new());

#[wasm_bindgen(typescript_custom_section)]
const TS_APPEND_CONTENT: &'static str = r#"
export type Amount = {
    "amt": number,
};

export type Spend = {
    "puzzle": string,
    "solution": string,
    "signature": string
};

export type CoinSpend = {
    "coin": string,
    "bundle": Spend
};

export type SpendBundle = {
    "spends": Array<CoinSpend>
};

export type IChiaIdentity = {
    "private_key": string,
    "synthetic_private_key": string,
    "public_key": string,
    "synthetic_public_key": string,
    "puzzle": string,
    "puzzle_hash": string,
};

export type OpponentMove = [string, string];
export type GameFinished = [string, number];

export type IdleResult = {
    "continue_on": boolean,
    "outbound_transactions": Array<SpendBundle>,
    "outbound_messages": Array<string>,
    "opponent_move": OpponentMove | undefined,
    "game_finished": GameFinished | undefined
};

export type GameCradleConfig = {
    "seed": string | undefined,
    "game_types": Map<string, string>,
    "identity": string | undefined,
    "have_potato": boolean,
    "my_contribution": Amount,
    "their_contribution": Amount,
    "channel_timeout": number,
    "reward_puzzle_hash": string
};

export type IChiaIdentityFun = (seed: string) => IChiaIdentity;

export type IdleCallbacks = {
    "self_move": ((game_id: string, move_hex: string) => void) | undefined,
    "opponent_moved": ((game_id: string, readable_move_hex: string) => void) | undefined,
    "game_message": ((game_id: string, readable_move_hex: string) => void) | undefined,
    "game_finished": ((game_id: string) => void) | undefined,
    "shutdown_complete": ((coin: string) => void) | undefined,
    "going_on_chain": (() => void) | undefined
};
"#;

#[derive(Serialize, Deserialize, Default, Debug)]
struct JsAmount {
    amt: Amount,
}

struct JsCradle {
    allocator: AllocEncoder,
    rng: ChaCha8Rng,
    cradle: SynchronousGameCradle,
}

#[derive(Serialize, Deserialize, Default, Debug)]
struct JsWatchReport {
    created_watched: Vec<String>,
    deleted_watched: Vec<String>,
    timed_out: Vec<String>,
}

thread_local! {
    static NEXT_ID: AtomicI32 = {
        return AtomicI32::new(0);
    };
    static CRADLES: RefCell<HashMap<i32, JsCradle>> = {
        return RefCell::new(HashMap::new());
    };
}

#[wasm_bindgen]
pub fn init() {
    wasm_logger::init(wasm_logger::Config::default());
}

#[wasm_bindgen]
pub fn deposit_file(name: &str, data: &str) {
    wasm_deposit_file(name, data);
}

fn get_next_id() -> i32 {
    NEXT_ID.with(|n| n.fetch_add(1, Ordering::SeqCst))
}

fn insert_cradle(this_id: i32, runner: JsCradle) {
    CRADLES.with(|cell| {
        let mut mut_ref = cell.borrow_mut();
        mut_ref.insert(this_id, runner);
    });
}

#[derive(Serialize, Deserialize, Debug)]
struct JsRndConfig {
    // hex string.
    seed: String,
}

#[derive(Serialize, Deserialize, Default, Debug)]
struct JsGameFactory {
    version: i32,
    hex: String,
}

#[derive(Serialize, Deserialize, Default, Debug)]
struct JsGameCradleConfig {
    // name vs hex string for program
    game_types: BTreeMap<String, JsGameFactory>,
    // hex string for private key
    identity: Option<String>,
    have_potato: bool,
    // float or decimal string
    my_contribution: JsAmount,
    // float or decimal string
    their_contribution: JsAmount,
    channel_timeout: i32,
    unroll_timeout: i32,
    // hex string for puzzle hash
    reward_puzzle_hash: String,
}

fn convert_game_factory(
    name: &str,
    js_factory: &JsGameFactory,
) -> Result<(GameType, GameFactory), JsValue> {
    let name_data = GameType(name.bytes().collect());
    let byte_data = hex::decode(&js_factory.hex).into_js()?;
    Ok((
        name_data,
        GameFactory {
            version: js_factory.version as usize,
            program: Program::from_bytes(&byte_data).into(),
        },
    ))
}

fn convert_game_types(
    collection: &BTreeMap<String, JsGameFactory>,
) -> Result<BTreeMap<GameType, GameFactory>, JsValue> {
    let mut result = BTreeMap::new();
    for (name, gf) in collection.iter() {
        let (name_data, game_factory) = convert_game_factory(name, gf)?;
        result.insert(name_data, game_factory);
    }
    Ok(result)
}

// return a collection of clvm factory programs indexed by byte strings used to identify
// them.  probably the indexes should be hashes, thinking about it, but can be anything.
fn get_game_config<'b>(
    allocator: &mut AllocEncoder,
    identity: &'b mut ChiaIdentity,
    js_config: JsValue,
) -> Result<SynchronousGameCradleConfig<'b>, JsValue> {
    let jsconfig: JsGameCradleConfig = serde_wasm_bindgen::from_value(js_config).into_js()?;

    if let Some(identity_str) = &jsconfig.identity {
        let private_key_bytes = hex::decode(&identity_str).into_js()?;
        let mut bytes: [u8; 32] = [0; 32];
        for (i, b) in bytes.iter_mut().enumerate() {
            *b = private_key_bytes[i];
        }
        let private_key = PrivateKey::from_bytes(&bytes).into_js()?;
        *identity = ChiaIdentity::new(allocator, private_key).into_js()?;
    }

    let game_types = convert_game_types(&jsconfig.game_types)?;
    let reward_puzzle_hash_bytes = hex::decode(&jsconfig.reward_puzzle_hash).into_js()?;
    Ok(SynchronousGameCradleConfig {
        game_types,
        have_potato: jsconfig.have_potato,
        identity: identity,
        channel_timeout: Timeout::new(jsconfig.channel_timeout as u64),
        unroll_timeout: Timeout::new(jsconfig.unroll_timeout as u64),
        my_contribution: jsconfig.my_contribution.amt.clone(),
        their_contribution: jsconfig.their_contribution.amt.clone(),
        reward_puzzle_hash: PuzzleHash::from_hash(Hash::from_slice(&reward_puzzle_hash_bytes)),
    })
}

trait ErrIntoJs {
    type EResult;
    fn into_js(self) -> Self::EResult;
}

impl ErrIntoJs for types::Error {
    type EResult = JsValue;
    fn into_js(self) -> Self::EResult {
        serde_wasm_bindgen::to_value(&self)
            .unwrap_or_else(|e| JsValue::from_str(&format!("{:?}", e)))
    }
}

impl ErrIntoJs for FromHexError {
    type EResult = JsValue;
    fn into_js(self) -> Self::EResult {
        JsValue::from_str(&format!("{self:?}"))
    }
}

impl ErrIntoJs for serde_wasm_bindgen::Error {
    type EResult = JsValue;
    fn into_js(self) -> Self::EResult {
        JsValue::from_str(&format!("{self:?}"))
    }
}

impl<X, E: ErrIntoJs<EResult = JsValue>> ErrIntoJs for Result<X, E> {
    type EResult = Result<X, JsValue>;
    fn into_js(self) -> Self::EResult {
        self.map_err(|e| e.into_js())
    }
}

#[wasm_bindgen]
pub fn config_scaffold() -> Result<JsValue, JsValue> {
    serde_wasm_bindgen::to_value(&JsGameCradleConfig::default()).into_js()
}

#[wasm_bindgen]
extern "C" {
    #[wasm_bindgen(typescript_type = "ICreateGameCradle")]
    pub type ICreateGameCradle;
}

/// The name 'typescript_type' is part of the FFI
#[allow(unused_variables)] // 'typescript_type' MUST be named 'typescript_type'
#[wasm_bindgen(typescript_type = "ICreateGameCradle")]
//#[allow(unused_variables)]  // 'typescript_type' MUST be named 'typescript_type'
pub fn create_game_cradle(js_config: JsValue) -> Result<i32, JsValue> {
    let new_id = get_next_id();

    let mut use_seed: [u8; 32] = [0; 32];
    if let Some(js_rnd_config) =
        serde_wasm_bindgen::from_value::<JsRndConfig>(js_config.clone()).ok()
    {
        let seed_bytes = hex::decode(&js_rnd_config.seed).into_js()?;
        for (i, b) in seed_bytes.iter().enumerate() {
            use_seed[i % use_seed.len()] = *b;
        }
    }
    let mut rng = ChaCha8Rng::from_seed(use_seed);
    let mut allocator = AllocEncoder::new();

    let random_private_key: PrivateKey = rng.gen();
    let mut identity = ChiaIdentity::new(&mut allocator, random_private_key).into_js()?;
    let synchronous_game_cradle_config =
        get_game_config(&mut allocator, &mut identity, js_config.clone())?;
    let game_cradle = SynchronousGameCradle::new(&mut rng, synchronous_game_cradle_config);
    let cradle = JsCradle {
        allocator,
        rng,
        cradle: game_cradle,
    };

    insert_cradle(new_id, cradle);

    Ok(new_id)
}

fn with_game<F, T>(cid: i32, f: F) -> Result<T, JsValue>
where
    F: FnOnce(&mut JsCradle) -> Result<T, types::Error>,
{
    CRADLES.with(|cell| {
        let mut mut_ref = cell.borrow_mut();
        if let Some(cradle) = mut_ref.get_mut(&cid) {
            return f(cradle).into_js();
        }

        Err(JsValue::from_str(&format!(
            "could not find game instance {cid}"
        )))
    })
}

fn hex_to_coinstring(hex: &str) -> Result<CoinString, types::Error> {
    let coinstring_bytes = hex::decode(hex).into_gen()?;
    Ok(CoinString::from_bytes(&coinstring_bytes))
}

fn coinstring_to_hex(cs: &CoinString) -> String {
    hex::encode(&cs.to_bytes())
}

#[wasm_bindgen]
pub fn opening_coin(cid: i32, hex_coinstring: &str) -> Result<(), JsValue> {
    with_game(cid, move |cradle: &mut JsCradle| {
        cradle.cradle.opening_coin(
            &mut cradle.allocator,
            &mut cradle.rng,
            hex_to_coinstring(hex_coinstring)?,
        )
    })
}

fn watch_report_from_params(
    additions: Vec<String>,
    removals: Vec<String>,
    timed_out: Vec<String>,
) -> Result<WatchReport, types::Error> {
    Ok(WatchReport {
        created_watched: map_m(|s| hex_to_coinstring(&s), &additions)?
            .iter()
            .cloned()
            .collect(),
        deleted_watched: map_m(|s| hex_to_coinstring(&s), &removals)?
            .iter()
            .cloned()
            .collect(),
        timed_out: map_m(|s| hex_to_coinstring(&s), &timed_out)?
            .iter()
            .cloned()
            .collect(),
    })
}

fn coin_string_to_hex(cs: &CoinString) -> String {
    let cs_bytes = cs.to_bytes();
    hex::encode(&cs_bytes)
}

fn watch_report_to_js(watch_report: &WatchReport) -> JsWatchReport {
    JsWatchReport {
        timed_out: watch_report
            .timed_out
            .iter()
            .map(coin_string_to_hex)
            .collect(),
        created_watched: watch_report
            .created_watched
            .iter()
            .map(coin_string_to_hex)
            .collect(),
        deleted_watched: watch_report
            .deleted_watched
            .iter()
            .map(coin_string_to_hex)
            .collect(),
    }
}

fn spend_bundle_to_coinset_js(spend: &SpendBundle) -> Result<CoinsetSpendBundle, JsValue> {
    let mut aggsig = Aggsig::default();
    for cs in spend.spends.iter() {
        aggsig += cs.bundle.signature.clone();
    }
    let mut coin_spends = Vec::new();
    for s in spend.spends.iter() {
        if let Some((parent, pph, amt)) = s.coin.to_parts() {
            coin_spends.push(CoinsetSpendRecord {
                coin: CoinsetCoin {
                    amount: amt.to_u64(),
                    parent_coin_info: format!("0x{}", hex::encode(&parent.bytes())),
                    puzzle_hash: format!("0x{}", hex::encode(&pph.bytes())),
                },
                puzzle_reveal: format!("0x{}", s.bundle.puzzle.to_program().to_hex()),
                solution: format!("0x{}", s.bundle.solution.p().to_hex()),
            });
        } else {
            return Err(JsValue::from_str(&format!("bad coin string {s:?}")));
        }
    }

    Ok(CoinsetSpendBundle {
        aggregated_signature: format!("0x{}", hex::encode(&aggsig.bytes())),
        coin_spends,
    })
}

#[wasm_bindgen]
pub fn new_block(
    cid: i32,
    height: usize,
    additions: Vec<String>,
    removals: Vec<String>,
    timed_out: Vec<String>,
) -> Result<(), JsValue> {
    with_game(cid, move |cradle: &mut JsCradle| {
        let watch_report = watch_report_from_params(additions, removals, timed_out)?;
        cradle.cradle.new_block(
            &mut cradle.allocator,
            &mut cradle.rng,
            height,
            &watch_report,
        )
    })
}

#[derive(Deserialize)]
struct JsGameStart {
    // Game name
    game_type: String,
    timeout: u64,
    amount: u64,
    my_contribution: u64,
    my_turn: bool,
    // Hex
    parameters: String,
}

fn game_id_to_string(id: &GameID) -> String {
    hex::encode(id.to_bytes())
}

fn string_to_game_id(id: &str) -> Result<GameID, JsValue> {
    Ok(GameID::from_bytes(&hex::decode(id).into_js()?))
}

#[wasm_bindgen]
pub fn start_games(cid: i32, initiator: bool, game: JsValue) -> Result<Vec<String>, JsValue> {
    let js_game_start = serde_wasm_bindgen::from_value::<JsGameStart>(game.clone()).into_js()?;
    let res = with_game(cid, move |cradle: &mut JsCradle| {
        let game_start = GameStart {
            game_id: cradle.cradle.next_game_id()?,
            game_type: GameType(hex::decode(&js_game_start.game_type).into_gen()?),
            timeout: Timeout::new(js_game_start.timeout),
            amount: Amount::new(js_game_start.amount),
            my_contribution: Amount::new(js_game_start.my_contribution),
            my_turn: js_game_start.my_turn,
            parameters: Program::from_bytes(&hex::decode(&js_game_start.parameters).into_gen()?),
        };
        cradle.cradle.start_games(
            &mut cradle.allocator,
            &mut cradle.rng,
            initiator,
            &game_start,
        )
    })?;

    Ok(res.iter().map(game_id_to_string).collect())
}

pub fn make_move_inner(
    cid: i32,
    id: &str,
    readable: &str,
    entropy: Option<&str>,
) -> Result<(), JsValue> {
    let game_id = string_to_game_id(id)?;
    let readable_bytes = hex::decode(readable).into_js()?;
    let new_entropy = if let Some(e) = entropy {
        Some(Hash::from_slice(&hex::decode(e).into_js()?))
    } else {
        None
    };
    with_game(cid, move |cradle: &mut JsCradle| {
        let entropy: Hash = new_entropy.unwrap_or_else(|| cradle.rng.gen());
        cradle.cradle.make_move(
            &mut cradle.allocator,
            &mut cradle.rng,
            &game_id,
            readable_bytes,
            entropy,
        )
    })
}

#[wasm_bindgen]
pub fn make_move_entropy(
    cid: i32,
    id: &str,
    readable: &str,
    new_entropy: &str,
) -> Result<(), JsValue> {
    make_move_inner(cid, id, readable, Some(new_entropy))
}

#[wasm_bindgen]
pub fn make_move(cid: i32, id: &str, readable: &str) -> Result<(), JsValue> {
    make_move_inner(cid, id, readable, None)
}

#[wasm_bindgen]
pub fn accept(cid: i32, id: &str) -> Result<(), JsValue> {
    let game_id = string_to_game_id(id)?;
    with_game(cid, move |cradle: &mut JsCradle| {
        cradle
            .cradle
            .accept(&mut cradle.allocator, &mut cradle.rng, &game_id)
    })
}

#[wasm_bindgen]
pub fn shut_down(cid: i32) -> Result<(), JsValue> {
    with_game(cid, move |cradle: &mut JsCradle| {
        cradle.cradle.shut_down(
            &mut cradle.allocator,
            &mut cradle.rng,
            Rc::new(BasicShutdownConditions),
        )
    })
}

#[wasm_bindgen]
pub fn deliver_message(cid: i32, inbound_message: &str) -> Result<(), JsValue> {
    let message_data = hex::decode(inbound_message).into_js()?;
    with_game(cid, move |cradle: &mut JsCradle| {
        cradle.cradle.deliver_message(&message_data)
    })
}

#[derive(Default)]
struct JsLocalUI {
    callbacks: BTreeMap<String, JsValue>,
}

fn call_javascript_from_collection<F>(
    callbacks: &BTreeMap<String, JsValue>,
    name: &str,
    f: F,
) -> Result<(), types::Error>
where
    F: FnOnce(&mut Array) -> Result<(), types::Error>,
{
    debug!("try to call {name} from {callbacks:?}");
    if let Some(js_value) = callbacks.get(name) {
        let function = js_value
            .dyn_ref::<js_sys::Function>()
            .expect("Not a js function");
        let mut args_array = Array::new();
        debug!("call user's injected function in {name}");
        f(&mut args_array)?;
        debug!("call javascript for {name}");
        function.apply(&JsValue::NULL, &args_array).into_e()?;
    }

    debug!("finished {name} callback");

    Ok(())
}

impl ToLocalUI for JsLocalUI {
    fn self_move(
        &mut self,
        game_id: &GameID,
        state_number: usize,
        readable: &[u8],
    ) -> Result<(), types::Error> {
        call_javascript_from_collection(&self.callbacks, "self_move", |args_array| {
            args_array.set(0, JsValue::from_str(&game_id_to_string(game_id)));
            args_array.set(1, JsValue::from_str(&hex::encode(readable)));
            args_array.set(2, state_number.into());
            Ok(())
        })
    }

    fn opponent_moved(
        &mut self,
        _allocator: &mut AllocEncoder,
        game_id: &GameID,
        state_number: usize,
        readable_move: ReadableMove,
        _amount: Amount,
    ) -> Result<(), chia_gaming::common::types::Error> {
        call_javascript_from_collection(&self.callbacks, "opponent_moved", |args_array| {
            args_array.set(0, JsValue::from_str(&game_id_to_string(game_id)));
            args_array.set(1, JsValue::from_str(&readable_move.to_program().to_hex()));
            args_array.set(2, state_number.into());
            Ok(())
        })
    }

    fn game_message(
        &mut self,
        _allocator: &mut AllocEncoder,
        game_id: &GameID,
        readable: ReadableMove,
    ) -> Result<(), chia_gaming::common::types::Error> {
        call_javascript_from_collection(&self.callbacks, "game_message", |args_array| {
            args_array.set(0, JsValue::from_str(&game_id_to_string(game_id)));
            args_array.set(1, JsValue::from_str(&readable.to_program().to_hex()));
            Ok(())
        })
    }

    fn game_finished(
        &mut self,
        game_id: &GameID,
        amount: Amount,
    ) -> Result<(), chia_gaming::common::types::Error> {
        call_javascript_from_collection(&self.callbacks, "game_finished", |args_array| {
            args_array.set(0, JsValue::from_str(&game_id_to_string(game_id)));
            args_array.set(1, amount.to_u64().into());
            Ok(())
        })
    }

    fn game_cancelled(
        &mut self,
        game_id: &GameID,
    ) -> Result<(), chia_gaming::common::types::Error> {
        call_javascript_from_collection(&self.callbacks, "game_finished", |args_array| {
            args_array.set(0, JsValue::from_str(&game_id_to_string(game_id)));
            Ok(())
        })
    }

    fn shutdown_complete(
        &mut self,
        coin: Option<&CoinString>,
    ) -> Result<(), chia_gaming::common::types::Error> {
        call_javascript_from_collection(&self.callbacks, "shutdown_complete", |args_array| {
            args_array.set(
                0,
                coin.map(|c| JsValue::from_str(&hex::encode(&c.to_bytes())))
                    .unwrap_or_else(|| JsValue::NULL.clone()),
            );
            Ok(())
        })
    }

    fn going_on_chain(&mut self, got_error: bool) -> Result<(), chia_gaming::common::types::Error> {
        call_javascript_from_collection(&self.callbacks, "going_on_chain", |args_array| {
            args_array.set(0, JsValue::from_bool(got_error));
            Ok(())
        })
    }
}

fn to_local_ui(callbacks: JsValue) -> Result<JsLocalUI, JsValue> {
    let object = if let Some(object) = Object::try_from(&callbacks) {
        object
    } else {
        return Err(JsValue::from_str("callbacks wasn't an object"));
    };

    let mut jslocalui = JsLocalUI::default();

    let entries = Object::entries(object);
    for i in 0..entries.length() {
        let entry = Array::from(&entries.at(i as i32));
        let js_name = &entry.at(0);

        if let Some(name) = js_name
            .dyn_ref::<JsString>()
            .expect("Not a js string")
            .as_string()
        {
            let value = entry.at(1);
            jslocalui.callbacks.insert(name, value);
        }
    }

    Ok(jslocalui)
}

#[derive(Serialize)]
struct JsSpend {
    puzzle: String,
    solution: String,
    signature: String,
}

#[derive(Serialize)]
struct JsCoinSpend {
    coin: String,
    bundle: JsSpend,
}

#[derive(Serialize)]
struct JsSpendBundle {
    spends: Vec<JsCoinSpend>,
}

#[derive(Serialize)]
struct JsIdleResult {
    continue_on: bool,
    finished: bool,
    outbound_transactions: Vec<JsSpendBundle>,
    outbound_messages: Vec<String>,
    opponent_move: Option<(String, String)>,
    game_finished: Option<(String, u64)>,
    handshake_done: bool,
    receive_error: Option<String>,
    action_queue: Vec<String>,
    incoming_messages: Vec<String>,
}

fn spend_to_js(spend: &Spend) -> JsSpend {
    JsSpend {
        puzzle: spend.puzzle.to_hex(),
        solution: spend.solution.p().to_hex(),
        signature: hex::encode(&spend.signature.bytes()),
    }
}

fn coin_spend_to_js(spend: &CoinSpend) -> JsCoinSpend {
    JsCoinSpend {
        coin: coinstring_to_hex(&spend.coin),
        bundle: spend_to_js(&spend.bundle),
    }
}

fn spend_bundle_to_js(spend_bundle: &SpendBundle) -> JsSpendBundle {
    JsSpendBundle {
        spends: spend_bundle.spends.iter().map(coin_spend_to_js).collect(),
    }
}

fn readable_move_to_hex(rm: &ReadableMove) -> Result<String, types::Error> {
    Ok(rm.to_program().to_hex())
}

trait IntoE {
    type E;
    fn into_e(self) -> Self::E;
}

impl IntoE for serde_wasm_bindgen::Error {
    type E = types::Error;
    fn into_e(self) -> types::Error {
        types::Error::StrErr(format!("{self:?}"))
    }
}

impl IntoE for wasm_bindgen::JsValue {
    type E = types::Error;
    fn into_e(self) -> types::Error {
        self.as_string()
            .map(types::Error::StrErr)
            .unwrap_or_else(|| types::Error::StrErr("unspecified error".to_string()))
    }
}

impl<T, Err: IntoE<E = types::Error>> IntoE for Result<T, Err> {
    type E = Result<T, types::Error>;
    fn into_e(self) -> Result<T, types::Error> {
        self.map_err(|e| e.into_e())
    }
}

fn idle_result_to_js(idle_result: &IdleResult) -> Result<JsValue, types::Error> {
    let opponent_move = if let Some((gid, _sn, vs)) = &idle_result.opponent_move {
        Some((game_id_to_string(gid), readable_move_to_hex(vs)?))
    } else {
        None
    };
    let game_finished = if let Some((gid, amt)) = &idle_result.game_finished {
        Some((game_id_to_string(gid), amt.to_u64()))
    } else {
        None
    };
    serde_wasm_bindgen::to_value(&JsIdleResult {
        continue_on: idle_result.continue_on,
        finished: idle_result.finished,
        outbound_transactions: idle_result
            .outbound_transactions
            .iter()
            .map(spend_bundle_to_js)
            .collect(),
        outbound_messages: idle_result
            .outbound_messages
            .iter()
            .map(hex::encode)
            .collect(),
        opponent_move: opponent_move,
        game_finished: game_finished,
        handshake_done: idle_result.handshake_done,
        action_queue: idle_result.action_queue.clone(),
        incoming_messages: idle_result.incoming_messages.clone(),
        receive_error: idle_result.receive_error.as_ref().map(|e| format!("{e:?}")),
    })
    .into_e()
}

#[wasm_bindgen]
pub fn idle(cid: i32, callbacks: JsValue) -> Result<JsValue, JsValue> {
    let mut local_ui = to_local_ui(callbacks)?;
    with_game(cid, move |cradle: &mut JsCradle| {
        if let Some(idle_result) =
            cradle
                .cradle
                .idle(&mut cradle.allocator, &mut cradle.rng, &mut local_ui, 3)?
        // Give extras
        {
            idle_result_to_js(&idle_result)
        } else {
            Ok(JsValue::NULL.clone())
        }
    })
}

#[derive(Serialize, Deserialize)]
struct JsChiaIdentity {
    pub private_key: String,
    pub synthetic_private_key: String,
    pub public_key: String,
    pub synthetic_public_key: String,
    pub puzzle: String,
    pub puzzle_hash: String,
}

impl From<ChiaIdentity> for JsChiaIdentity {
    fn from(value: ChiaIdentity) -> JsChiaIdentity {
        JsChiaIdentity {
            private_key: hex::encode(&value.private_key.bytes()),
            synthetic_private_key: hex::encode(&value.synthetic_private_key.bytes()),
            public_key: hex::encode(&value.public_key.bytes()),
            synthetic_public_key: hex::encode(&value.synthetic_public_key.bytes()),
            puzzle: value.puzzle.to_hex(),
            puzzle_hash: hex::encode(&value.puzzle_hash.bytes()),
        }
    }
}

fn check_for_hex(hex_with_prefix: &str) -> Result<Vec<u8>, JsValue> {
    if hex_with_prefix.starts_with("0x") {
        return hex::decode(&hex_with_prefix[2..]).into_js();
    }

    return hex::decode(hex_with_prefix).into_js();
}

#[wasm_bindgen]
pub fn convert_coinset_org_block_spend_to_watch_report(
    parent_coin_info: &str,
    puzzle_hash: &str,
    amount: u64,
    puzzle_reveal: &str,
    solution: &str,
) -> Result<JsValue, JsValue> {
    let mut allocator = AllocEncoder::new();
    let converted_spend = convert_coinset_org_spend_to_spend(
        parent_coin_info,
        puzzle_hash,
        amount,
        puzzle_reveal,
        solution
    ).into_js()?;
    let puzzle_reveal_node = converted_spend.bundle.puzzle.to_program().to_nodeptr(&mut allocator).into_js()?;
    let solution_node = converted_spend.bundle.solution.to_nodeptr(&mut allocator).into_js()?;
    let coin_string = &converted_spend.coin;
    let parent_of_created = coin_string.to_coin_id();
    let run_output = run_program(
        allocator.allocator(),
        &chia_dialect(),
        puzzle_reveal_node,
        solution_node,
        0,
    )
    .into_gen()
    .into_js()?;
    let conditions = CoinCondition::from_nodeptr(&mut allocator, run_output.1);
    let mut watch_result = WatchReport::default();
    watch_result.deleted_watched.insert(coin_string.clone());
    for condition in conditions.into_iter() {
        if let CoinCondition::CreateCoin(ph, amt) = condition {
            let new_coin = CoinString::from_parts(&parent_of_created, &ph, &amt);
            watch_result.created_watched.insert(new_coin);
        }
    }
    Ok(serde_wasm_bindgen::to_value(&watch_report_to_js(&watch_result)).into_js()?)
}

#[wasm_bindgen]
pub fn convert_spend_to_coinset_org(spend: &str) -> Result<JsValue, JsValue> {
    let mut allocator = AllocEncoder::new();
    let spend_bytes = hex::decode(spend).into_js()?;
    let spend_program = Program::from_bytes(&spend_bytes);
    let spend_node = spend_program.to_nodeptr(&mut allocator).into_js()?;
    let spend = SpendBundle::from_clvm(&mut allocator, spend_node).into_js()?;
    Ok(serde_wasm_bindgen::to_value(&spend_bundle_to_coinset_js(&spend)?).into_js()?)
}

#[wasm_bindgen]
pub fn convert_coinset_to_coin_string(
    parent_coin_info: &str,
    puzzle_hash: &str,
    amount: u64,
) -> Result<String, JsValue> {
    let parent_coin_bytes = check_for_hex(parent_coin_info)?;
    let puzzle_hash_bytes = check_for_hex(puzzle_hash)?;
    let parent_coin_info_hash = Hash::from_slice(&parent_coin_bytes);
    let puzzle_hash_hash = Hash::from_slice(&puzzle_hash_bytes);
    let coin_string = CoinString::from_parts(
        &CoinID::new(parent_coin_info_hash),
        &PuzzleHash::from_hash(puzzle_hash_hash),
        &Amount::new(amount),
    );
    let coin_string_bytes = coin_string.to_bytes();
    Ok(hex::encode(&coin_string_bytes))
}

#[wasm_bindgen]
pub fn convert_chia_public_key_to_puzzle_hash(public_key: &str) -> Result<String, JsValue> {
    let mut allocator = AllocEncoder::new();
    debug!("decode public key {public_key:?}");
    let public_key_bytes = check_for_hex(public_key)?;
    debug!("public key bytes {public_key_bytes:?}");
    let pubkey = PublicKey::from_slice(&public_key_bytes).into_js()?;
    debug!("decoded public key {pubkey:?}");
    let puzzle_hash = puzzle_hash_for_pk(&mut allocator, &pubkey).into_js()?;
    debug!("use puzzle hash {puzzle_hash:?}");
    Ok(hex::encode(&puzzle_hash.bytes()))
}

#[wasm_bindgen]
pub fn test_string() -> JsValue {
    JsValue::from_str("hi there")
}

#[wasm_bindgen]
pub fn test_string_err() -> Result<JsValue, JsValue> {
    Ok(JsValue::from_str("ok but could have been err"))
}

#[wasm_bindgen(typescript_type = "IChiaIdentityFun")]
pub fn chia_identity(seed: &str) -> Result<JsValue, JsValue> {
    let hashed = Sha256Input::Bytes(seed.as_bytes()).hash();
    let mut rng = ChaCha8Rng::from_seed(*hashed.bytes());
    let mut allocator = AllocEncoder::new();
    let private_key = rng.gen();
    let identity = ChiaIdentity::new(&mut allocator, private_key).into_js()?;
    let js_identity: JsChiaIdentity = identity.into();
    serde_wasm_bindgen::to_value(&js_identity).into_js()
}

#[wasm_bindgen]
pub fn sha256bytes(bytes_str: &str) -> Result<JsValue, JsValue> {
    let hashed = hex::encode(&Sha256Input::Bytes(bytes_str.as_bytes()).hash().bytes());
    serde_wasm_bindgen::to_value(&hashed).into_js()
}<|MERGE_RESOLUTION|>--- conflicted
+++ resolved
@@ -19,14 +19,9 @@
 use chia_gaming::common::standard_coin::{puzzle_hash_for_pk, wasm_deposit_file, ChiaIdentity};
 use chia_gaming::common::types;
 use chia_gaming::common::types::{
-<<<<<<< HEAD
-    Aggsig, AllocEncoder, Amount, CoinCondition, CoinID, CoinSpend, CoinString, CoinsetCoin, CoinsetSpendRecord, CoinsetSpendBundle, GameID, Hash, IntoErr, PrivateKey, Program,
-    PublicKey, PuzzleHash, Sha256Input, Spend, SpendBundle, Timeout, chia_dialect, map_m, convert_coinset_org_spend_to_spend
-=======
-    chia_dialect, Aggsig, AllocEncoder, Amount, CoinCondition, CoinID, CoinSpend, CoinString,
-    GameID, Hash, IntoErr, PrivateKey, Program, PublicKey, PuzzleHash, Sha256Input, Spend,
-    SpendBundle, Timeout,
->>>>>>> e8c42191
+    chia_dialect, Aggsig, AllocEncoder, Amount, CoinCondition, CoinID, CoinSpend, CoinsetSpendBundle,
+    CoinsetSpendRecord, CoinsetCoin, CoinString, GameID, Hash, IntoErr, PrivateKey, Program, PublicKey,
+    PuzzleHash, Sha256Input, Spend, SpendBundle, Timeout, convert_coinset_org_spend_to_spend, map_m
 };
 use chia_gaming::peer_container::{
     GameCradle, IdleResult, SynchronousGameCradle, SynchronousGameCradleConfig, WatchReport,
