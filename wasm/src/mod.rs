--- conflicted
+++ resolved
@@ -13,23 +13,15 @@
 use rand::{Rng, SeedableRng};
 use rand_chacha::ChaCha8Rng;
 use serde::{Deserialize, Serialize};
-<<<<<<< HEAD
 
 use chia_gaming::common::types::ChaCha8SerializationWrapper;
-use wasm_logger;
 
 use wasm_bindgen::prelude::*;
 
 use chia_gaming::channel_handler::types::{GameStartFailed, ReadableMove};
-use chia_gaming::common::standard_coin::{puzzle_hash_for_pk, wasm_deposit_file, ChiaIdentity};
-=======
-
-use wasm_bindgen::prelude::*;
-
-use chia_gaming::channel_handler::types::{ReadableMove, GameStartFailed};
+use chia_gaming::common::load_clvm::wasm_deposit_file;
 use chia_gaming::common::standard_coin::{puzzle_hash_for_pk, ChiaIdentity};
-use chia_gaming::common::load_clvm::wasm_deposit_file;
->>>>>>> a15649e2
+
 use chia_gaming::common::types;
 use chia_gaming::common::types::{
     chia_dialect, Aggsig, AllocEncoder, Amount, CoinCondition, CoinID, CoinSpend, CoinString,
@@ -260,8 +252,6 @@
     js_config: JsValue,
 ) -> Result<GameConfigResult, JsValue> {
     let jsconfig: JsGameCradleConfig = serde_wasm_bindgen::from_value(js_config).into_js()?;
-<<<<<<< HEAD
-//xxx here
     let private_key_bytes = hex::decode(&jsconfig.identity).into_js()?;
     let private_key = PrivateKey::from_slice(&private_key_bytes).into_js()?;
     let identity = ChiaIdentity::new(allocator, private_key).into_js()?;
@@ -279,30 +269,6 @@
             reward_puzzle_hash: PuzzleHash::from_hash(Hash::from_slice(&reward_puzzle_hash_bytes)),
         },
         rng_id: jsconfig.rng_id,
-=======
-
-    if let Some(identity_str) = &jsconfig.identity {
-        let private_key_bytes = hex::decode(identity_str).into_js()?;
-        let mut bytes: [u8; 32] = [0; 32];
-        for (i, b) in bytes.iter_mut().enumerate() {
-            *b = private_key_bytes[i];
-        }
-        let private_key = PrivateKey::from_bytes(&bytes).into_js()?;
-        *identity = ChiaIdentity::new(allocator, private_key).into_js()?;
-    }
-
-    let game_types = convert_game_types(&jsconfig.game_types)?;
-    let reward_puzzle_hash_bytes = hex::decode(&jsconfig.reward_puzzle_hash).into_js()?;
-    Ok(SynchronousGameCradleConfig {
-        game_types,
-        have_potato: jsconfig.have_potato,
-        identity,
-        channel_timeout: Timeout::new(jsconfig.channel_timeout as u64),
-        unroll_timeout: Timeout::new(jsconfig.unroll_timeout as u64),
-        my_contribution: jsconfig.my_contribution.amt.clone(),
-        their_contribution: jsconfig.their_contribution.amt.clone(),
-        reward_puzzle_hash: PuzzleHash::from_hash(Hash::from_slice(&reward_puzzle_hash_bytes)),
->>>>>>> a15649e2
     })
 }
 
@@ -959,15 +925,7 @@
     };
     let game_started = if let Some(gs) = &idle_result.game_started {
         Some(JsGameStarted {
-            game_ids: gs
-                .game_ids
-                .iter()
-<<<<<<< HEAD
-                .map(|gid| game_id_to_string(gid))
-=======
-                .map(game_id_to_string)
->>>>>>> a15649e2
-                .collect(),
+            game_ids: gs.game_ids.iter().map(game_id_to_string).collect(),
             failed: gs.failed.as_ref().map(|f| format!("{:?}", f)),
         })
     } else {
@@ -1146,7 +1104,7 @@
 pub fn chia_identity(rng_id: i32) -> Result<JsValue, JsValue> {
     with_rng(rng_id, move |rng: &mut ChaCha8Rng| {
         let mut allocator = AllocEncoder::new();
-        let mut seed: [u8;32] = rng.get_seed();
+        let mut seed: [u8; 32] = rng.get_seed();
         let private_key = rng.gen();
         debug!("Generating private_key={private_key:?} from ChaCha8Rng({seed:?}");
         seed = rng.get_seed();
