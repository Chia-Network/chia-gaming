use js_sys::{Array, JsString, Object};

use std::cell::RefCell;
use std::collections::{BTreeMap, HashMap};
use std::rc::Rc;
use std::sync::atomic::{AtomicI32, Ordering};

use hex::FromHexError;
use log::debug;

use rand::{Rng, SeedableRng};
use rand_chacha::ChaCha8Rng;
use serde::{Deserialize, Serialize};

use wasm_bindgen::prelude::*;

use chia_gaming::channel_handler::types::{ReadableMove, GameStartFailed};
use chia_gaming::common::standard_coin::{puzzle_hash_for_pk, ChiaIdentity};
use chia_gaming::common::load_clvm::wasm_deposit_file;
use chia_gaming::common::types;
use chia_gaming::common::types::{
    chia_dialect, Aggsig, AllocEncoder, Amount, CoinCondition, CoinID, CoinSpend, CoinsetSpendBundle,
    CoinsetSpendRecord, CoinsetCoin, CoinString, GameID, Hash, IntoErr, PrivateKey, Program, PublicKey,
    PuzzleHash, Sha256Input, Spend, SpendBundle, Timeout, convert_coinset_org_spend_to_spend, map_m
};
use chia_gaming::peer_container::{
    GameCradle, IdleResult, SynchronousGameCradle, SynchronousGameCradleConfig, WatchReport,
};
use chia_gaming::potato_handler::types::{GameFactory, GameStart, GameType, ToLocalUI};
use chia_gaming::shutdown::BasicShutdownConditions;

#[cfg(target_arch = "wasm32")]
use lol_alloc::{FreeListAllocator, LockedAllocator};

use clvmr::run_program;

#[cfg(target_arch = "wasm32")]
#[global_allocator]
static ALLOCATOR: LockedAllocator<FreeListAllocator> =
    LockedAllocator::new(FreeListAllocator::new());

#[wasm_bindgen(typescript_custom_section)]
const TS_APPEND_CONTENT: &'static str = r#"
export type Amount = {
    "amt": number,
};

export type Spend = {
    "puzzle": string,
    "solution": string,
    "signature": string
};

export type CoinSpend = {
    "coin": string,
    "bundle": Spend
};

export type SpendBundle = {
    "spends": Array<CoinSpend>
};

export type IChiaIdentity = {
    "private_key": string,
    "synthetic_private_key": string,
    "public_key": string,
    "synthetic_public_key": string,
    "puzzle": string,
    "puzzle_hash": string,
};

export type OpponentMove = [string, string];
export type GameFinished = [string, number];

export type IdleResult = {
    "continue_on": boolean,
    "outbound_transactions": Array<SpendBundle>,
    "outbound_messages": Array<string>,
    "opponent_move": OpponentMove | undefined,
    "game_finished": GameFinished | undefined
};

export type GameCradleConfig = {
    "seed": string | undefined,
    "game_types": Map<string, string>,
    "identity": string | undefined,
    "have_potato": boolean,
    "my_contribution": Amount,
    "their_contribution": Amount,
    "channel_timeout": number,
    "reward_puzzle_hash": string
};

export type IChiaIdentityFun = (seed: string) => IChiaIdentity;

export type IdleCallbacks = {
    "self_move": ((game_id: string, move_hex: string) => void) | undefined,
    "opponent_moved": ((game_id: string, readable_move_hex: string) => void) | undefined,
    "game_message": ((game_id: string, readable_move_hex: string) => void) | undefined,
    "game_finished": ((game_id: string) => void) | undefined,
    "shutdown_started": (() => void) | undefined,
    "shutdown_complete": ((coin: string) => void) | undefined,
    "going_on_chain": (() => void) | undefined
};
"#;

#[derive(Serialize, Deserialize, Default, Debug)]
struct JsAmount {
    amt: Amount,
}

struct JsCradle {
    allocator: AllocEncoder,
    rng: ChaCha8Rng,
    cradle: SynchronousGameCradle,
}

#[derive(Serialize, Deserialize, Default, Debug)]
struct JsWatchReport {
    created_watched: Vec<String>,
    deleted_watched: Vec<String>,
    timed_out: Vec<String>,
}

thread_local! {
    static NEXT_ID: AtomicI32 = const {
        AtomicI32::new(0)
    };
    static CRADLES: RefCell<HashMap<i32, JsCradle>> = {
        return RefCell::new(HashMap::new());
    };
}

#[wasm_bindgen]
pub fn init() {
    wasm_logger::init(wasm_logger::Config::default());
}

#[wasm_bindgen]
pub fn deposit_file(name: &str, data: &str) {
    wasm_deposit_file(name, data);
}

fn get_next_id() -> i32 {
    NEXT_ID.with(|n| n.fetch_add(1, Ordering::SeqCst))
}

fn insert_cradle(this_id: i32, runner: JsCradle) {
    CRADLES.with(|cell| {
        let mut mut_ref = cell.borrow_mut();
        mut_ref.insert(this_id, runner);
    });
}

#[derive(Serialize, Deserialize, Debug)]
struct JsRndConfig {
    // hex string.
    seed: String,
}

#[derive(Serialize, Deserialize, Default, Debug)]
struct JsGameFactory {
    version: i32,
    hex: String,
}

#[derive(Serialize, Deserialize, Default, Debug)]
struct JsGameCradleConfig {
    // name vs hex string for program
    game_types: BTreeMap<String, JsGameFactory>,
    // hex string for private key
    identity: Option<String>,
    have_potato: bool,
    // float or decimal string
    my_contribution: JsAmount,
    // float or decimal string
    their_contribution: JsAmount,
    channel_timeout: i32,
    unroll_timeout: i32,
    // hex string for puzzle hash
    reward_puzzle_hash: String,
}

fn convert_game_factory(
    name: &str,
    js_factory: &JsGameFactory,
) -> Result<(GameType, GameFactory), JsValue> {
    let name_data = GameType(name.bytes().collect());
    let byte_data = hex::decode(&js_factory.hex).into_js()?;
    Ok((
        name_data,
        GameFactory {
            version: js_factory.version as usize,
            program: Program::from_bytes(&byte_data).into(),
        },
    ))
}

fn convert_game_types(
    collection: &BTreeMap<String, JsGameFactory>,
) -> Result<BTreeMap<GameType, GameFactory>, JsValue> {
    let mut result = BTreeMap::new();
    for (name, gf) in collection.iter() {
        let (name_data, game_factory) = convert_game_factory(name, gf)?;
        result.insert(name_data, game_factory);
    }
    Ok(result)
}

// return a collection of clvm factory programs indexed by byte strings used to identify
// them.  probably the indexes should be hashes, thinking about it, but can be anything.
fn get_game_config<'b>(
    allocator: &mut AllocEncoder,
    identity: &'b mut ChiaIdentity,
    js_config: JsValue,
) -> Result<SynchronousGameCradleConfig<'b>, JsValue> {
    let jsconfig: JsGameCradleConfig = serde_wasm_bindgen::from_value(js_config).into_js()?;

    if let Some(identity_str) = &jsconfig.identity {
        let private_key_bytes = hex::decode(identity_str).into_js()?;
        let mut bytes: [u8; 32] = [0; 32];
        for (i, b) in bytes.iter_mut().enumerate() {
            *b = private_key_bytes[i];
        }
        let private_key = PrivateKey::from_bytes(&bytes).into_js()?;
        *identity = ChiaIdentity::new(allocator, private_key).into_js()?;
    }

    let game_types = convert_game_types(&jsconfig.game_types)?;
    let reward_puzzle_hash_bytes = hex::decode(&jsconfig.reward_puzzle_hash).into_js()?;
    Ok(SynchronousGameCradleConfig {
        game_types,
        have_potato: jsconfig.have_potato,
        identity,
        channel_timeout: Timeout::new(jsconfig.channel_timeout as u64),
        unroll_timeout: Timeout::new(jsconfig.unroll_timeout as u64),
        my_contribution: jsconfig.my_contribution.amt.clone(),
        their_contribution: jsconfig.their_contribution.amt.clone(),
        reward_puzzle_hash: PuzzleHash::from_hash(Hash::from_slice(&reward_puzzle_hash_bytes)),
    })
}

trait ErrIntoJs {
    type EResult;
    fn into_js(self) -> Self::EResult;
}

impl ErrIntoJs for types::Error {
    type EResult = JsValue;
    fn into_js(self) -> Self::EResult {
        serde_wasm_bindgen::to_value(&self)
            .unwrap_or_else(|e| JsValue::from_str(&format!("{:?}", e)))
    }
}

impl ErrIntoJs for FromHexError {
    type EResult = JsValue;
    fn into_js(self) -> Self::EResult {
        JsValue::from_str(&format!("{self:?}"))
    }
}

impl ErrIntoJs for serde_wasm_bindgen::Error {
    type EResult = JsValue;
    fn into_js(self) -> Self::EResult {
        JsValue::from_str(&format!("{self:?}"))
    }
}

impl<X, E: ErrIntoJs<EResult = JsValue>> ErrIntoJs for Result<X, E> {
    type EResult = Result<X, JsValue>;
    fn into_js(self) -> Self::EResult {
        self.map_err(|e| e.into_js())
    }
}

#[wasm_bindgen]
pub fn config_scaffold() -> Result<JsValue, JsValue> {
    serde_wasm_bindgen::to_value(&JsGameCradleConfig::default()).into_js()
}

#[wasm_bindgen]
extern "C" {
    #[wasm_bindgen(typescript_type = "ICreateGameCradle")]
    pub type ICreateGameCradle;
}

/// The name 'typescript_type' is part of the FFI
#[allow(unused_variables)] // 'typescript_type' MUST be named 'typescript_type'
#[wasm_bindgen(typescript_type = "ICreateGameCradle")]
//#[allow(unused_variables)]  // 'typescript_type' MUST be named 'typescript_type'
pub fn create_game_cradle(js_config: JsValue) -> Result<i32, JsValue> {
    let new_id = get_next_id();

    let mut use_seed: [u8; 32] = [0; 32];
    if let Some(js_rnd_config) =
        serde_wasm_bindgen::from_value::<JsRndConfig>(js_config.clone()).ok()
    {
        let seed_bytes = hex::decode(&js_rnd_config.seed).into_js()?;
        for (i, b) in seed_bytes.iter().enumerate() {
            use_seed[i % use_seed.len()] = *b;
        }
    }
    let mut rng = ChaCha8Rng::from_seed(use_seed);
    let mut allocator = AllocEncoder::new();

    let random_private_key: PrivateKey = rng.gen();
    let mut identity = ChiaIdentity::new(&mut allocator, random_private_key).into_js()?;
    let synchronous_game_cradle_config =
        get_game_config(&mut allocator, &mut identity, js_config.clone())?;
    let game_cradle = SynchronousGameCradle::new(&mut rng, synchronous_game_cradle_config);
    let cradle = JsCradle {
        allocator,
        rng,
        cradle: game_cradle,
    };

    insert_cradle(new_id, cradle);

    Ok(new_id)
}

fn with_game<F, T>(cid: i32, f: F) -> Result<T, JsValue>
where
    F: FnOnce(&mut JsCradle) -> Result<T, types::Error>,
{
    CRADLES.with(|cell| {
        let mut mut_ref = cell.borrow_mut();
        if let Some(cradle) = mut_ref.get_mut(&cid) {
            return f(cradle).into_js();
        }

        Err(JsValue::from_str(&format!(
            "could not find game instance {cid}"
        )))
    })
}

fn hex_to_coinstring(hex: &str) -> Result<CoinString, types::Error> {
    let coinstring_bytes = hex::decode(hex).into_gen()?;
    Ok(CoinString::from_bytes(&coinstring_bytes))
}

fn coinstring_to_hex(cs: &CoinString) -> String {
    hex::encode(cs.to_bytes())
}

#[wasm_bindgen]
pub fn opening_coin(cid: i32, hex_coinstring: &str) -> Result<(), JsValue> {
    with_game(cid, move |cradle: &mut JsCradle| {
        cradle.cradle.opening_coin(
            &mut cradle.allocator,
            &mut cradle.rng,
            hex_to_coinstring(hex_coinstring)?,
        )
    })
}

fn watch_report_from_params(
    additions: Vec<String>,
    removals: Vec<String>,
    timed_out: Vec<String>,
) -> Result<WatchReport, types::Error> {
    Ok(WatchReport {
        created_watched: map_m(|s| hex_to_coinstring(s), &additions)?
            .iter()
            .cloned()
            .collect(),
        deleted_watched: map_m(|s| hex_to_coinstring(s), &removals)?
            .iter()
            .cloned()
            .collect(),
        timed_out: map_m(|s| hex_to_coinstring(s), &timed_out)?
            .iter()
            .cloned()
            .collect(),
    })
}

fn coin_string_to_hex(cs: &CoinString) -> String {
    let cs_bytes = cs.to_bytes();
    hex::encode(cs_bytes)
}

fn watch_report_to_js(watch_report: &WatchReport) -> JsWatchReport {
    JsWatchReport {
        timed_out: watch_report
            .timed_out
            .iter()
            .map(coin_string_to_hex)
            .collect(),
        created_watched: watch_report
            .created_watched
            .iter()
            .map(coin_string_to_hex)
            .collect(),
        deleted_watched: watch_report
            .deleted_watched
            .iter()
            .map(coin_string_to_hex)
            .collect(),
    }
}

fn spend_bundle_to_coinset_js(spend: &SpendBundle) -> Result<CoinsetSpendBundle, JsValue> {
    let mut aggsig = Aggsig::default();
    for cs in spend.spends.iter() {
        aggsig += cs.bundle.signature.clone();
    }
    let mut coin_spends = Vec::new();
    for s in spend.spends.iter() {
        if let Some((parent, pph, amt)) = s.coin.to_parts() {
            coin_spends.push(CoinsetSpendRecord {
                coin: CoinsetCoin {
                    amount: amt.to_u64(),
                    parent_coin_info: format!("0x{}", hex::encode(parent.bytes())),
                    puzzle_hash: format!("0x{}", hex::encode(pph.bytes())),
                },
                puzzle_reveal: format!("0x{}", s.bundle.puzzle.to_program().to_hex()),
                solution: format!("0x{}", s.bundle.solution.p().to_hex()),
            });
        } else {
            return Err(JsValue::from_str(&format!("bad coin string {s:?}")));
        }
    }

<<<<<<< HEAD
    Ok(CoinsetSpendBundle {
        aggregated_signature: format!("0x{}", hex::encode(&aggsig.bytes())),
=======
    Ok(JsCoinSetSpendBundle {
        aggregated_signature: format!("0x{}", hex::encode(aggsig.bytes())),
>>>>>>> 7e6e024a
        coin_spends,
    })
}

#[wasm_bindgen]
pub fn new_block(
    cid: i32,
    height: usize,
    additions: Vec<String>,
    removals: Vec<String>,
    timed_out: Vec<String>,
) -> Result<(), JsValue> {
    with_game(cid, move |cradle: &mut JsCradle| {
        let watch_report = watch_report_from_params(additions, removals, timed_out)?;
        cradle.cradle.new_block(
            &mut cradle.allocator,
            &mut cradle.rng,
            height,
            &watch_report,
        )
    })
}

#[derive(Deserialize)]
struct JsGameStart {
    // Game name
    game_type: String,
    timeout: u64,
    amount: u64,
    my_contribution: u64,
    my_turn: bool,
    // Hex
    parameters: String,
}

fn game_id_to_string(id: &GameID) -> String {
    hex::encode(id.to_bytes())
}

fn string_to_game_id(id: &str) -> Result<GameID, JsValue> {
    Ok(GameID::from_bytes(&hex::decode(id).into_js()?))
}

#[wasm_bindgen]
pub fn start_games(cid: i32, initiator: bool, game: JsValue) -> Result<Vec<String>, JsValue> {
    let js_game_start = serde_wasm_bindgen::from_value::<JsGameStart>(game.clone()).into_js()?;
    let res = with_game(cid, move |cradle: &mut JsCradle| {
        let game_start = GameStart {
            game_id: cradle.cradle.next_game_id()?,
            game_type: GameType(hex::decode(&js_game_start.game_type).into_gen()?),
            timeout: Timeout::new(js_game_start.timeout),
            amount: Amount::new(js_game_start.amount),
            my_contribution: Amount::new(js_game_start.my_contribution),
            my_turn: js_game_start.my_turn,
            parameters: Program::from_bytes(&hex::decode(&js_game_start.parameters).into_gen()?),
        };
        cradle.cradle.start_games(
            &mut cradle.allocator,
            &mut cradle.rng,
            initiator,
            &game_start,
        )
    })?;

    Ok(res.iter().map(game_id_to_string).collect())
}

pub fn make_move_inner(
    cid: i32,
    id: &str,
    readable: &str,
    entropy: Option<&str>,
) -> Result<(), JsValue> {
    let game_id = string_to_game_id(id)?;
    let readable_bytes = hex::decode(readable).into_js()?;
    let new_entropy = if let Some(e) = entropy {
        Some(Hash::from_slice(&hex::decode(e).into_js()?))
    } else {
        None
    };
    with_game(cid, move |cradle: &mut JsCradle| {
        let entropy: Hash = new_entropy.unwrap_or_else(|| cradle.rng.gen());
        cradle.cradle.make_move(
            &mut cradle.allocator,
            &mut cradle.rng,
            &game_id,
            readable_bytes,
            entropy,
        )
    })
}

#[wasm_bindgen]
pub fn make_move_entropy(
    cid: i32,
    id: &str,
    readable: &str,
    new_entropy: &str,
) -> Result<(), JsValue> {
    make_move_inner(cid, id, readable, Some(new_entropy))
}

#[wasm_bindgen]
pub fn make_move(cid: i32, id: &str, readable: &str) -> Result<(), JsValue> {
    make_move_inner(cid, id, readable, None)
}

#[wasm_bindgen]
pub fn accept(cid: i32, id: &str) -> Result<(), JsValue> {
    let game_id = string_to_game_id(id)?;
    with_game(cid, move |cradle: &mut JsCradle| {
        cradle
            .cradle
            .accept(&mut cradle.allocator, &mut cradle.rng, &game_id)
    })
}

#[wasm_bindgen]
pub fn shut_down(cid: i32) -> Result<(), JsValue> {
    with_game(cid, move |cradle: &mut JsCradle| {
        cradle.cradle.shut_down(
            &mut cradle.allocator,
            &mut cradle.rng,
            Rc::new(BasicShutdownConditions),
        )
    })
}

#[wasm_bindgen]
pub fn deliver_message(cid: i32, inbound_message: &str) -> Result<(), JsValue> {
    let message_data = hex::decode(inbound_message).into_js()?;
    with_game(cid, move |cradle: &mut JsCradle| {
        cradle.cradle.deliver_message(&message_data)
    })
}

#[derive(Default)]
struct JsLocalUI {
    callbacks: BTreeMap<String, JsValue>,
}

fn call_javascript_from_collection<F>(
    callbacks: &BTreeMap<String, JsValue>,
    name: &str,
    f: F,
) -> Result<(), types::Error>
where
    F: FnOnce(&mut Array) -> Result<(), types::Error>,
{
    debug!("try to call {name} from {callbacks:?}");
    if let Some(js_value) = callbacks.get(name) {
        let function = js_value
            .dyn_ref::<js_sys::Function>()
            .expect("Not a js function");
        let mut args_array = Array::new();
        debug!("call user's injected function in {name}");
        f(&mut args_array)?;
        debug!("call javascript for {name}");
        function.apply(&JsValue::NULL, &args_array).into_e()?;
    }

    debug!("finished {name} callback");

    Ok(())
}

impl ToLocalUI for JsLocalUI {
    fn self_move(
        &mut self,
        game_id: &GameID,
        state_number: usize,
        readable: &[u8],
    ) -> Result<(), types::Error> {
        call_javascript_from_collection(&self.callbacks, "self_move", |args_array| {
            args_array.set(0, JsValue::from_str(&game_id_to_string(game_id)));
            args_array.set(1, JsValue::from_str(&hex::encode(readable)));
            args_array.set(2, state_number.into());
            Ok(())
        })
    }

    fn opponent_moved(
        &mut self,
        _allocator: &mut AllocEncoder,
        game_id: &GameID,
        state_number: usize,
        readable_move: ReadableMove,
        _amount: Amount,
    ) -> Result<(), chia_gaming::common::types::Error> {
        call_javascript_from_collection(&self.callbacks, "opponent_moved", |args_array| {
            args_array.set(0, JsValue::from_str(&game_id_to_string(game_id)));
            args_array.set(1, JsValue::from_str(&readable_move.to_program().to_hex()));
            args_array.set(2, state_number.into());
            Ok(())
        })
    }

    fn game_message(
        &mut self,
        _allocator: &mut AllocEncoder,
        game_id: &GameID,
        readable: ReadableMove,
    ) -> Result<(), chia_gaming::common::types::Error> {
        call_javascript_from_collection(&self.callbacks, "game_message", |args_array| {
            args_array.set(0, JsValue::from_str(&game_id_to_string(game_id)));
            args_array.set(1, JsValue::from_str(&readable.to_program().to_hex()));
            Ok(())
        })
    }

    fn game_start(
        &mut self,
        game_ids: &[GameID],
        finished: std::option::Option<GameStartFailed>,
    ) -> Result<(), chia_gaming::common::types::Error> {
        call_javascript_from_collection(&self.callbacks, "game_started", |args_array| {
            let game_ids_array = Array::new();
            for (i, game_id) in game_ids.iter().enumerate() {
                game_ids_array.set(i as u32, JsValue::from_str(&game_id_to_string(game_id)));
            }
            args_array.set(0, game_ids_array.into());
            if let Some(f) = finished {
                args_array.set(1, JsValue::from_str(&format!("{:?}", f)));
            }
            Ok(())
        })
    }

    fn game_finished(
        &mut self,
        game_id: &GameID,
        amount: Amount,
    ) -> Result<(), chia_gaming::common::types::Error> {
        call_javascript_from_collection(&self.callbacks, "game_finished", |args_array| {
            args_array.set(0, JsValue::from_str(&game_id_to_string(game_id)));
            args_array.set(1, amount.to_u64().into());
            Ok(())
        })
    }

    fn game_cancelled(
        &mut self,
        game_id: &GameID,
    ) -> Result<(), chia_gaming::common::types::Error> {
        call_javascript_from_collection(&self.callbacks, "game_finished", |args_array| {
            args_array.set(0, JsValue::from_str(&game_id_to_string(game_id)));
            Ok(())
        })
    }

    fn shutdown_started(
        &mut self
    ) -> Result<(), chia_gaming::common::types::Error> {
        call_javascript_from_collection(&self.callbacks, "shutdown_started", |args_array| {
            Ok(())
        })
    }

    fn shutdown_complete(
        &mut self,
        coin: Option<&CoinString>,
    ) -> Result<(), chia_gaming::common::types::Error> {
        call_javascript_from_collection(&self.callbacks, "shutdown_complete", |args_array| {
            args_array.set(
                0,
                coin.map(|c| JsValue::from_str(&hex::encode(&c.to_bytes())))
                    .unwrap_or_else(|| JsValue::NULL.clone()),
            );
            Ok(())
        })
    }

    fn going_on_chain(&mut self, got_error: bool) -> Result<(), chia_gaming::common::types::Error> {
        call_javascript_from_collection(&self.callbacks, "going_on_chain", |args_array| {
            args_array.set(0, JsValue::from_bool(got_error));
            Ok(())
        })
    }
}

fn to_local_ui(callbacks: JsValue) -> Result<JsLocalUI, JsValue> {
    let object = if let Some(object) = Object::try_from(&callbacks) {
        object
    } else {
        return Err(JsValue::from_str("callbacks wasn't an object"));
    };

    let mut jslocalui = JsLocalUI::default();

    let entries = Object::entries(object);
    for i in 0..entries.length() {
        let entry = Array::from(&entries.at(i as i32));
        let js_name = &entry.at(0);

        if let Some(name) = js_name
            .dyn_ref::<JsString>()
            .expect("Not a js string")
            .as_string()
        {
            let value = entry.at(1);
            jslocalui.callbacks.insert(name, value);
        }
    }

    Ok(jslocalui)
}

#[derive(Serialize)]
struct JsSpend {
    puzzle: String,
    solution: String,
    signature: String,
}

#[derive(Serialize)]
struct JsCoinSpend {
    coin: String,
    bundle: JsSpend,
}

#[derive(Serialize)]
struct JsSpendBundle {
    spends: Vec<JsCoinSpend>,
}

#[derive(Serialize)]
struct JsGameStarted {
    game_ids: Vec<String>,
    failed: Option<String>,
}

#[derive(Serialize)]
struct JsIdleResult {
    continue_on: bool,
    finished: bool,
    shutdown_received: bool,
    outbound_transactions: Vec<JsSpendBundle>,
    outbound_messages: Vec<String>,
    opponent_move: Option<(String, String)>,
    game_started: Option<JsGameStarted>,
    game_finished: Option<(String, u64)>,
    handshake_done: bool,
    receive_error: Option<String>,
    action_queue: Vec<String>,
    incoming_messages: Vec<String>,
}

fn spend_to_js(spend: &Spend) -> JsSpend {
    JsSpend {
        puzzle: spend.puzzle.to_hex(),
        solution: spend.solution.p().to_hex(),
        signature: hex::encode(spend.signature.bytes()),
    }
}

fn coin_spend_to_js(spend: &CoinSpend) -> JsCoinSpend {
    JsCoinSpend {
        coin: coinstring_to_hex(&spend.coin),
        bundle: spend_to_js(&spend.bundle),
    }
}

fn spend_bundle_to_js(spend_bundle: &SpendBundle) -> JsSpendBundle {
    JsSpendBundle {
        spends: spend_bundle.spends.iter().map(coin_spend_to_js).collect(),
    }
}

fn readable_move_to_hex(rm: &ReadableMove) -> Result<String, types::Error> {
    Ok(rm.to_program().to_hex())
}

trait IntoE {
    type E;
    fn into_e(self) -> Self::E;
}

impl IntoE for serde_wasm_bindgen::Error {
    type E = types::Error;
    fn into_e(self) -> types::Error {
        types::Error::StrErr(format!("{self:?}"))
    }
}

impl IntoE for wasm_bindgen::JsValue {
    type E = types::Error;
    fn into_e(self) -> types::Error {
        self.as_string()
            .map(types::Error::StrErr)
            .unwrap_or_else(|| types::Error::StrErr("unspecified error".to_string()))
    }
}

impl<T, Err: IntoE<E = types::Error>> IntoE for Result<T, Err> {
    type E = Result<T, types::Error>;
    fn into_e(self) -> Result<T, types::Error> {
        self.map_err(|e| e.into_e())
    }
}

fn idle_result_to_js(idle_result: &IdleResult) -> Result<JsValue, types::Error> {
    let opponent_move = if let Some((gid, _sn, vs)) = &idle_result.opponent_move {
        Some((game_id_to_string(gid), readable_move_to_hex(vs)?))
    } else {
        None
    };
    let game_finished = if let Some((gid, amt)) = &idle_result.game_finished {
        Some((game_id_to_string(gid), amt.to_u64()))
    } else {
        None
    };
    let game_started = if let Some(gs) = &idle_result.game_started {
        Some(JsGameStarted {
            game_ids: gs
                .game_ids
                .iter()
                .map(game_id_to_string)
                .collect(),
            failed: gs.failed.as_ref().map(|f| format!("{:?}", f)),
        })
    } else {
        None
    };

    serde_wasm_bindgen::to_value(&JsIdleResult {
        continue_on: idle_result.continue_on,
        finished: idle_result.finished,
        shutdown_received: idle_result.shutdown_received,
        outbound_transactions: idle_result
            .outbound_transactions
            .iter()
            .map(spend_bundle_to_js)
            .collect(),
        outbound_messages: idle_result
            .outbound_messages
            .iter()
            .map(hex::encode)
            .collect(),
        opponent_move,
        game_started,
        game_finished,
        handshake_done: idle_result.handshake_done,
        action_queue: idle_result.action_queue.clone(),
        incoming_messages: idle_result.incoming_messages.clone(),
        receive_error: idle_result.receive_error.as_ref().map(|e| format!("{e:?}")),
    })
    .into_e()
}

#[wasm_bindgen]
pub fn idle(cid: i32, callbacks: JsValue) -> Result<JsValue, JsValue> {
    let mut local_ui = to_local_ui(callbacks)?;
    with_game(cid, move |cradle: &mut JsCradle| {
        if let Some(idle_result) =
            cradle
                .cradle
                .idle(&mut cradle.allocator, &mut cradle.rng, &mut local_ui, 3)?
        // Give extras
        {
            idle_result_to_js(&idle_result)
        } else {
            Ok(JsValue::NULL.clone())
        }
    })
}

#[derive(Serialize, Deserialize)]
struct JsChiaIdentity {
    pub private_key: String,
    pub synthetic_private_key: String,
    pub public_key: String,
    pub synthetic_public_key: String,
    pub puzzle: String,
    pub puzzle_hash: String,
}

impl From<ChiaIdentity> for JsChiaIdentity {
    fn from(value: ChiaIdentity) -> JsChiaIdentity {
        JsChiaIdentity {
            private_key: hex::encode(value.private_key.bytes()),
            synthetic_private_key: hex::encode(value.synthetic_private_key.bytes()),
            public_key: hex::encode(value.public_key.bytes()),
            synthetic_public_key: hex::encode(value.synthetic_public_key.bytes()),
            puzzle: value.puzzle.to_hex(),
            puzzle_hash: hex::encode(value.puzzle_hash.bytes()),
        }
    }
}

fn check_for_hex(hex_with_prefix: &str) -> Result<Vec<u8>, JsValue> {
    if hex_with_prefix.starts_with("0x") {
        return hex::decode(&hex_with_prefix[2..]).into_js();
    }

    return hex::decode(hex_with_prefix).into_js();
}

#[wasm_bindgen]
pub fn convert_coinset_org_block_spend_to_watch_report(
    parent_coin_info: &str,
    puzzle_hash: &str,
    amount: u64,
    puzzle_reveal: &str,
    solution: &str,
) -> Result<JsValue, JsValue> {
    let mut allocator = AllocEncoder::new();
    let converted_spend = convert_coinset_org_spend_to_spend(
        parent_coin_info,
        puzzle_hash,
        amount,
        puzzle_reveal,
        solution
    ).into_js()?;
    let puzzle_reveal_node = converted_spend.bundle.puzzle.to_program().to_nodeptr(&mut allocator).into_js()?;
    let solution_node = converted_spend.bundle.solution.to_nodeptr(&mut allocator).into_js()?;
    let coin_string = &converted_spend.coin;
    let parent_of_created = coin_string.to_coin_id();
    let run_output = run_program(
        allocator.allocator(),
        &chia_dialect(),
        puzzle_reveal_node,
        solution_node,
        0,
    )
    .into_gen()
    .into_js()?;
    let conditions = CoinCondition::from_nodeptr(&mut allocator, run_output.1);
    let mut watch_result = WatchReport::default();
    watch_result.deleted_watched.insert(coin_string.clone());
    for condition in conditions.into_iter() {
        if let CoinCondition::CreateCoin(ph, amt) = condition {
            let new_coin = CoinString::from_parts(&parent_of_created, &ph, &amt);
            watch_result.created_watched.insert(new_coin);
        }
    }
    serde_wasm_bindgen::to_value(&watch_report_to_js(&watch_result)).into_js()
}

#[wasm_bindgen]
pub fn convert_spend_to_coinset_org(spend: &str) -> Result<JsValue, JsValue> {
    let mut allocator = AllocEncoder::new();
    let spend_bytes = hex::decode(spend).into_js()?;
    let spend_program = Program::from_bytes(&spend_bytes);
    let spend_node = spend_program.to_nodeptr(&mut allocator).into_js()?;
    let spend = SpendBundle::from_clvm(&mut allocator, spend_node).into_js()?;
    serde_wasm_bindgen::to_value(&spend_bundle_to_coinset_js(&spend)?).into_js()
}

#[wasm_bindgen]
pub fn convert_coinset_to_coin_string(
    parent_coin_info: &str,
    puzzle_hash: &str,
    amount: u64,
) -> Result<String, JsValue> {
    let parent_coin_bytes = check_for_hex(parent_coin_info)?;
    let puzzle_hash_bytes = check_for_hex(puzzle_hash)?;
    let parent_coin_info_hash = Hash::from_slice(&parent_coin_bytes);
    let puzzle_hash_hash = Hash::from_slice(&puzzle_hash_bytes);
    let coin_string = CoinString::from_parts(
        &CoinID::new(parent_coin_info_hash),
        &PuzzleHash::from_hash(puzzle_hash_hash),
        &Amount::new(amount),
    );
    let coin_string_bytes = coin_string.to_bytes();
    Ok(hex::encode(coin_string_bytes))
}

#[wasm_bindgen]
pub fn convert_chia_public_key_to_puzzle_hash(public_key: &str) -> Result<String, JsValue> {
    let mut allocator = AllocEncoder::new();
    debug!("decode public key {public_key:?}");
    let public_key_bytes = check_for_hex(public_key)?;
    debug!("public key bytes {public_key_bytes:?}");
    let pubkey = PublicKey::from_slice(&public_key_bytes).into_js()?;
    debug!("decoded public key {pubkey:?}");
    let puzzle_hash = puzzle_hash_for_pk(&mut allocator, &pubkey).into_js()?;
    debug!("use puzzle hash {puzzle_hash:?}");
    Ok(hex::encode(puzzle_hash.bytes()))
}

#[wasm_bindgen]
pub fn test_string() -> JsValue {
    JsValue::from_str("hi there")
}

#[wasm_bindgen]
pub fn test_string_err() -> Result<JsValue, JsValue> {
    Ok(JsValue::from_str("ok but could have been err"))
}

#[wasm_bindgen(typescript_type = "IChiaIdentityFun")]
pub fn chia_identity(seed: &str) -> Result<JsValue, JsValue> {
    let hashed = Sha256Input::Bytes(seed.as_bytes()).hash();
    let mut rng = ChaCha8Rng::from_seed(*hashed.bytes());
    let mut allocator = AllocEncoder::new();
    let private_key = rng.gen();
    let identity = ChiaIdentity::new(&mut allocator, private_key).into_js()?;
    let js_identity: JsChiaIdentity = identity.into();
    serde_wasm_bindgen::to_value(&js_identity).into_js()
}

#[wasm_bindgen]
pub fn sha256bytes(bytes_str: &str) -> Result<JsValue, JsValue> {
    let hashed = hex::encode(Sha256Input::Bytes(bytes_str.as_bytes()).hash().bytes());
    serde_wasm_bindgen::to_value(&hashed).into_js()
}<|MERGE_RESOLUTION|>--- conflicted
+++ resolved
@@ -424,13 +424,8 @@
         }
     }
 
-<<<<<<< HEAD
     Ok(CoinsetSpendBundle {
         aggregated_signature: format!("0x{}", hex::encode(&aggsig.bytes())),
-=======
-    Ok(JsCoinSetSpendBundle {
-        aggregated_signature: format!("0x{}", hex::encode(aggsig.bytes())),
->>>>>>> 7e6e024a
         coin_spends,
     })
 }
