use js_sys::{Array, JsString, Object};

use std::cell::RefCell;
use std::collections::{BTreeMap, HashMap};
use std::rc::Rc;
use std::sync::atomic::{AtomicI32, Ordering};

use hex::FromHexError;
use log::debug;

use rand::{Rng, SeedableRng};
use rand_chacha::ChaCha8Rng;
use serde::{Deserialize, Serialize};

use chia_gaming::common::types::ChaCha8SerializationWrapper;

use wasm_bindgen::prelude::*;

use chia_gaming::channel_handler::types::{GameStartFailed, ReadableMove};
use chia_gaming::common::load_clvm::wasm_deposit_file;
use chia_gaming::common::standard_coin::{puzzle_hash_for_pk, ChiaIdentity};

use chia_gaming::common::types;
use chia_gaming::common::types::{
    chia_dialect, Aggsig, AllocEncoder, Amount, CoinCondition, CoinID, CoinSpend, CoinsetSpendBundle,
    CoinsetSpendRecord, CoinsetCoin, CoinString, GameID, Hash, IntoErr, PrivateKey, Program, PublicKey,
    PuzzleHash, Sha256Input, Spend, SpendBundle, Timeout, convert_coinset_org_spend_to_spend, map_m
};
use chia_gaming::peer_container::{
    GameCradle, IdleResult, SynchronousGameCradle, SynchronousGameCradleConfig, WatchReport,
};
use chia_gaming::potato_handler::types::{GameFactory, GameStart, GameType, ToLocalUI};
use chia_gaming::shutdown::BasicShutdownConditions;

#[cfg(target_arch = "wasm32")]
use lol_alloc::{FreeListAllocator, LockedAllocator};

use clvmr::run_program;

#[cfg(target_arch = "wasm32")]
#[global_allocator]
static ALLOCATOR: LockedAllocator<FreeListAllocator> =
    LockedAllocator::new(FreeListAllocator::new());

#[wasm_bindgen(typescript_custom_section)]
const TS_APPEND_CONTENT: &'static str = r#"
export type Amount = {
    "amt": number,
};

export type Spend = {
    "puzzle": string,
    "solution": string,
    "signature": string
};

export type CoinSpend = {
    "coin": string,
    "bundle": Spend
};

export type SpendBundle = {
    "spends": Array<CoinSpend>
};

export type IChiaIdentity = {
    "private_key": string,
    "synthetic_private_key": string,
    "public_key": string,
    "synthetic_public_key": string,
    "puzzle": string,
    "puzzle_hash": string,
};

export type OpponentMove = [string, string];
export type GameFinished = [string, number];

export type IdleResult = {
    "continue_on": boolean,
    "outbound_transactions": Array<SpendBundle>,
    "outbound_messages": Array<string>,
    "opponent_move": OpponentMove | undefined,
    "game_finished": GameFinished | undefined
};

export type GameCradleConfig = {
    "seed": string | undefined,
    "game_types": Map<string, string>,
    "identity": string | undefined,
    "have_potato": boolean,
    "my_contribution": Amount,
    "their_contribution": Amount,
    "channel_timeout": number,
    "reward_puzzle_hash": string
};

export type IChiaIdentityFun = (seed: string) => IChiaIdentity;

export type IdleCallbacks = {
    "self_move": ((game_id: string, move_hex: string) => void) | undefined,
    "opponent_moved": ((game_id: string, readable_move_hex: string) => void) | undefined,
    "game_message": ((game_id: string, readable_move_hex: string) => void) | undefined,
    "game_finished": ((game_id: string) => void) | undefined,
    "shutdown_started": (() => void) | undefined,
    "shutdown_complete": ((coin: string) => void) | undefined,
    "going_on_chain": (() => void) | undefined
};
"#;

#[derive(Serialize, Deserialize, Default, Debug)]
struct JsAmount {
    amt: Amount,
}

#[derive(Serialize, Deserialize)]
struct JsCradle {
    #[serde(skip_serializing, skip_deserializing)]
    allocator: AllocEncoder,
    rng: ChaCha8SerializationWrapper,
    cradle: SynchronousGameCradle,
}

#[derive(Serialize, Deserialize, Default, Debug)]
struct JsWatchReport {
    created_watched: Vec<String>,
    deleted_watched: Vec<String>,
    timed_out: Vec<String>,
}

thread_local! {
    static NEXT_ID: AtomicI32 = const {
        AtomicI32::new(0)
    };
    static CRADLES: RefCell<HashMap<i32, JsCradle>> = {
        return RefCell::new(HashMap::new());
    };
    static RNGS: RefCell<HashMap<i32, ChaCha8Rng>> = {
<<<<<<< HEAD
        return RefCell::new(HashMap::new());
    };
=======
    return RefCell::new(HashMap::new());
};

>>>>>>> 97348379
}

#[wasm_bindgen]
pub fn init() {
    wasm_logger::init(wasm_logger::Config::default());
}

#[wasm_bindgen]
pub fn deposit_file(name: &str, data: &str) {
    wasm_deposit_file(name, data);
}

fn get_next_id() -> i32 {
    NEXT_ID.with(|n| n.fetch_add(1, Ordering::SeqCst))
}

fn insert_cradle(this_id: i32, runner: JsCradle) {
    CRADLES.with(|cell| {
        let mut mut_ref = cell.borrow_mut();
        mut_ref.insert(this_id, runner);
    });
}

fn insert_rng(id: i32, rng: ChaCha8Rng) {
    RNGS.with(|cell| {
        let mut mut_ref = cell.borrow_mut();
        mut_ref.insert(id, rng);
    });
}

#[derive(Serialize, Deserialize, Default, Debug)]
struct JsGameFactory {
    version: i32,
    hex: String,
}

#[derive(Serialize, Deserialize, Default, Debug)]
struct JsGameCradleConfig {
    // GameInitParams?
    // name vs hex string for program
    game_types: BTreeMap<String, JsGameFactory>,
    // hex string for private key
    identity: String, //todo rename private_key
    rng_id: i32,
    have_potato: bool,
    // float or decimal string
    my_contribution: JsAmount,
    // float or decimal string
    their_contribution: JsAmount,
    channel_timeout: i32,
    unroll_timeout: i32,
    // hex string for puzzle hash
    reward_puzzle_hash: String,
}

fn convert_game_factory(
    name: &str,
    js_factory: &JsGameFactory,
) -> Result<(GameType, GameFactory), JsValue> {
    let name_data = GameType(name.bytes().collect());
    let byte_data = hex::decode(&js_factory.hex).into_js()?;
    Ok((
        name_data,
        GameFactory {
            version: js_factory.version as usize,
            program: Program::from_bytes(&byte_data).into(),
        },
    ))
}

fn convert_game_types(
    collection: &BTreeMap<String, JsGameFactory>,
) -> Result<BTreeMap<GameType, GameFactory>, JsValue> {
    let mut result = BTreeMap::new();
    for (name, gf) in collection.iter() {
        let (name_data, game_factory) = convert_game_factory(name, gf)?;
        result.insert(name_data, game_factory);
    }
    Ok(result)
}

struct GameConfigResult {
    config: SynchronousGameCradleConfig,
    rng_id: i32,
}

fn get_game_config(
    allocator: &mut AllocEncoder,
    js_config: JsValue,
) -> Result<GameConfigResult, JsValue> {
    let jsconfig: JsGameCradleConfig = serde_wasm_bindgen::from_value(js_config).into_js()?;
    let private_key_bytes = hex::decode(&jsconfig.identity).into_js()?;
    let private_key = PrivateKey::from_slice(&private_key_bytes).into_js()?;
    let identity = ChiaIdentity::new(allocator, private_key).into_js()?;
    let game_types = convert_game_types(&jsconfig.game_types)?;
    let reward_puzzle_hash_bytes = hex::decode(&jsconfig.reward_puzzle_hash).into_js()?;
<<<<<<< HEAD
=======

>>>>>>> 97348379
    Ok(GameConfigResult {
        config: SynchronousGameCradleConfig {
            game_types,
            have_potato: jsconfig.have_potato,
            identity: identity,
            channel_timeout: Timeout::new(jsconfig.channel_timeout as u64),
            unroll_timeout: Timeout::new(jsconfig.unroll_timeout as u64),
            my_contribution: jsconfig.my_contribution.amt.clone(),
            their_contribution: jsconfig.their_contribution.amt.clone(),
            reward_puzzle_hash: PuzzleHash::from_hash(Hash::from_slice(&reward_puzzle_hash_bytes)),
        },
        rng_id: jsconfig.rng_id,
    })
}

trait ErrIntoJs {
    type EResult;
    fn into_js(self) -> Self::EResult;
}

impl ErrIntoJs for types::Error {
    type EResult = JsValue;
    fn into_js(self) -> Self::EResult {
        serde_wasm_bindgen::to_value(&self)
            .unwrap_or_else(|e| JsValue::from_str(&format!("{:?}", e)))
    }
}

impl ErrIntoJs for FromHexError {
    type EResult = JsValue;
    fn into_js(self) -> Self::EResult {
        JsValue::from_str(&format!("{self:?}"))
    }
}

impl ErrIntoJs for serde_wasm_bindgen::Error {
    type EResult = JsValue;
    fn into_js(self) -> Self::EResult {
        JsValue::from_str(&format!("{self:?}"))
    }
}

impl<X, E: ErrIntoJs<EResult = JsValue>> ErrIntoJs for Result<X, E> {
    type EResult = Result<X, JsValue>;
    fn into_js(self) -> Self::EResult {
        self.map_err(|e| e.into_js())
    }
}

#[wasm_bindgen]
pub fn config_scaffold() -> Result<JsValue, JsValue> {
    serde_wasm_bindgen::to_value(&JsGameCradleConfig::default()).into_js()
}

#[wasm_bindgen]
extern "C" {
    #[wasm_bindgen(typescript_type = "ICreateGameCradle")]
    pub type ICreateGameCradle;
}

#[wasm_bindgen]
pub fn create_rng(seed: String) -> Result<i32, JsValue> {
    let hashed = Sha256Input::Bytes(seed.as_bytes()).hash();
    let rng = ChaCha8Rng::from_seed(*hashed.bytes());
    let id = get_next_id();
    insert_rng(id, rng);
<<<<<<< HEAD
=======
    debug!("create_rng: {id}");
>>>>>>> 97348379
    return Ok(id);
}

pub fn with_rng<F, T>(cid: i32, f: F) -> Result<T, JsValue>
where
    F: FnOnce(&mut ChaCha8Rng) -> Result<T, types::Error>,
{
    RNGS.with(|cell| {
        let mut mut_ref = cell.borrow_mut();
        if let Some(cradle) = mut_ref.get_mut(&cid) {
            return f(cradle).into_js();
        }

        Err(JsValue::from_str(&format!(
            "could not find RNG instance {cid}"
        )))
    })
}

pub fn deserialize_rng(frozen_rng: JsValue) -> Result<i32, JsValue> {
    let rng: ChaCha8SerializationWrapper = serde_wasm_bindgen::from_value(frozen_rng).into_js()?;
    let rng_id = get_next_id();
    insert_rng(rng_id, rng.0.clone());
    return Ok(rng_id);
}

/// The name 'typescript_type' is part of the FFI
#[allow(unused_variables)] // 'typescript_type' MUST be named 'typescript_type'
#[wasm_bindgen(typescript_type = "ICreateGameCradle")]
//#[allow(unused_variables)]  // 'typescript_type' MUST be named 'typescript_type'
pub fn create_game_cradle(js_config: JsValue) -> Result<i32, JsValue> {
    let new_id = get_next_id();
    debug!("AA");
    let mut allocator = AllocEncoder::new();
    debug!("BB");
    let game_config = get_game_config(&mut allocator, js_config.clone())?;
    debug!("CC");
    with_rng(game_config.rng_id, move |rng: &mut ChaCha8Rng| {
        let synchronous_game_cradle_config = game_config.config.clone();
        debug!("DD");
        let game_cradle = SynchronousGameCradle::new(rng, synchronous_game_cradle_config);
        debug!("EE");
        let cradle = JsCradle {
            allocator,
            rng: ChaCha8SerializationWrapper(rng.clone()),
            cradle: game_cradle,
        };
        debug!("FF");
        insert_cradle(new_id, cradle);
        Ok(new_id)
    })
}

#[wasm_bindgen]
pub fn create_serialized_game(json: JsValue) -> Result<i32, JsValue> {
    let cradle = serde_wasm_bindgen::from_value::<JsCradle>(json.clone()).into_js()?;
    let new_id = get_next_id();
    insert_cradle(new_id, cradle);
    return Ok(new_id);
}

fn with_game<F, T>(cid: i32, f: F) -> Result<T, JsValue>
where
    F: FnOnce(&mut JsCradle) -> Result<T, types::Error>,
{
    CRADLES.with(|cell| {
        let mut mut_ref = cell.borrow_mut();
        if let Some(cradle) = mut_ref.get_mut(&cid) {
            return f(cradle).into_js();
        }

        Err(JsValue::from_str(&format!(
            "could not find game instance {cid}"
        )))
    })
}

#[wasm_bindgen]
pub fn serialize_cradle(cid: i32) -> Result<JsValue, JsValue> {
    with_game(cid, move |cradle: &mut JsCradle| {
        serde_wasm_bindgen::to_value(&cradle).map_err(|e| types::Error::StrErr(e.to_string()))
    })
}

fn hex_to_coinstring(hex: &str) -> Result<CoinString, types::Error> {
    let coinstring_bytes = hex::decode(hex).into_gen()?;
    Ok(CoinString::from_bytes(&coinstring_bytes))
}

fn coinstring_to_hex(cs: &CoinString) -> String {
    hex::encode(cs.to_bytes())
}

#[wasm_bindgen]
pub fn opening_coin(cid: i32, hex_coinstring: &str) -> Result<(), JsValue> {
    with_game(cid, move |cradle: &mut JsCradle| {
        cradle.cradle.opening_coin(
            &mut cradle.allocator,
            &mut cradle.rng.0,
            hex_to_coinstring(hex_coinstring)?,
        )
    })
}

fn watch_report_from_params(
    additions: Vec<String>,
    removals: Vec<String>,
    timed_out: Vec<String>,
) -> Result<WatchReport, types::Error> {
    Ok(WatchReport {
        created_watched: map_m(|s| hex_to_coinstring(s), &additions)?
            .iter()
            .cloned()
            .collect(),
        deleted_watched: map_m(|s| hex_to_coinstring(s), &removals)?
            .iter()
            .cloned()
            .collect(),
        timed_out: map_m(|s| hex_to_coinstring(s), &timed_out)?
            .iter()
            .cloned()
            .collect(),
    })
}

fn coin_string_to_hex(cs: &CoinString) -> String {
    let cs_bytes = cs.to_bytes();
    hex::encode(cs_bytes)
}

fn watch_report_to_js(watch_report: &WatchReport) -> JsWatchReport {
    JsWatchReport {
        timed_out: watch_report
            .timed_out
            .iter()
            .map(coin_string_to_hex)
            .collect(),
        created_watched: watch_report
            .created_watched
            .iter()
            .map(coin_string_to_hex)
            .collect(),
        deleted_watched: watch_report
            .deleted_watched
            .iter()
            .map(coin_string_to_hex)
            .collect(),
    }
}

fn spend_bundle_to_coinset_js(spend: &SpendBundle) -> Result<CoinsetSpendBundle, JsValue> {
    let mut aggsig = Aggsig::default();
    for cs in spend.spends.iter() {
        aggsig += cs.bundle.signature.clone();
    }
    let mut coin_spends = Vec::new();
    for s in spend.spends.iter() {
        if let Some((parent, pph, amt)) = s.coin.to_parts() {
            coin_spends.push(CoinsetSpendRecord {
                coin: CoinsetCoin {
                    amount: amt.to_u64(),
                    parent_coin_info: format!("0x{}", hex::encode(parent.bytes())),
                    puzzle_hash: format!("0x{}", hex::encode(pph.bytes())),
                },
                puzzle_reveal: format!("0x{}", s.bundle.puzzle.to_program().to_hex()),
                solution: format!("0x{}", s.bundle.solution.p().to_hex()),
            });
        } else {
            return Err(JsValue::from_str(&format!("bad coin string {s:?}")));
        }
    }

    Ok(CoinsetSpendBundle {
        aggregated_signature: format!("0x{}", hex::encode(&aggsig.bytes())),
        coin_spends,
    })
}

#[wasm_bindgen]
pub fn new_block(
    cid: i32,
    height: usize,
    additions: Vec<String>,
    removals: Vec<String>,
    timed_out: Vec<String>,
) -> Result<(), JsValue> {
    with_game(cid, move |cradle: &mut JsCradle| {
        let watch_report = watch_report_from_params(additions, removals, timed_out)?;
        cradle.cradle.new_block(
            &mut cradle.allocator,
            &mut cradle.rng.0,
            height,
            &watch_report,
        )
    })
}

#[derive(Deserialize)]
struct JsGameStart {
    // Game name
    game_type: String,
    timeout: u64,
    amount: u64,
    my_contribution: u64,
    my_turn: bool,
    // Hex
    parameters: String,
}

fn game_id_to_string(id: &GameID) -> String {
    hex::encode(id.to_bytes())
}

fn string_to_game_id(id: &str) -> Result<GameID, JsValue> {
    Ok(GameID::from_bytes(&hex::decode(id).into_js()?))
}

#[wasm_bindgen]
pub fn start_games(cid: i32, initiator: bool, game: JsValue) -> Result<Vec<String>, JsValue> {
    let js_game_start = serde_wasm_bindgen::from_value::<JsGameStart>(game.clone()).into_js()?;
    let res = with_game(cid, move |cradle: &mut JsCradle| {
        let game_start = GameStart {
            game_id: cradle.cradle.next_game_id()?,
            game_type: GameType(hex::decode(&js_game_start.game_type).into_gen()?),
            timeout: Timeout::new(js_game_start.timeout),
            amount: Amount::new(js_game_start.amount),
            my_contribution: Amount::new(js_game_start.my_contribution),
            my_turn: js_game_start.my_turn,
            parameters: Program::from_bytes(&hex::decode(&js_game_start.parameters).into_gen()?),
        };
        cradle.cradle.start_games(
            &mut cradle.allocator,
            &mut cradle.rng.0,
            initiator,
            &game_start,
        )
    })?;

    Ok(res.iter().map(game_id_to_string).collect())
}

pub fn make_move_inner(
    cid: i32,
    id: &str,
    readable: &str,
    entropy: Option<&str>,
) -> Result<(), JsValue> {
    let game_id = string_to_game_id(id)?;
    let readable_bytes = hex::decode(readable).into_js()?;
    let new_entropy = if let Some(e) = entropy {
        Some(Hash::from_slice(&hex::decode(e).into_js()?))
    } else {
        None
    };
    with_game(cid, move |cradle: &mut JsCradle| {
        let entropy: Hash = new_entropy.unwrap_or_else(|| cradle.rng.0.gen());
        cradle.cradle.make_move(
            &mut cradle.allocator,
            &mut cradle.rng.0,
            &game_id,
            readable_bytes,
            entropy,
        )
    })
}

#[wasm_bindgen]
pub fn make_move_entropy(
    cid: i32,
    id: &str,
    readable: &str,
    new_entropy: &str,
) -> Result<(), JsValue> {
    make_move_inner(cid, id, readable, Some(new_entropy))
}

#[wasm_bindgen]
pub fn make_move(cid: i32, id: &str, readable: &str) -> Result<(), JsValue> {
    make_move_inner(cid, id, readable, None)
}

#[wasm_bindgen]
pub fn get_identity(cid: i32) -> Result<JsValue, JsValue> {
    serde_wasm_bindgen::to_value(&with_game(cid, move |cradle: &mut JsCradle| {
        Ok(Into::<JsChiaIdentity>::into(cradle.cradle.identity()))
    })?)
    .into_js()
}

// TODO: Resolve Amount(js+rs), (js)number, i32, u64
#[wasm_bindgen]
pub fn get_amount(cid: i32) -> Result<JsValue, JsValue> {
    serde_wasm_bindgen::to_value(&with_game(cid, move |cradle: &mut JsCradle| {
        Ok(JsAmount {
            amt: cradle.cradle.amount(),
        })
    })?)
    .into_js()
}

#[wasm_bindgen]
pub fn accept(cid: i32, id: &str) -> Result<(), JsValue> {
    let game_id = string_to_game_id(id)?;
    with_game(cid, move |cradle: &mut JsCradle| {
        cradle
            .cradle
            .accept(&mut cradle.allocator, &mut cradle.rng.0, &game_id)
    })
}

#[wasm_bindgen]
pub fn shut_down(cid: i32) -> Result<(), JsValue> {
    with_game(cid, move |cradle: &mut JsCradle| {
        cradle.cradle.shut_down(
            &mut cradle.allocator,
            &mut cradle.rng.0,
            Rc::new(BasicShutdownConditions),
        )
    })
}

#[wasm_bindgen]
pub fn deliver_message(cid: i32, inbound_message: &str) -> Result<(), JsValue> {
    let message_data = hex::decode(inbound_message).into_js()?;
    with_game(cid, move |cradle: &mut JsCradle| {
        cradle.cradle.deliver_message(&message_data)
    })
}

#[derive(Default)]
struct JsLocalUI {
    callbacks: BTreeMap<String, JsValue>,
}

fn call_javascript_from_collection<F>(
    callbacks: &BTreeMap<String, JsValue>,
    name: &str,
    f: F,
) -> Result<(), types::Error>
where
    F: FnOnce(&mut Array) -> Result<(), types::Error>,
{
    debug!("try to call {name} from {callbacks:?}");
    if let Some(js_value) = callbacks.get(name) {
        let function = js_value
            .dyn_ref::<js_sys::Function>()
            .expect("Not a js function");
        let mut args_array = Array::new();
        debug!("call user's injected function in {name}");
        f(&mut args_array)?;
        debug!("call javascript for {name}");
        function.apply(&JsValue::NULL, &args_array).into_e()?;
    }

    debug!("finished {name} callback");

    Ok(())
}

impl ToLocalUI for JsLocalUI {
    fn self_move(
        &mut self,
        game_id: &GameID,
        state_number: usize,
        readable: &[u8],
    ) -> Result<(), types::Error> {
        call_javascript_from_collection(&self.callbacks, "self_move", |args_array| {
            args_array.set(0, JsValue::from_str(&game_id_to_string(game_id)));
            args_array.set(1, JsValue::from_str(&hex::encode(readable)));
            args_array.set(2, state_number.into());
            Ok(())
        })
    }

    fn opponent_moved(
        &mut self,
        _allocator: &mut AllocEncoder,
        game_id: &GameID,
        state_number: usize,
        readable_move: ReadableMove,
        _amount: Amount,
    ) -> Result<(), chia_gaming::common::types::Error> {
        call_javascript_from_collection(&self.callbacks, "opponent_moved", |args_array| {
            args_array.set(0, JsValue::from_str(&game_id_to_string(game_id)));
            args_array.set(1, JsValue::from_str(&readable_move.to_program().to_hex()));
            args_array.set(2, state_number.into());
            Ok(())
        })
    }

    fn game_message(
        &mut self,
        _allocator: &mut AllocEncoder,
        game_id: &GameID,
        readable: ReadableMove,
    ) -> Result<(), chia_gaming::common::types::Error> {
        call_javascript_from_collection(&self.callbacks, "game_message", |args_array| {
            args_array.set(0, JsValue::from_str(&game_id_to_string(game_id)));
            args_array.set(1, JsValue::from_str(&readable.to_program().to_hex()));
            Ok(())
        })
    }

    fn game_start(
        &mut self,
        game_ids: &[GameID],
        finished: std::option::Option<GameStartFailed>,
    ) -> Result<(), chia_gaming::common::types::Error> {
        call_javascript_from_collection(&self.callbacks, "game_started", |args_array| {
            let game_ids_array = Array::new();
            for (i, game_id) in game_ids.iter().enumerate() {
                game_ids_array.set(i as u32, JsValue::from_str(&game_id_to_string(game_id)));
            }
            args_array.set(0, game_ids_array.into());
            if let Some(f) = finished {
                args_array.set(1, JsValue::from_str(&format!("{:?}", f)));
            }
            Ok(())
        })
    }

    fn game_finished(
        &mut self,
        game_id: &GameID,
        amount: Amount,
    ) -> Result<(), chia_gaming::common::types::Error> {
        call_javascript_from_collection(&self.callbacks, "game_finished", |args_array| {
            args_array.set(0, JsValue::from_str(&game_id_to_string(game_id)));
            args_array.set(1, amount.to_u64().into());
            Ok(())
        })
    }

    fn game_cancelled(
        &mut self,
        game_id: &GameID,
    ) -> Result<(), chia_gaming::common::types::Error> {
        call_javascript_from_collection(&self.callbacks, "game_finished", |args_array| {
            args_array.set(0, JsValue::from_str(&game_id_to_string(game_id)));
            Ok(())
        })
    }

<<<<<<< HEAD
    fn shutdown_started(&mut self) -> Result<(), chia_gaming::common::types::Error> {
        call_javascript_from_collection(&self.callbacks, "shutdown_started", |_args_array| Ok(()))
=======
    fn shutdown_started(
        &mut self
    ) -> Result<(), chia_gaming::common::types::Error> {
        call_javascript_from_collection(&self.callbacks, "shutdown_started", |_args_array| {
            Ok(())
        })
>>>>>>> 97348379
    }

    fn shutdown_complete(
        &mut self,
        coin: Option<&CoinString>,
    ) -> Result<(), chia_gaming::common::types::Error> {
        call_javascript_from_collection(&self.callbacks, "shutdown_complete", |args_array| {
            args_array.set(
                0,
                coin.map(|c| JsValue::from_str(&hex::encode(&c.to_bytes())))
                    .unwrap_or_else(|| JsValue::NULL.clone()),
            );
            Ok(())
        })
    }

    fn going_on_chain(&mut self, got_error: bool) -> Result<(), chia_gaming::common::types::Error> {
        call_javascript_from_collection(&self.callbacks, "going_on_chain", |args_array| {
            args_array.set(0, JsValue::from_bool(got_error));
            Ok(())
        })
    }
}

fn to_local_ui(callbacks: JsValue) -> Result<JsLocalUI, JsValue> {
    let object = if let Some(object) = Object::try_from(&callbacks) {
        object
    } else {
        return Err(JsValue::from_str("callbacks wasn't an object"));
    };

    let mut jslocalui = JsLocalUI::default();

    let entries = Object::entries(object);
    for i in 0..entries.length() {
        let entry = Array::from(&entries.at(i as i32));
        let js_name = &entry.at(0);

        if let Some(name) = js_name
            .dyn_ref::<JsString>()
            .expect("Not a js string")
            .as_string()
        {
            let value = entry.at(1);
            jslocalui.callbacks.insert(name, value);
        }
    }

    Ok(jslocalui)
}

#[derive(Serialize)]
struct JsSpend {
    puzzle: String,
    solution: String,
    signature: String,
}

#[derive(Serialize)]
struct JsCoinSpend {
    coin: String,
    bundle: JsSpend,
}

#[derive(Serialize)]
struct JsSpendBundle {
    spends: Vec<JsCoinSpend>,
}

#[derive(Serialize)]
struct JsGameStarted {
    game_ids: Vec<String>,
    failed: Option<String>,
}

#[derive(Serialize)]
struct JsIdleResult {
    continue_on: bool,
    finished: bool,
    shutdown_received: bool,
    outbound_transactions: Vec<JsSpendBundle>,
    outbound_messages: Vec<String>,
    opponent_move: Option<(String, String)>,
    game_started: Option<JsGameStarted>,
    game_finished: Option<(String, u64)>,
    handshake_done: bool,
    receive_error: Option<String>,
    action_queue: Vec<String>,
    incoming_messages: Vec<String>,
}

fn spend_to_js(spend: &Spend) -> JsSpend {
    JsSpend {
        puzzle: spend.puzzle.to_hex(),
        solution: spend.solution.p().to_hex(),
        signature: hex::encode(spend.signature.bytes()),
    }
}

fn coin_spend_to_js(spend: &CoinSpend) -> JsCoinSpend {
    JsCoinSpend {
        coin: coinstring_to_hex(&spend.coin),
        bundle: spend_to_js(&spend.bundle),
    }
}

fn spend_bundle_to_js(spend_bundle: &SpendBundle) -> JsSpendBundle {
    JsSpendBundle {
        spends: spend_bundle.spends.iter().map(coin_spend_to_js).collect(),
    }
}

fn readable_move_to_hex(rm: &ReadableMove) -> Result<String, types::Error> {
    Ok(rm.to_program().to_hex())
}

trait IntoE {
    type E;
    fn into_e(self) -> Self::E;
}

impl IntoE for serde_wasm_bindgen::Error {
    type E = types::Error;
    fn into_e(self) -> types::Error {
        types::Error::StrErr(format!("{self:?}"))
    }
}

impl IntoE for wasm_bindgen::JsValue {
    type E = types::Error;
    fn into_e(self) -> types::Error {
        self.as_string()
            .map(types::Error::StrErr)
            .unwrap_or_else(|| types::Error::StrErr("unspecified error".to_string()))
    }
}

impl<T, Err: IntoE<E = types::Error>> IntoE for Result<T, Err> {
    type E = Result<T, types::Error>;
    fn into_e(self) -> Result<T, types::Error> {
        self.map_err(|e| e.into_e())
    }
}

fn idle_result_to_js(idle_result: &IdleResult) -> Result<JsValue, types::Error> {
    let opponent_move = if let Some((gid, _sn, vs)) = &idle_result.opponent_move {
        Some((game_id_to_string(gid), readable_move_to_hex(vs)?))
    } else {
        None
    };
    let game_finished = if let Some((gid, amt)) = &idle_result.game_finished {
        Some((game_id_to_string(gid), amt.to_u64()))
    } else {
        None
    };
    let game_started = if let Some(gs) = &idle_result.game_started {
        Some(JsGameStarted {
            game_ids: gs.game_ids.iter().map(game_id_to_string).collect(),
            failed: gs.failed.as_ref().map(|f| format!("{:?}", f)),
        })
    } else {
        None
    };

    serde_wasm_bindgen::to_value(&JsIdleResult {
        continue_on: idle_result.continue_on,
        finished: idle_result.finished,
        shutdown_received: idle_result.shutdown_received,
        outbound_transactions: idle_result
            .outbound_transactions
            .iter()
            .map(spend_bundle_to_js)
            .collect(),
        outbound_messages: idle_result
            .outbound_messages
            .iter()
            .map(hex::encode)
            .collect(),
        opponent_move,
        game_started,
        game_finished,
        handshake_done: idle_result.handshake_done,
        action_queue: idle_result.action_queue.clone(),
        incoming_messages: idle_result.incoming_messages.clone(),
        receive_error: idle_result.receive_error.as_ref().map(|e| format!("{e:?}")),
    })
    .into_e()
}

#[wasm_bindgen]
pub fn cradle_amount(cid: i32) -> Result<JsValue, JsValue> {
    let amount = with_game(cid, move |cradle: &mut JsCradle| {
        Ok(cradle.cradle.amount())
    })?;
    serde_wasm_bindgen::to_value(&JsAmount { amt: amount }).into_js()
}

#[wasm_bindgen]
pub fn cradle_our_share(cid: i32) -> Result<JsValue, JsValue> {
    let amount = with_game(cid, move |cradle: &mut JsCradle| {
        Ok(cradle.cradle.get_our_current_share())
    })?;
    serde_wasm_bindgen::to_value(&amount.map(|a| JsAmount { amt: a })).into_js()
}

#[wasm_bindgen]
pub fn cradle_their_share(cid: i32) -> Result<JsValue, JsValue> {
    let amount = with_game(cid, move |cradle: &mut JsCradle| {
        Ok(cradle.cradle.get_their_current_share())
    })?;
    serde_wasm_bindgen::to_value(&amount.map(|a| JsAmount { amt: a })).into_js()
}

#[wasm_bindgen]
pub fn idle(cid: i32, callbacks: JsValue) -> Result<JsValue, JsValue> {
    let mut local_ui = to_local_ui(callbacks)?;
    with_game(cid, move |cradle: &mut JsCradle| {
        if let Some(idle_result) =
            cradle
                .cradle
                .idle(&mut cradle.allocator, &mut cradle.rng.0, &mut local_ui, 3)?
        // Give extras
        {
            idle_result_to_js(&idle_result)
        } else {
            Ok(JsValue::NULL.clone())
        }
    })
}

#[derive(Serialize, Deserialize)]
struct JsChiaIdentity {
    pub private_key: String,
    pub synthetic_private_key: String,
    pub public_key: String,
    pub synthetic_public_key: String,
    pub puzzle: String,
    pub puzzle_hash: String,
}

impl From<ChiaIdentity> for JsChiaIdentity {
    fn from(value: ChiaIdentity) -> JsChiaIdentity {
        JsChiaIdentity {
            private_key: hex::encode(value.private_key.bytes()),
            synthetic_private_key: hex::encode(value.synthetic_private_key.bytes()),
            public_key: hex::encode(value.public_key.bytes()),
            synthetic_public_key: hex::encode(value.synthetic_public_key.bytes()),
            puzzle: value.puzzle.to_hex(),
            puzzle_hash: hex::encode(value.puzzle_hash.bytes()),
        }
    }
}

fn check_for_hex(hex_with_prefix: &str) -> Result<Vec<u8>, JsValue> {
    if hex_with_prefix.starts_with("0x") {
        return hex::decode(&hex_with_prefix[2..]).into_js();
    }

    return hex::decode(hex_with_prefix).into_js();
}

#[wasm_bindgen]
pub fn convert_coinset_org_block_spend_to_watch_report(
    parent_coin_info: &str,
    puzzle_hash: &str,
    amount: u64,
    puzzle_reveal: &str,
    solution: &str,
) -> Result<JsValue, JsValue> {
    let mut allocator = AllocEncoder::new();
    let converted_spend = convert_coinset_org_spend_to_spend(
        parent_coin_info,
        puzzle_hash,
        amount,
        puzzle_reveal,
        solution
    ).into_js()?;
    let puzzle_reveal_node = converted_spend.bundle.puzzle.to_program().to_nodeptr(&mut allocator).into_js()?;
    let solution_node = converted_spend.bundle.solution.to_nodeptr(&mut allocator).into_js()?;
    let coin_string = &converted_spend.coin;
    let parent_of_created = coin_string.to_coin_id();
    let run_output = run_program(
        allocator.allocator(),
        &chia_dialect(),
        puzzle_reveal_node,
        solution_node,
        0,
    )
    .into_gen()
    .into_js()?;
    let conditions = CoinCondition::from_nodeptr(&mut allocator, run_output.1);
    let mut watch_result = WatchReport::default();
    watch_result.deleted_watched.insert(coin_string.clone());
    for condition in conditions.into_iter() {
        if let CoinCondition::CreateCoin(ph, amt) = condition {
            let new_coin = CoinString::from_parts(&parent_of_created, &ph, &amt);
            watch_result.created_watched.insert(new_coin);
        }
    }
    serde_wasm_bindgen::to_value(&watch_report_to_js(&watch_result)).into_js()
}

#[wasm_bindgen]
pub fn convert_spend_to_coinset_org(spend: &str) -> Result<JsValue, JsValue> {
    let mut allocator = AllocEncoder::new();
    let spend_bytes = hex::decode(spend).into_js()?;
    let spend_program = Program::from_bytes(&spend_bytes);
    let spend_node = spend_program.to_nodeptr(&mut allocator).into_js()?;
    let spend = SpendBundle::from_clvm(&mut allocator, spend_node).into_js()?;
    serde_wasm_bindgen::to_value(&spend_bundle_to_coinset_js(&spend)?).into_js()
}

#[wasm_bindgen]
pub fn convert_coinset_to_coin_string(
    parent_coin_info: &str,
    puzzle_hash: &str,
    amount: u64,
) -> Result<String, JsValue> {
    let parent_coin_bytes = check_for_hex(parent_coin_info)?;
    let puzzle_hash_bytes = check_for_hex(puzzle_hash)?;
    let parent_coin_info_hash = Hash::from_slice(&parent_coin_bytes);
    let puzzle_hash_hash = Hash::from_slice(&puzzle_hash_bytes);
    let coin_string = CoinString::from_parts(
        &CoinID::new(parent_coin_info_hash),
        &PuzzleHash::from_hash(puzzle_hash_hash),
        &Amount::new(amount),
    );
    let coin_string_bytes = coin_string.to_bytes();
    Ok(hex::encode(coin_string_bytes))
}

#[wasm_bindgen]
pub fn convert_chia_public_key_to_puzzle_hash(public_key: &str) -> Result<String, JsValue> {
    let mut allocator = AllocEncoder::new();
    debug!("decode public key {public_key:?}");
    let public_key_bytes = check_for_hex(public_key)?;
    debug!("public key bytes {public_key_bytes:?}");
    let pubkey = PublicKey::from_slice(&public_key_bytes).into_js()?;
    debug!("decoded public key {pubkey:?}");
    let puzzle_hash = puzzle_hash_for_pk(&mut allocator, &pubkey).into_js()?;
    debug!("use puzzle hash {puzzle_hash:?}");
    Ok(hex::encode(puzzle_hash.bytes()))
}

#[wasm_bindgen]
pub fn test_string() -> JsValue {
    JsValue::from_str("hi there")
}

#[wasm_bindgen]
pub fn test_string_err() -> Result<JsValue, JsValue> {
    Ok(JsValue::from_str("ok but could have been err"))
}

#[wasm_bindgen(typescript_type = "IChiaIdentityFun")]
pub fn chia_identity(rng_id: i32) -> Result<JsValue, JsValue> {
    with_rng(rng_id, move |rng: &mut ChaCha8Rng| {
        let mut allocator = AllocEncoder::new();
        let mut seed: [u8; 32] = rng.get_seed();
        let private_key = rng.gen();
        debug!("Generating private_key={private_key:?} from ChaCha8Rng({seed:?}");
        seed = rng.get_seed();
        debug!("ChaCha8Rng seed after rnd.gen() for private_key={seed:?}");
        let identity = ChiaIdentity::new(&mut allocator, private_key)?;
        let js_identity: JsChiaIdentity = identity.into();
        serde_wasm_bindgen::to_value(&js_identity)
            .map_err(|x| types::Error::StrErr(format!("{x:?}")))
    })
}

#[wasm_bindgen]
pub fn sha256bytes(bytes_str: &str) -> Result<JsValue, JsValue> {
    let hashed = hex::encode(Sha256Input::Bytes(bytes_str.as_bytes()).hash().bytes());
    serde_wasm_bindgen::to_value(&hashed).into_js()
}<|MERGE_RESOLUTION|>--- conflicted
+++ resolved
@@ -135,14 +135,8 @@
         return RefCell::new(HashMap::new());
     };
     static RNGS: RefCell<HashMap<i32, ChaCha8Rng>> = {
-<<<<<<< HEAD
         return RefCell::new(HashMap::new());
     };
-=======
-    return RefCell::new(HashMap::new());
-};
-
->>>>>>> 97348379
 }
 
 #[wasm_bindgen]
@@ -239,10 +233,6 @@
     let identity = ChiaIdentity::new(allocator, private_key).into_js()?;
     let game_types = convert_game_types(&jsconfig.game_types)?;
     let reward_puzzle_hash_bytes = hex::decode(&jsconfig.reward_puzzle_hash).into_js()?;
-<<<<<<< HEAD
-=======
-
->>>>>>> 97348379
     Ok(GameConfigResult {
         config: SynchronousGameCradleConfig {
             game_types,
@@ -309,10 +299,7 @@
     let rng = ChaCha8Rng::from_seed(*hashed.bytes());
     let id = get_next_id();
     insert_rng(id, rng);
-<<<<<<< HEAD
-=======
     debug!("create_rng: {id}");
->>>>>>> 97348379
     return Ok(id);
 }
 
@@ -756,17 +743,12 @@
         })
     }
 
-<<<<<<< HEAD
-    fn shutdown_started(&mut self) -> Result<(), chia_gaming::common::types::Error> {
-        call_javascript_from_collection(&self.callbacks, "shutdown_started", |_args_array| Ok(()))
-=======
     fn shutdown_started(
         &mut self
     ) -> Result<(), chia_gaming::common::types::Error> {
         call_javascript_from_collection(&self.callbacks, "shutdown_started", |_args_array| {
             Ok(())
         })
->>>>>>> 97348379
     }
 
     fn shutdown_complete(
