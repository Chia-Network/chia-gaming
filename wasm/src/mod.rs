--- conflicted
+++ resolved
@@ -22,16 +22,9 @@
 
 use chia_gaming::common::types;
 use chia_gaming::common::types::{
-<<<<<<< HEAD
-    chia_dialect, convert_coinset_org_spend_to_spend, map_m, Aggsig, AllocEncoder, Amount,
-    CoinCondition, CoinID, CoinSpend, CoinString, CoinsetCoin, CoinsetSpendBundle,
-    CoinsetSpendRecord, GameID, Hash, IntoErr, PrivateKey, Program, PublicKey, PuzzleHash,
-    Sha256Input, Spend, SpendBundle, Timeout,
-=======
     chia_dialect, Aggsig, AllocEncoder, Amount, CoinCondition, CoinID, CoinSpend, CoinsetSpendBundle,
     CoinsetSpendRecord, CoinsetCoin, CoinString, GameID, GameType, Hash, IntoErr, PrivateKey, Program, PublicKey,
     PuzzleHash, Sha256Input, Spend, SpendBundle, Timeout, convert_coinset_org_spend_to_spend, map_m
->>>>>>> 4855e9f4
 };
 use chia_gaming::peer_container::{
     GameCradle, IdleResult, SynchronousGameCradle, SynchronousGameCradleConfig, WatchReport,
